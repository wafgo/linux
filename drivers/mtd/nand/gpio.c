/*
 * drivers/mtd/nand/gpio.c
 *
 * Updated, and converted to generic GPIO based driver by Russell King.
 *
 * Written by Ben Dooks <ben@simtec.co.uk>
 *   Based on 2.4 version by Mark Whittaker
 *
 * © 2004 Simtec Electronics
 *
 * Device driver for NAND flash that uses a memory mapped interface to
 * read/write the NAND commands and data, and GPIO pins for control signals
 * (the DT binding refers to this as "GPIO assisted NAND flash")
 *
 * This program is free software; you can redistribute it and/or modify
 * it under the terms of the GNU General Public License version 2 as
 * published by the Free Software Foundation.
 *
 */

#include <linux/kernel.h>
#include <linux/err.h>
#include <linux/slab.h>
#include <linux/module.h>
#include <linux/platform_device.h>
#include <linux/gpio/consumer.h>
#include <linux/io.h>
#include <linux/mtd/mtd.h>
#include <linux/mtd/rawnand.h>
#include <linux/mtd/partitions.h>
#include <linux/mtd/nand-gpio.h>
#include <linux/of.h>
#include <linux/of_address.h>

struct gpiomtd {
	void __iomem		*io_sync;
	struct nand_chip	nand_chip;
	struct gpio_nand_platdata plat;
	struct gpio_desc *nce; /* Optional chip enable */
	struct gpio_desc *cle;
	struct gpio_desc *ale;
	struct gpio_desc *rdy;
	struct gpio_desc *nwp; /* Optional write protection */
};

static inline struct gpiomtd *gpio_nand_getpriv(struct mtd_info *mtd)
{
	return container_of(mtd_to_nand(mtd), struct gpiomtd, nand_chip);
}


#ifdef CONFIG_ARM
/* gpio_nand_dosync()
 *
 * Make sure the GPIO state changes occur in-order with writes to NAND
 * memory region.
 * Needed on PXA due to bus-reordering within the SoC itself (see section on
 * I/O ordering in PXA manual (section 2.3, p35)
 */
static void gpio_nand_dosync(struct gpiomtd *gpiomtd)
{
	unsigned long tmp;

	if (gpiomtd->io_sync) {
		/*
		 * Linux memory barriers don't cater for what's required here.
		 * What's required is what's here - a read from a separate
		 * region with a dependency on that read.
		 */
		tmp = readl(gpiomtd->io_sync);
		asm volatile("mov %1, %0\n" : "=r" (tmp) : "r" (tmp));
	}
}
#else
static inline void gpio_nand_dosync(struct gpiomtd *gpiomtd) {}
#endif

static void gpio_nand_cmd_ctrl(struct mtd_info *mtd, int cmd, unsigned int ctrl)
{
	struct gpiomtd *gpiomtd = gpio_nand_getpriv(mtd);

	gpio_nand_dosync(gpiomtd);

	if (ctrl & NAND_CTRL_CHANGE) {
		if (gpiomtd->nce)
			gpiod_set_value(gpiomtd->nce, !(ctrl & NAND_NCE));
		gpiod_set_value(gpiomtd->cle, !!(ctrl & NAND_CLE));
		gpiod_set_value(gpiomtd->ale, !!(ctrl & NAND_ALE));
		gpio_nand_dosync(gpiomtd);
	}
	if (cmd == NAND_CMD_NONE)
		return;

	writeb(cmd, gpiomtd->nand_chip.IO_ADDR_W);
	gpio_nand_dosync(gpiomtd);
}

static int gpio_nand_devready(struct mtd_info *mtd)
{
	struct gpiomtd *gpiomtd = gpio_nand_getpriv(mtd);

	return gpiod_get_value(gpiomtd->rdy);
}

#ifdef CONFIG_OF
static const struct of_device_id gpio_nand_id_table[] = {
	{ .compatible = "gpio-control-nand" },
	{}
};
MODULE_DEVICE_TABLE(of, gpio_nand_id_table);

static int gpio_nand_get_config_of(const struct device *dev,
				   struct gpio_nand_platdata *plat)
{
	u32 val;

	if (!dev->of_node)
		return -ENODEV;

	if (!of_property_read_u32(dev->of_node, "bank-width", &val)) {
		if (val == 2) {
			plat->options |= NAND_BUSWIDTH_16;
		} else if (val != 1) {
			dev_err(dev, "invalid bank-width %u\n", val);
			return -EINVAL;
		}
	}

	if (!of_property_read_u32(dev->of_node, "chip-delay", &val))
		plat->chip_delay = val;

	return 0;
}

static struct resource *gpio_nand_get_io_sync_of(struct platform_device *pdev)
{
	struct resource *r;
	u64 addr;

	if (of_property_read_u64(pdev->dev.of_node,
				       "gpio-control-nand,io-sync-reg", &addr))
		return NULL;

	r = devm_kzalloc(&pdev->dev, sizeof(*r), GFP_KERNEL);
	if (!r)
		return NULL;

	r->start = addr;
	r->end = r->start + 0x3;
	r->flags = IORESOURCE_MEM;

	return r;
}
#else /* CONFIG_OF */
static inline int gpio_nand_get_config_of(const struct device *dev,
					  struct gpio_nand_platdata *plat)
{
	return -ENOSYS;
}

static inline struct resource *
gpio_nand_get_io_sync_of(struct platform_device *pdev)
{
	return NULL;
}
#endif /* CONFIG_OF */

static inline int gpio_nand_get_config(const struct device *dev,
				       struct gpio_nand_platdata *plat)
{
	int ret = gpio_nand_get_config_of(dev, plat);

	if (!ret)
		return ret;

	if (dev_get_platdata(dev)) {
		memcpy(plat, dev_get_platdata(dev), sizeof(*plat));
		return 0;
	}

	return -EINVAL;
}

static inline struct resource *
gpio_nand_get_io_sync(struct platform_device *pdev)
{
	struct resource *r = gpio_nand_get_io_sync_of(pdev);

	if (r)
		return r;

	return platform_get_resource(pdev, IORESOURCE_MEM, 1);
}

static int gpio_nand_remove(struct platform_device *pdev)
{
	struct gpiomtd *gpiomtd = platform_get_drvdata(pdev);

	nand_release(nand_to_mtd(&gpiomtd->nand_chip));

	/* Enable write protection and disable the chip */
	if (gpiomtd->nwp && !IS_ERR(gpiomtd->nwp))
		gpiod_set_value(gpiomtd->nwp, 0);
	if (gpiomtd->nce && !IS_ERR(gpiomtd->nce))
		gpiod_set_value(gpiomtd->nce, 0);

	return 0;
}

static int gpio_nand_probe(struct platform_device *pdev)
{
	struct gpiomtd *gpiomtd;
	struct nand_chip *chip;
	struct mtd_info *mtd;
	struct resource *res;
	struct device *dev = &pdev->dev;
	int ret = 0;

	if (!dev->of_node && !dev_get_platdata(dev))
		return -EINVAL;

	gpiomtd = devm_kzalloc(dev, sizeof(*gpiomtd), GFP_KERNEL);
	if (!gpiomtd)
		return -ENOMEM;

	chip = &gpiomtd->nand_chip;

	res = platform_get_resource(pdev, IORESOURCE_MEM, 0);
	chip->IO_ADDR_R = devm_ioremap_resource(dev, res);
	if (IS_ERR(chip->IO_ADDR_R))
		return PTR_ERR(chip->IO_ADDR_R);

	res = gpio_nand_get_io_sync(pdev);
	if (res) {
		gpiomtd->io_sync = devm_ioremap_resource(dev, res);
		if (IS_ERR(gpiomtd->io_sync))
			return PTR_ERR(gpiomtd->io_sync);
	}

	ret = gpio_nand_get_config(dev, &gpiomtd->plat);
	if (ret)
		return ret;

	/* Just enable the chip */
	gpiomtd->nce = devm_gpiod_get_optional(dev, "nce", GPIOD_OUT_HIGH);
	if (IS_ERR(gpiomtd->nce))
		return PTR_ERR(gpiomtd->nce);

	/* We disable write protection once we know probe() will succeed */
	gpiomtd->nwp = devm_gpiod_get_optional(dev, "nwp", GPIOD_OUT_LOW);
	if (IS_ERR(gpiomtd->nwp)) {
		ret = PTR_ERR(gpiomtd->nwp);
		goto out_ce;
	}

<<<<<<< HEAD
	gpiomtd->nwp = devm_gpiod_get(dev, "ale", GPIOD_OUT_LOW);
	if (IS_ERR(gpiomtd->nwp)) {
		ret = PTR_ERR(gpiomtd->nwp);
=======
	gpiomtd->ale = devm_gpiod_get(dev, "ale", GPIOD_OUT_LOW);
	if (IS_ERR(gpiomtd->ale)) {
		ret = PTR_ERR(gpiomtd->ale);
>>>>>>> 5fa4ec9c
		goto out_ce;
	}

	gpiomtd->cle = devm_gpiod_get(dev, "cle", GPIOD_OUT_LOW);
	if (IS_ERR(gpiomtd->cle)) {
		ret = PTR_ERR(gpiomtd->cle);
		goto out_ce;
	}

	gpiomtd->rdy = devm_gpiod_get_optional(dev, "rdy", GPIOD_IN);
	if (IS_ERR(gpiomtd->rdy)) {
		ret = PTR_ERR(gpiomtd->rdy);
		goto out_ce;
	}
	/* Using RDY pin */
	if (gpiomtd->rdy)
		chip->dev_ready = gpio_nand_devready;

	nand_set_flash_node(chip, pdev->dev.of_node);
	chip->IO_ADDR_W		= chip->IO_ADDR_R;
	chip->ecc.mode		= NAND_ECC_SOFT;
	chip->ecc.algo		= NAND_ECC_HAMMING;
	chip->options		= gpiomtd->plat.options;
	chip->chip_delay	= gpiomtd->plat.chip_delay;
	chip->cmd_ctrl		= gpio_nand_cmd_ctrl;

	mtd			= nand_to_mtd(chip);
	mtd->dev.parent		= dev;

	platform_set_drvdata(pdev, gpiomtd);

	/* Disable write protection, if wired up */
	if (gpiomtd->nwp && !IS_ERR(gpiomtd->nwp))
		gpiod_direction_output(gpiomtd->nwp, 1);

	ret = nand_scan(mtd, 1);
	if (ret)
		goto err_wp;

	if (gpiomtd->plat.adjust_parts)
		gpiomtd->plat.adjust_parts(&gpiomtd->plat, mtd->size);

	ret = mtd_device_register(mtd, gpiomtd->plat.parts,
				  gpiomtd->plat.num_parts);
	if (!ret)
		return 0;

err_wp:
	if (gpiomtd->nwp && !IS_ERR(gpiomtd->nwp))
		gpiod_set_value(gpiomtd->nwp, 0);
out_ce:
	if (gpiomtd->nce && !IS_ERR(gpiomtd->nce))
		gpiod_set_value(gpiomtd->nce, 0);

	return ret;
}

static struct platform_driver gpio_nand_driver = {
	.probe		= gpio_nand_probe,
	.remove		= gpio_nand_remove,
	.driver		= {
		.name	= "gpio-nand",
		.of_match_table = of_match_ptr(gpio_nand_id_table),
	},
};

module_platform_driver(gpio_nand_driver);

MODULE_LICENSE("GPL");
MODULE_AUTHOR("Ben Dooks <ben@simtec.co.uk>");
MODULE_DESCRIPTION("GPIO NAND Driver");<|MERGE_RESOLUTION|>--- conflicted
+++ resolved
@@ -253,15 +253,9 @@
 		goto out_ce;
 	}
 
-<<<<<<< HEAD
-	gpiomtd->nwp = devm_gpiod_get(dev, "ale", GPIOD_OUT_LOW);
-	if (IS_ERR(gpiomtd->nwp)) {
-		ret = PTR_ERR(gpiomtd->nwp);
-=======
 	gpiomtd->ale = devm_gpiod_get(dev, "ale", GPIOD_OUT_LOW);
 	if (IS_ERR(gpiomtd->ale)) {
 		ret = PTR_ERR(gpiomtd->ale);
->>>>>>> 5fa4ec9c
 		goto out_ce;
 	}
 
