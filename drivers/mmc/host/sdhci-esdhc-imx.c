// SPDX-License-Identifier: GPL-2.0
/*
 * Freescale eSDHC i.MX controller driver for the platform bus.
 *
 * derived from the OF-version.
 *
 * Copyright (c) 2010 Pengutronix e.K.
<<<<<<< HEAD
 * Copyright 2020-2021, 2023 NXP
=======
 * Copyright 2020-2021, 2023-2024 NXP
>>>>>>> 3a3fafb1
 *   Author: Wolfram Sang <kernel@pengutronix.de>
 */

#include <linux/bitfield.h>
#include <linux/io.h>
#include <linux/iopoll.h>
#include <linux/delay.h>
#include <linux/err.h>
#include <linux/clk.h>
#include <linux/module.h>
#include <linux/slab.h>
#include <linux/pm_qos.h>
#include <linux/mmc/host.h>
#include <linux/mmc/mmc.h>
#include <linux/mmc/sdio.h>
#include <linux/mmc/slot-gpio.h>
#include <linux/of.h>
#include <linux/of_device.h>
#include <linux/pinctrl/consumer.h>
#include <linux/pm_runtime.h>
#include "sdhci-cqhci.h"
#include "sdhci-pltfm.h"
#include "sdhci-esdhc.h"
#include "cqhci.h"

#define ESDHC_SYS_CTRL_DTOCV_MASK	0x0f
#define	ESDHC_CTRL_D3CD			0x08
#define ESDHC_BURST_LEN_EN_INCR		(1 << 27)
/* VENDOR SPEC register */
#define ESDHC_VENDOR_SPEC		0xc0
#define  ESDHC_VENDOR_SPEC_SDIO_QUIRK	(1 << 1)
#define  ESDHC_VENDOR_SPEC_VSELECT	(1 << 1)
#define  ESDHC_VENDOR_SPEC_FRC_SDCLK_ON	(1 << 8)
#define ESDHC_DEBUG_SEL_AND_STATUS_REG		0xc2
#define ESDHC_DEBUG_SEL_REG			0xc3
#define ESDHC_DEBUG_SEL_MASK			0xf
#define ESDHC_DEBUG_SEL_CMD_STATE		1
#define ESDHC_DEBUG_SEL_DATA_STATE		2
#define ESDHC_DEBUG_SEL_TRANS_STATE		3
#define ESDHC_DEBUG_SEL_DMA_STATE		4
#define ESDHC_DEBUG_SEL_ADMA_STATE		5
#define ESDHC_DEBUG_SEL_FIFO_STATE		6
#define ESDHC_DEBUG_SEL_ASYNC_FIFO_STATE	7

#define ESDHC_SYS_CTRL			0x2c
<<<<<<< HEAD
=======
#define SYS_CTRL_FIFO			BIT(22)
>>>>>>> 3a3fafb1
#define SYS_CTRL_RSTA			BIT(24)

#define ESDHC_WTMK_LVL			0x44
#define  ESDHC_WTMK_DEFAULT_VAL		0x10401040
#define  ESDHC_WTMK_LVL_RD_WML_MASK	0x000000FF
#define  ESDHC_WTMK_LVL_RD_WML_SHIFT	0
#define  ESDHC_WTMK_LVL_WR_WML_MASK	0x00FF0000
#define  ESDHC_WTMK_LVL_WR_WML_SHIFT	16
#define  ESDHC_WTMK_LVL_WML_VAL_DEF	64
#define  ESDHC_WTMK_LVL_WML_VAL_MAX	128
#define ESDHC_MIX_CTRL			0x48
#define  ESDHC_MIX_CTRL_DDREN		(1 << 3)
#define  ESDHC_MIX_CTRL_AC23EN		(1 << 7)
#define  ESDHC_MIX_CTRL_EXE_TUNE	(1 << 22)
#define  ESDHC_MIX_CTRL_SMPCLK_SEL	(1 << 23)
#define  ESDHC_MIX_CTRL_AUTO_TUNE_EN	(1 << 24)
#define  ESDHC_MIX_CTRL_FBCLK_SEL	(1 << 25)
#define  ESDHC_MIX_CTRL_HS400_EN	(1 << 26)
#define  ESDHC_MIX_CTRL_HS400_ES_EN	(1 << 27)
/* Bits 3 and 6 are not SDHCI standard definitions */
#define  ESDHC_MIX_CTRL_SDHCI_MASK	0xb7
/* Tuning bits */
#define  ESDHC_MIX_CTRL_TUNING_MASK	0x03c00000

/* dll control register */
#define ESDHC_DLL_CTRL			0x60
#define ESDHC_DLL_OVERRIDE_VAL_SHIFT	9
#define ESDHC_DLL_OVERRIDE_EN_SHIFT	8

/* tune control register */
#define ESDHC_TUNE_CTRL_STATUS		0x68
#define ESDHC_TUNE_CTRL_STEP		1
#define ESDHC_TUNE_CTRL_MIN		0
#define ESDHC_TUNE_CTRL_MAX		((1 << 7) - 1)
#define DLY_CELL_SET_PRE(val)		((val << 8) & 0x7f00)
#define TUNE_CTRL_TAP_SEL(r)		(((r) >> 16) & 0x7fff)
#define TUNE_CTRL_DLY_CELL_SET(r)	((r) & 0x7fff)

/* strobe dll register */
#define ESDHC_STROBE_DLL_CTRL		0x70
#define ESDHC_STROBE_DLL_CTRL_ENABLE	(1 << 0)
#define ESDHC_STROBE_DLL_CTRL_RESET	(1 << 1)
#define ESDHC_STROBE_DLL_CTRL_SLV_DLY_TARGET_DEFAULT	0x7
#define ESDHC_STROBE_DLL_CTRL_SLV_DLY_TARGET_SHIFT	3
#define ESDHC_STROBE_DLL_CTRL_SLV_UPDATE_INT_DEFAULT	(4 << 20)

#define ESDHC_STROBE_DLL_STATUS		0x74
#define ESDHC_STROBE_DLL_STS_REF_LOCK	(1 << 1)
#define ESDHC_STROBE_DLL_STS_SLV_LOCK	0x1

#define ESDHC_VEND_SPEC2		0xc8
#define ESDHC_VEND_SPEC2_EN_BUSY_IRQ	(1 << 8)
#define ESDHC_VEND_SPEC2_AUTO_TUNE_8BIT_EN	(1 << 4)
#define ESDHC_VEND_SPEC2_AUTO_TUNE_4BIT_EN	(0 << 4)
#define ESDHC_VEND_SPEC2_AUTO_TUNE_1BIT_EN	(2 << 4)
#define ESDHC_VEND_SPEC2_AUTO_TUNE_CMD_EN	(1 << 6)
#define ESDHC_VEND_SPEC2_AUTO_TUNE_MODE_MASK	(7 << 4)

#define ESDHC_TUNING_CTRL		0xcc
#define ESDHC_STD_TUNING_EN		(1 << 24)
/* NOTE: the minimum valid tuning start tap for mx6sl is 1 */
#define ESDHC_TUNING_START_TAP_DEFAULT	0x1
#define ESDHC_TUNING_START_TAP_MASK	0x7f
#define ESDHC_TUNING_CMD_CRC_CHECK_DISABLE	(1 << 7)
#define ESDHC_TUNING_STEP_DEFAULT	0x1
#define ESDHC_TUNING_STEP_MASK		0x00070000
#define ESDHC_TUNING_STEP_SHIFT		16

/* pinctrl state */
#define ESDHC_PINCTRL_STATE_100MHZ	"state_100mhz"
#define ESDHC_PINCTRL_STATE_200MHZ	"state_200mhz"

/*
 * Our interpretation of the SDHCI_HOST_CONTROL register
 */
#define ESDHC_CTRL_4BITBUS		(0x1 << 1)
#define ESDHC_CTRL_8BITBUS		(0x2 << 1)
#define ESDHC_CTRL_BUSWIDTH_MASK	(0x3 << 1)
#define USDHC_GET_BUSWIDTH(c) (c & ESDHC_CTRL_BUSWIDTH_MASK)

/*
 * There is an INT DMA ERR mismatch between eSDHC and STD SDHC SPEC:
 * Bit25 is used in STD SPEC, and is reserved in fsl eSDHC design,
 * but bit28 is used as the INT DMA ERR in fsl eSDHC design.
 * Define this macro DMA error INT for fsl eSDHC
 */
#define ESDHC_INT_VENDOR_SPEC_DMA_ERR	(1 << 28)

/* the address offset of CQHCI */
#define ESDHC_CQHCI_ADDR_OFFSET		0x100

/*
 * The CMDTYPE of the CMD register (offset 0xE) should be set to
 * "11" when the STOP CMD12 is issued on imx53 to abort one
 * open ended multi-blk IO. Otherwise the TC INT wouldn't
 * be generated.
 * In exact block transfer, the controller doesn't complete the
 * operations automatically as required at the end of the
 * transfer and remains on hold if the abort command is not sent.
 * As a result, the TC flag is not asserted and SW received timeout
 * exception. Bit1 of Vendor Spec register is used to fix it.
 */
#define ESDHC_FLAG_MULTIBLK_NO_INT	BIT(1)
/*
 * The flag tells that the ESDHC controller is an USDHC block that is
 * integrated on the i.MX6 series.
 */
#define ESDHC_FLAG_USDHC		BIT(3)
/* The IP supports manual tuning process */
#define ESDHC_FLAG_MAN_TUNING		BIT(4)
/* The IP supports standard tuning process */
#define ESDHC_FLAG_STD_TUNING		BIT(5)
/* The IP has SDHCI_CAPABILITIES_1 register */
#define ESDHC_FLAG_HAVE_CAP1		BIT(6)
/*
 * The IP has erratum ERR004536
 * uSDHC: ADMA Length Mismatch Error occurs if the AHB read access is slow,
 * when reading data from the card
 * This flag is also set for i.MX25 and i.MX35 in order to get
 * SDHCI_QUIRK_BROKEN_ADMA, but for different reasons (ADMA capability bits).
 */
#define ESDHC_FLAG_ERR004536		BIT(7)
/* The IP supports HS200 mode */
#define ESDHC_FLAG_HS200		BIT(8)
/* The IP supports HS400 mode */
#define ESDHC_FLAG_HS400		BIT(9)
/*
 * The IP has errata ERR010450
 * uSDHC: At 1.8V due to the I/O timing limit, for SDR mode, SD card
 * clock can't exceed 150MHz, for DDR mode, SD card clock can't exceed 45MHz.
 */
#define ESDHC_FLAG_ERR010450		BIT(10)
/* The IP supports HS400ES mode */
#define ESDHC_FLAG_HS400_ES		BIT(11)
/* The IP has Host Controller Interface for Command Queuing */
#define ESDHC_FLAG_CQHCI		BIT(12)
/* need request pmqos during low power */
#define ESDHC_FLAG_PMQOS		BIT(13)
/* The IP state got lost in low power mode */
#define ESDHC_FLAG_STATE_LOST_IN_LPMODE		BIT(14)
/* The IP lost clock rate in PM_RUNTIME */
#define ESDHC_FLAG_CLK_RATE_LOST_IN_PM_RUNTIME	BIT(15)
/*
 * The IP do not support the ACMD23 feature completely when use ADMA mode.
 * In ADMA mode, it only use the 16 bit block count of the register 0x4
 * (BLOCK_ATT) as the CMD23's argument for ACMD23 mode, which means it will
 * ignore the upper 16 bit of the CMD23's argument. This will block the reliable
 * write operation in RPMB, because RPMB reliable write need to set the bit31
 * of the CMD23's argument.
 * imx6qpdl/imx6sx/imx6sl/imx7d has this limitation only for ADMA mode, SDMA
 * do not has this limitation. so when these SoC use ADMA mode, it need to
 * disable the ACMD23 feature.
 */
#define ESDHC_FLAG_BROKEN_AUTO_CMD23	BIT(16)

/* Host controller does not support SDR104 mode */
#define ESDHC_FLAG_BROKEN_SDR104	BIT(17)

enum wp_types {
	ESDHC_WP_NONE,		/* no WP, neither controller nor gpio */
	ESDHC_WP_CONTROLLER,	/* mmc controller internal WP */
	ESDHC_WP_GPIO,		/* external gpio pin for WP */
};

enum cd_types {
	ESDHC_CD_NONE,		/* no CD, neither controller nor gpio */
	ESDHC_CD_CONTROLLER,	/* mmc controller internal CD */
	ESDHC_CD_GPIO,		/* external gpio pin for CD */
	ESDHC_CD_PERMANENT,	/* no CD, card permanently wired to host */
};

/*
 * struct esdhc_platform_data - platform data for esdhc on i.MX
 *
 * ESDHC_WP(CD)_CONTROLLER type is not available on i.MX25/35.
 *
 * @wp_type:	type of write_protect method (see wp_types enum above)
 * @cd_type:	type of card_detect method (see cd_types enum above)
 */

struct esdhc_platform_data {
	enum wp_types wp_type;
	enum cd_types cd_type;
	int max_bus_width;
	unsigned int delay_line;
	unsigned int tuning_step;       /* The delay cell steps in tuning procedure */
	unsigned int tuning_start_tap;	/* The start delay cell point in tuning procedure */
	unsigned int strobe_dll_delay_target;	/* The delay cell for strobe pad (read clock) */
};

struct esdhc_soc_data {
	u32 flags;
};

static const struct esdhc_soc_data esdhc_imx25_data = {
	.flags = ESDHC_FLAG_ERR004536,
};

static const struct esdhc_soc_data esdhc_imx35_data = {
	.flags = ESDHC_FLAG_ERR004536,
};

static const struct esdhc_soc_data esdhc_imx51_data = {
	.flags = 0,
};

static const struct esdhc_soc_data esdhc_imx53_data = {
	.flags = ESDHC_FLAG_MULTIBLK_NO_INT,
};

static const struct esdhc_soc_data usdhc_imx6q_data = {
	.flags = ESDHC_FLAG_USDHC | ESDHC_FLAG_MAN_TUNING
			| ESDHC_FLAG_BROKEN_AUTO_CMD23,
};

static const struct esdhc_soc_data usdhc_imx6sl_data = {
	.flags = ESDHC_FLAG_USDHC | ESDHC_FLAG_STD_TUNING
			| ESDHC_FLAG_HAVE_CAP1 | ESDHC_FLAG_ERR004536
			| ESDHC_FLAG_HS200
			| ESDHC_FLAG_BROKEN_AUTO_CMD23,
};

static const struct esdhc_soc_data usdhc_imx6sll_data = {
	.flags = ESDHC_FLAG_USDHC | ESDHC_FLAG_STD_TUNING
			| ESDHC_FLAG_HAVE_CAP1 | ESDHC_FLAG_HS200
			| ESDHC_FLAG_HS400
			| ESDHC_FLAG_STATE_LOST_IN_LPMODE,
};

static const struct esdhc_soc_data usdhc_imx6sx_data = {
	.flags = ESDHC_FLAG_USDHC | ESDHC_FLAG_STD_TUNING
			| ESDHC_FLAG_HAVE_CAP1 | ESDHC_FLAG_HS200
			| ESDHC_FLAG_STATE_LOST_IN_LPMODE
			| ESDHC_FLAG_BROKEN_AUTO_CMD23,
};

static const struct esdhc_soc_data usdhc_imx6ull_data = {
	.flags = ESDHC_FLAG_USDHC | ESDHC_FLAG_STD_TUNING
			| ESDHC_FLAG_HAVE_CAP1 | ESDHC_FLAG_HS200
			| ESDHC_FLAG_ERR010450
			| ESDHC_FLAG_STATE_LOST_IN_LPMODE,
};

static const struct esdhc_soc_data usdhc_imx7d_data = {
	.flags = ESDHC_FLAG_USDHC | ESDHC_FLAG_STD_TUNING
			| ESDHC_FLAG_HAVE_CAP1 | ESDHC_FLAG_HS200
			| ESDHC_FLAG_HS400
			| ESDHC_FLAG_STATE_LOST_IN_LPMODE
			| ESDHC_FLAG_BROKEN_AUTO_CMD23,
};

static struct esdhc_soc_data usdhc_imx7ulp_data = {
	.flags = ESDHC_FLAG_USDHC | ESDHC_FLAG_STD_TUNING
			| ESDHC_FLAG_HAVE_CAP1 | ESDHC_FLAG_HS200
			| ESDHC_FLAG_PMQOS | ESDHC_FLAG_HS400
			| ESDHC_FLAG_STATE_LOST_IN_LPMODE,
};

static struct esdhc_soc_data usdhc_imx8qxp_data = {
	.flags = ESDHC_FLAG_USDHC | ESDHC_FLAG_STD_TUNING
			| ESDHC_FLAG_HAVE_CAP1 | ESDHC_FLAG_HS200
			| ESDHC_FLAG_HS400 | ESDHC_FLAG_HS400_ES
			| ESDHC_FLAG_STATE_LOST_IN_LPMODE
			| ESDHC_FLAG_CLK_RATE_LOST_IN_PM_RUNTIME,
};

static struct esdhc_soc_data usdhc_imx8mm_data = {
	.flags = ESDHC_FLAG_USDHC | ESDHC_FLAG_STD_TUNING
			| ESDHC_FLAG_HAVE_CAP1 | ESDHC_FLAG_HS200
			| ESDHC_FLAG_HS400 | ESDHC_FLAG_HS400_ES
			| ESDHC_FLAG_STATE_LOST_IN_LPMODE,
};

static struct esdhc_soc_data usdhc_s32cc_data = {
	.flags = ESDHC_FLAG_USDHC | ESDHC_FLAG_HAVE_CAP1
			| ESDHC_FLAG_HS200
			| ESDHC_FLAG_HS400
			| ESDHC_FLAG_HS400_ES
			| ESDHC_FLAG_MAN_TUNING
<<<<<<< HEAD
			| ESDHC_FLAG_CQHCI,
=======
			| ESDHC_FLAG_CQHCI
			| ESDHC_FLAG_BROKEN_SDR104,
>>>>>>> 3a3fafb1
};

struct pltfm_imx_data {
	u32 scratchpad;
	struct pinctrl *pinctrl;
	struct pinctrl_state *pins_100mhz;
	struct pinctrl_state *pins_200mhz;
	const struct esdhc_soc_data *socdata;
	struct esdhc_platform_data boarddata;
	struct clk *clk_ipg;
	struct clk *clk_ahb;
	struct clk *clk_per;
	unsigned int actual_clock;
	enum {
		NO_CMD_PENDING,      /* no multiblock command pending */
		MULTIBLK_IN_PROCESS, /* exact multiblock cmd in process */
		WAIT_FOR_INT,        /* sent CMD12, waiting for response INT */
	} multiblock_status;
	u32 is_ddr;
	struct pm_qos_request pm_qos_req;
};

static const struct of_device_id imx_esdhc_dt_ids[] = {
	{ .compatible = "fsl,imx25-esdhc", .data = &esdhc_imx25_data, },
	{ .compatible = "fsl,imx35-esdhc", .data = &esdhc_imx35_data, },
	{ .compatible = "fsl,imx51-esdhc", .data = &esdhc_imx51_data, },
	{ .compatible = "fsl,imx53-esdhc", .data = &esdhc_imx53_data, },
	{ .compatible = "fsl,imx6sx-usdhc", .data = &usdhc_imx6sx_data, },
	{ .compatible = "fsl,imx6sl-usdhc", .data = &usdhc_imx6sl_data, },
	{ .compatible = "fsl,imx6sll-usdhc", .data = &usdhc_imx6sll_data, },
	{ .compatible = "fsl,imx6q-usdhc", .data = &usdhc_imx6q_data, },
	{ .compatible = "fsl,imx6ull-usdhc", .data = &usdhc_imx6ull_data, },
	{ .compatible = "fsl,imx7d-usdhc", .data = &usdhc_imx7d_data, },
	{ .compatible = "fsl,imx7ulp-usdhc", .data = &usdhc_imx7ulp_data, },
	{ .compatible = "fsl,imx8qxp-usdhc", .data = &usdhc_imx8qxp_data, },
	{ .compatible = "fsl,imx8mm-usdhc", .data = &usdhc_imx8mm_data, },
	{ .compatible = "nxp,s32cc-usdhc", .data = &usdhc_s32cc_data, },
	{ /* sentinel */ }
};
MODULE_DEVICE_TABLE(of, imx_esdhc_dt_ids);

static inline int is_imx25_esdhc(struct pltfm_imx_data *data)
{
	return data->socdata == &esdhc_imx25_data;
}

static inline int is_imx53_esdhc(struct pltfm_imx_data *data)
{
	return data->socdata == &esdhc_imx53_data;
}

static inline int is_s32cc_usdhc(struct pltfm_imx_data *data)
{
	return data->socdata == &usdhc_s32cc_data;
}

static inline int esdhc_is_usdhc(struct pltfm_imx_data *data)
{
	return !!(data->socdata->flags & ESDHC_FLAG_USDHC);
}

static inline void esdhc_clrset_le(struct sdhci_host *host, u32 mask, u32 val, int reg)
{
	void __iomem *base = host->ioaddr + (reg & ~0x3);
	u32 shift = (reg & 0x3) * 8;

	writel(((readl(base) & ~(mask << shift)) | (val << shift)), base);
}

static inline void esdhc_set_bits(struct sdhci_host *host, u32 addr, u32 bits)
{
	u32 reg;

	reg = readl(host->ioaddr + addr);
	reg |= bits;
	writel(reg, host->ioaddr + addr);
}

static inline void esdhc_clear_bits(struct sdhci_host *host, u32 addr, u32 bits)
{
	u32 reg;

	reg = readl(host->ioaddr + addr);
	reg &= ~bits;
	writel(reg, host->ioaddr + addr);
}

#define DRIVER_NAME "sdhci-esdhc-imx"
#define ESDHC_IMX_DUMP(f, x...) \
	pr_err("%s: " DRIVER_NAME ": " f, mmc_hostname(host->mmc), ## x)
static void esdhc_dump_debug_regs(struct sdhci_host *host)
{
	int i;
	char *debug_status[7] = {
				 "cmd debug status",
				 "data debug status",
				 "trans debug status",
				 "dma debug status",
				 "adma debug status",
				 "fifo debug status",
				 "async fifo debug status"
	};

	ESDHC_IMX_DUMP("========= ESDHC IMX DEBUG STATUS DUMP =========\n");
	for (i = 0; i < 7; i++) {
		esdhc_clrset_le(host, ESDHC_DEBUG_SEL_MASK,
			ESDHC_DEBUG_SEL_CMD_STATE + i, ESDHC_DEBUG_SEL_REG);
		ESDHC_IMX_DUMP("%s:  0x%04x\n", debug_status[i],
			readw(host->ioaddr + ESDHC_DEBUG_SEL_AND_STATUS_REG));
	}

	esdhc_clrset_le(host, ESDHC_DEBUG_SEL_MASK, 0, ESDHC_DEBUG_SEL_REG);

}

static inline void esdhc_wait_for_card_clock_gate_off(struct sdhci_host *host)
{
	u32 present_state;
	int ret;

	ret = readl_poll_timeout(host->ioaddr + ESDHC_PRSSTAT, present_state,
				(present_state & ESDHC_CLOCK_GATE_OFF), 2, 100);
	if (ret == -ETIMEDOUT)
		dev_warn(mmc_dev(host->mmc), "%s: card clock still not gate off in 100us!.\n", __func__);
}

/* Enable the auto tuning circuit to check the CMD line and BUS line */
static inline void usdhc_auto_tuning_mode_sel(struct sdhci_host *host)
{
	u32 buswidth, auto_tune_buswidth;

	buswidth = USDHC_GET_BUSWIDTH(readl(host->ioaddr + SDHCI_HOST_CONTROL));

	switch (buswidth) {
	case ESDHC_CTRL_8BITBUS:
		auto_tune_buswidth = ESDHC_VEND_SPEC2_AUTO_TUNE_8BIT_EN;
		break;
	case ESDHC_CTRL_4BITBUS:
		auto_tune_buswidth = ESDHC_VEND_SPEC2_AUTO_TUNE_4BIT_EN;
		break;
	default:	/* 1BITBUS */
		auto_tune_buswidth = ESDHC_VEND_SPEC2_AUTO_TUNE_1BIT_EN;
		break;
	}

	esdhc_clrset_le(host, ESDHC_VEND_SPEC2_AUTO_TUNE_MODE_MASK,
			auto_tune_buswidth | ESDHC_VEND_SPEC2_AUTO_TUNE_CMD_EN,
			ESDHC_VEND_SPEC2);
}

static u32 esdhc_readl_le(struct sdhci_host *host, int reg)
{
	struct sdhci_pltfm_host *pltfm_host = sdhci_priv(host);
	struct pltfm_imx_data *imx_data = sdhci_pltfm_priv(pltfm_host);
	u32 val = readl(host->ioaddr + reg);

	if (unlikely(reg == SDHCI_PRESENT_STATE)) {
		u32 fsl_prss = val;
		/* save the least 20 bits */
		val = fsl_prss & 0x000FFFFF;
		/* move dat[0-3] bits */
		val |= (fsl_prss & 0x0F000000) >> 4;
		/* move cmd line bit */
		val |= (fsl_prss & 0x00800000) << 1;
	}

	if (unlikely(reg == SDHCI_CAPABILITIES)) {
		/* ignore bit[0-15] as it stores cap_1 register val for mx6sl */
		if (imx_data->socdata->flags & ESDHC_FLAG_HAVE_CAP1)
			val &= 0xffff0000;

		/* In FSL esdhc IC module, only bit20 is used to indicate the
		 * ADMA2 capability of esdhc, but this bit is messed up on
		 * some SOCs (e.g. on MX25, MX35 this bit is set, but they
		 * don't actually support ADMA2). So set the BROKEN_ADMA
		 * quirk on MX25/35 platforms.
		 */

		if (val & SDHCI_CAN_DO_ADMA1) {
			val &= ~SDHCI_CAN_DO_ADMA1;
			val |= SDHCI_CAN_DO_ADMA2;
		}
	}

	if (unlikely(reg == SDHCI_CAPABILITIES_1)) {
		if (esdhc_is_usdhc(imx_data)) {
			if (imx_data->socdata->flags & ESDHC_FLAG_HAVE_CAP1)
				val = readl(host->ioaddr + SDHCI_CAPABILITIES) & 0xFFFF;
			else
				/* imx6q/dl does not have cap_1 register, fake one */
				val = SDHCI_SUPPORT_DDR50 | SDHCI_SUPPORT_SDR104
					| SDHCI_SUPPORT_SDR50
					| SDHCI_USE_SDR50_TUNING
					| FIELD_PREP(SDHCI_RETUNING_MODE_MASK,
						     SDHCI_TUNING_MODE_3);

			/*
			 * Do not advertise faster UHS modes if there are no
			 * pinctrl states for 100MHz/200MHz.
			 */
			if (IS_ERR_OR_NULL(imx_data->pins_100mhz))
				val &= ~(SDHCI_SUPPORT_SDR50 | SDHCI_SUPPORT_DDR50);
			if (IS_ERR_OR_NULL(imx_data->pins_200mhz))
				val &= ~(SDHCI_SUPPORT_SDR104 | SDHCI_SUPPORT_HS400);

			/*
			 * Do not advertise faster UHS SDR104 mode if the
			 * controller does not support it.
			 */
			if (imx_data->socdata->flags & ESDHC_FLAG_BROKEN_SDR104)
				val &= ~SDHCI_SUPPORT_SDR104;
		}
	}

	if (unlikely(reg == SDHCI_MAX_CURRENT) && esdhc_is_usdhc(imx_data)) {
		val = 0;
		val |= FIELD_PREP(SDHCI_MAX_CURRENT_330_MASK, 0xFF);
		val |= FIELD_PREP(SDHCI_MAX_CURRENT_300_MASK, 0xFF);
		val |= FIELD_PREP(SDHCI_MAX_CURRENT_180_MASK, 0xFF);
	}

	if (unlikely(reg == SDHCI_INT_STATUS)) {
		if (val & ESDHC_INT_VENDOR_SPEC_DMA_ERR) {
			val &= ~ESDHC_INT_VENDOR_SPEC_DMA_ERR;
			val |= SDHCI_INT_ADMA_ERROR;
		}

		/*
		 * mask off the interrupt we get in response to the manually
		 * sent CMD12
		 */
		if ((imx_data->multiblock_status == WAIT_FOR_INT) &&
		    ((val & SDHCI_INT_RESPONSE) == SDHCI_INT_RESPONSE)) {
			val &= ~SDHCI_INT_RESPONSE;
			writel(SDHCI_INT_RESPONSE, host->ioaddr +
						   SDHCI_INT_STATUS);
			imx_data->multiblock_status = NO_CMD_PENDING;
		}
	}

	return val;
}

static void esdhc_writel_le(struct sdhci_host *host, u32 val, int reg)
{
	struct sdhci_pltfm_host *pltfm_host = sdhci_priv(host);
	struct pltfm_imx_data *imx_data = sdhci_pltfm_priv(pltfm_host);
	u32 data;

	if (unlikely(reg == SDHCI_INT_ENABLE || reg == SDHCI_SIGNAL_ENABLE ||
			reg == SDHCI_INT_STATUS)) {
		if ((val & SDHCI_INT_CARD_INT) && !esdhc_is_usdhc(imx_data)) {
			/*
			 * Clear and then set D3CD bit to avoid missing the
			 * card interrupt. This is an eSDHC controller problem
			 * so we need to apply the following workaround: clear
			 * and set D3CD bit will make eSDHC re-sample the card
			 * interrupt. In case a card interrupt was lost,
			 * re-sample it by the following steps.
			 */
			data = readl(host->ioaddr + SDHCI_HOST_CONTROL);
			data &= ~ESDHC_CTRL_D3CD;
			writel(data, host->ioaddr + SDHCI_HOST_CONTROL);
			data |= ESDHC_CTRL_D3CD;
			writel(data, host->ioaddr + SDHCI_HOST_CONTROL);
		}

		if (val & SDHCI_INT_ADMA_ERROR) {
			val &= ~SDHCI_INT_ADMA_ERROR;
			val |= ESDHC_INT_VENDOR_SPEC_DMA_ERR;
		}
	}

	if (unlikely((imx_data->socdata->flags & ESDHC_FLAG_MULTIBLK_NO_INT)
				&& (reg == SDHCI_INT_STATUS)
				&& (val & SDHCI_INT_DATA_END))) {
			u32 v;
			v = readl(host->ioaddr + ESDHC_VENDOR_SPEC);
			v &= ~ESDHC_VENDOR_SPEC_SDIO_QUIRK;
			writel(v, host->ioaddr + ESDHC_VENDOR_SPEC);

			if (imx_data->multiblock_status == MULTIBLK_IN_PROCESS)
			{
				/* send a manual CMD12 with RESPTYP=none */
				data = MMC_STOP_TRANSMISSION << 24 |
				       SDHCI_CMD_ABORTCMD << 16;
				writel(data, host->ioaddr + SDHCI_TRANSFER_MODE);
				imx_data->multiblock_status = WAIT_FOR_INT;
			}
	}

	writel(val, host->ioaddr + reg);
}

static u16 esdhc_readw_le(struct sdhci_host *host, int reg)
{
	struct sdhci_pltfm_host *pltfm_host = sdhci_priv(host);
	struct pltfm_imx_data *imx_data = sdhci_pltfm_priv(pltfm_host);
	u16 ret = 0;
	u32 val;

	if (unlikely(reg == SDHCI_HOST_VERSION)) {
		reg ^= 2;
		if (esdhc_is_usdhc(imx_data)) {
			/*
			 * The usdhc register returns a wrong host version.
			 * Correct it here.
			 */
			return SDHCI_SPEC_300;
		}
	}

	if (unlikely(reg == SDHCI_HOST_CONTROL2)) {
		val = readl(host->ioaddr + ESDHC_VENDOR_SPEC);
		if (val & ESDHC_VENDOR_SPEC_VSELECT)
			ret |= SDHCI_CTRL_VDD_180;

		if (esdhc_is_usdhc(imx_data)) {
			if (imx_data->socdata->flags & ESDHC_FLAG_MAN_TUNING)
				val = readl(host->ioaddr + ESDHC_MIX_CTRL);
			else if (imx_data->socdata->flags & ESDHC_FLAG_STD_TUNING)
				/* the std tuning bits is in ACMD12_ERR for imx6sl */
				val = readl(host->ioaddr + SDHCI_AUTO_CMD_STATUS);
		}

		if (val & ESDHC_MIX_CTRL_EXE_TUNE)
			ret |= SDHCI_CTRL_EXEC_TUNING;
		if (val & ESDHC_MIX_CTRL_SMPCLK_SEL)
			ret |= SDHCI_CTRL_TUNED_CLK;

		ret &= ~SDHCI_CTRL_PRESET_VAL_ENABLE;

		return ret;
	}

	if (unlikely(reg == SDHCI_TRANSFER_MODE)) {
		if (esdhc_is_usdhc(imx_data)) {
			u32 m = readl(host->ioaddr + ESDHC_MIX_CTRL);
			ret = m & ESDHC_MIX_CTRL_SDHCI_MASK;
			/* Swap AC23 bit */
			if (m & ESDHC_MIX_CTRL_AC23EN) {
				ret &= ~ESDHC_MIX_CTRL_AC23EN;
				ret |= SDHCI_TRNS_AUTO_CMD23;
			}
		} else {
			ret = readw(host->ioaddr + SDHCI_TRANSFER_MODE);
		}

		return ret;
	}

	return readw(host->ioaddr + reg);
}

static void esdhc_writew_le(struct sdhci_host *host, u16 val, int reg)
{
	struct sdhci_pltfm_host *pltfm_host = sdhci_priv(host);
	struct pltfm_imx_data *imx_data = sdhci_pltfm_priv(pltfm_host);
	u32 new_val = 0;

	switch (reg) {
	case SDHCI_CLOCK_CONTROL:
		new_val = readl(host->ioaddr + ESDHC_VENDOR_SPEC);
		if (val & SDHCI_CLOCK_CARD_EN)
			new_val |= ESDHC_VENDOR_SPEC_FRC_SDCLK_ON;
		else
			new_val &= ~ESDHC_VENDOR_SPEC_FRC_SDCLK_ON;
		writel(new_val, host->ioaddr + ESDHC_VENDOR_SPEC);
		if (!(new_val & ESDHC_VENDOR_SPEC_FRC_SDCLK_ON))
			esdhc_wait_for_card_clock_gate_off(host);
		return;
	case SDHCI_HOST_CONTROL2:
		new_val = readl(host->ioaddr + ESDHC_VENDOR_SPEC);
		if (val & SDHCI_CTRL_VDD_180)
			new_val |= ESDHC_VENDOR_SPEC_VSELECT;
		else
			new_val &= ~ESDHC_VENDOR_SPEC_VSELECT;
		writel(new_val, host->ioaddr + ESDHC_VENDOR_SPEC);
		if (imx_data->socdata->flags & ESDHC_FLAG_STD_TUNING) {
			u32 v = readl(host->ioaddr + SDHCI_AUTO_CMD_STATUS);
			u32 m = readl(host->ioaddr + ESDHC_MIX_CTRL);
			if (val & SDHCI_CTRL_TUNED_CLK) {
				v |= ESDHC_MIX_CTRL_SMPCLK_SEL;
			} else {
				v &= ~ESDHC_MIX_CTRL_SMPCLK_SEL;
				m &= ~ESDHC_MIX_CTRL_FBCLK_SEL;
				m &= ~ESDHC_MIX_CTRL_AUTO_TUNE_EN;
			}

			if (val & SDHCI_CTRL_EXEC_TUNING) {
				v |= ESDHC_MIX_CTRL_EXE_TUNE;
				m |= ESDHC_MIX_CTRL_FBCLK_SEL;
				m |= ESDHC_MIX_CTRL_AUTO_TUNE_EN;
				usdhc_auto_tuning_mode_sel(host);
			} else {
				v &= ~ESDHC_MIX_CTRL_EXE_TUNE;
			}

			writel(v, host->ioaddr + SDHCI_AUTO_CMD_STATUS);
			writel(m, host->ioaddr + ESDHC_MIX_CTRL);
		}
		return;
	case SDHCI_TRANSFER_MODE:
		if ((imx_data->socdata->flags & ESDHC_FLAG_MULTIBLK_NO_INT)
				&& (host->cmd->opcode == SD_IO_RW_EXTENDED)
				&& (host->cmd->data->blocks > 1)
				&& (host->cmd->data->flags & MMC_DATA_READ)) {
			u32 v;
			v = readl(host->ioaddr + ESDHC_VENDOR_SPEC);
			v |= ESDHC_VENDOR_SPEC_SDIO_QUIRK;
			writel(v, host->ioaddr + ESDHC_VENDOR_SPEC);
		}

		if (esdhc_is_usdhc(imx_data)) {
			u32 wml;
			u32 m = readl(host->ioaddr + ESDHC_MIX_CTRL);
			/* Swap AC23 bit */
			if (val & SDHCI_TRNS_AUTO_CMD23) {
				val &= ~SDHCI_TRNS_AUTO_CMD23;
				val |= ESDHC_MIX_CTRL_AC23EN;
			}
			m = val | (m & ~ESDHC_MIX_CTRL_SDHCI_MASK);
			writel(m, host->ioaddr + ESDHC_MIX_CTRL);

			/* Set watermark levels for PIO access to maximum value
			 * (128 words) to accommodate full 512 bytes buffer.
			 * For DMA access restore the levels to default value.
			 */
			m = readl(host->ioaddr + ESDHC_WTMK_LVL);
			if (val & SDHCI_TRNS_DMA) {
				wml = ESDHC_WTMK_LVL_WML_VAL_DEF;
			} else {
				u8 ctrl;
				wml = ESDHC_WTMK_LVL_WML_VAL_MAX;

				/*
				 * Since already disable DMA mode, so also need
				 * to clear the DMASEL. Otherwise, for standard
				 * tuning, when send tuning command, usdhc will
				 * still prefetch the ADMA script from wrong
				 * DMA address, then we will see IOMMU report
				 * some error which show lack of TLB mapping.
				 */
				ctrl = sdhci_readb(host, SDHCI_HOST_CONTROL);
				ctrl &= ~SDHCI_CTRL_DMA_MASK;
				sdhci_writeb(host, ctrl, SDHCI_HOST_CONTROL);
			}
			m &= ~(ESDHC_WTMK_LVL_RD_WML_MASK |
			       ESDHC_WTMK_LVL_WR_WML_MASK);
			m |= (wml << ESDHC_WTMK_LVL_RD_WML_SHIFT) |
			     (wml << ESDHC_WTMK_LVL_WR_WML_SHIFT);
			writel(m, host->ioaddr + ESDHC_WTMK_LVL);
		} else {
			/*
			 * Postpone this write, we must do it together with a
			 * command write that is down below.
			 */
			imx_data->scratchpad = val;
		}
		return;
	case SDHCI_COMMAND:
		if (host->cmd->opcode == MMC_STOP_TRANSMISSION)
			val |= SDHCI_CMD_ABORTCMD;

		if ((host->cmd->opcode == MMC_SET_BLOCK_COUNT) &&
		    (imx_data->socdata->flags & ESDHC_FLAG_MULTIBLK_NO_INT))
			imx_data->multiblock_status = MULTIBLK_IN_PROCESS;

		if (esdhc_is_usdhc(imx_data))
			writel(val << 16,
			       host->ioaddr + SDHCI_TRANSFER_MODE);
		else
			writel(val << 16 | imx_data->scratchpad,
			       host->ioaddr + SDHCI_TRANSFER_MODE);
		return;
	case SDHCI_BLOCK_SIZE:
		val &= ~SDHCI_MAKE_BLKSZ(0x7, 0);
		break;
	}
	esdhc_clrset_le(host, 0xffff, val, reg);
}

static u8 esdhc_readb_le(struct sdhci_host *host, int reg)
{
	u8 ret;
	u32 val;

	switch (reg) {
	case SDHCI_HOST_CONTROL:
		val = readl(host->ioaddr + reg);

		ret = val & SDHCI_CTRL_LED;
		ret |= (val >> 5) & SDHCI_CTRL_DMA_MASK;
		ret |= (val & ESDHC_CTRL_4BITBUS);
		ret |= (val & ESDHC_CTRL_8BITBUS) << 3;
		return ret;
	}

	return readb(host->ioaddr + reg);
}

static void esdhc_writeb_le(struct sdhci_host *host, u8 val, int reg)
{
	struct sdhci_pltfm_host *pltfm_host = sdhci_priv(host);
	struct pltfm_imx_data *imx_data = sdhci_pltfm_priv(pltfm_host);
	u32 new_val = 0;
	u32 mask;

	switch (reg) {
	case SDHCI_POWER_CONTROL:
		/*
		 * FSL put some DMA bits here
		 * If your board has a regulator, code should be here
		 */
		return;
	case SDHCI_HOST_CONTROL:
		/* FSL messed up here, so we need to manually compose it. */
		new_val = val & SDHCI_CTRL_LED;
		/* ensure the endianness */
		new_val |= ESDHC_HOST_CONTROL_LE;
		/* bits 8&9 are reserved on mx25 */
		if (!is_imx25_esdhc(imx_data)) {
			/* DMA mode bits are shifted */
			new_val |= (val & SDHCI_CTRL_DMA_MASK) << 5;
		}

		/*
		 * Do not touch buswidth bits here. This is done in
		 * esdhc_pltfm_bus_width.
		 * Do not touch the D3CD bit either which is used for the
		 * SDIO interrupt erratum workaround.
		 */
		mask = 0xffff & ~(ESDHC_CTRL_BUSWIDTH_MASK | ESDHC_CTRL_D3CD);

		esdhc_clrset_le(host, mask, new_val, reg);
		return;
	case SDHCI_SOFTWARE_RESET:
		if (val & SDHCI_RESET_DATA)
			new_val = readl(host->ioaddr + SDHCI_HOST_CONTROL);
		break;
	}
	esdhc_clrset_le(host, 0xff, val, reg);

	if (reg == SDHCI_SOFTWARE_RESET) {
		if (val & SDHCI_RESET_ALL) {
			/*
			 * The esdhc has a design violation to SDHC spec which
			 * tells that software reset should not affect card
			 * detection circuit. But esdhc clears its SYSCTL
			 * register bits [0..2] during the software reset. This
			 * will stop those clocks that card detection circuit
			 * relies on. To work around it, we turn the clocks on
			 * back to keep card detection circuit functional.
			 */
			esdhc_clrset_le(host, 0x7, 0x7, ESDHC_SYSTEM_CONTROL);
			/*
			 * The reset on usdhc fails to clear MIX_CTRL register.
			 * Do it manually here.
			 */
			if (esdhc_is_usdhc(imx_data)) {
				/*
				 * the tuning bits should be kept during reset
				 */
				new_val = readl(host->ioaddr + ESDHC_MIX_CTRL);
				writel(new_val & ESDHC_MIX_CTRL_TUNING_MASK,
						host->ioaddr + ESDHC_MIX_CTRL);
				imx_data->is_ddr = 0;
			}
		} else if (val & SDHCI_RESET_DATA) {
			/*
			 * The eSDHC DAT line software reset clears at least the
			 * data transfer width on i.MX25, so make sure that the
			 * Host Control register is unaffected.
			 */
			esdhc_clrset_le(host, 0xff, new_val,
					SDHCI_HOST_CONTROL);
		}
	}
}

static unsigned int esdhc_pltfm_get_max_clock(struct sdhci_host *host)
{
	struct sdhci_pltfm_host *pltfm_host = sdhci_priv(host);

	return pltfm_host->clock;
}

static unsigned int esdhc_pltfm_get_min_clock(struct sdhci_host *host)
{
	struct sdhci_pltfm_host *pltfm_host = sdhci_priv(host);

	return pltfm_host->clock / 256 / 16;
}

static inline void esdhc_pltfm_set_clock(struct sdhci_host *host,
					 unsigned int clock)
{
	struct sdhci_pltfm_host *pltfm_host = sdhci_priv(host);
	struct pltfm_imx_data *imx_data = sdhci_pltfm_priv(pltfm_host);
	unsigned int host_clock = pltfm_host->clock;
	int ddr_pre_div = imx_data->is_ddr ? 2 : 1;
	int pre_div = 1;
	int div = 1;
	int ret;
	u32 temp, val;

	if (esdhc_is_usdhc(imx_data)) {
		val = readl(host->ioaddr + ESDHC_VENDOR_SPEC);
		writel(val & ~ESDHC_VENDOR_SPEC_FRC_SDCLK_ON,
			host->ioaddr + ESDHC_VENDOR_SPEC);
		esdhc_wait_for_card_clock_gate_off(host);
	}

	if (clock == 0) {
		host->mmc->actual_clock = 0;
		return;
	}

	/* For i.MX53 eSDHCv3, SYSCTL.SDCLKFS may not be set to 0. */
	if (is_imx53_esdhc(imx_data)) {
		/*
		 * According to the i.MX53 reference manual, if DLLCTRL[10] can
		 * be set, then the controller is eSDHCv3, else it is eSDHCv2.
		 */
		val = readl(host->ioaddr + ESDHC_DLL_CTRL);
		writel(val | BIT(10), host->ioaddr + ESDHC_DLL_CTRL);
		temp = readl(host->ioaddr + ESDHC_DLL_CTRL);
		writel(val, host->ioaddr + ESDHC_DLL_CTRL);
		if (temp & BIT(10))
			pre_div = 2;
	}

	temp = sdhci_readl(host, ESDHC_SYSTEM_CONTROL);
	temp &= ~(ESDHC_CLOCK_IPGEN | ESDHC_CLOCK_HCKEN | ESDHC_CLOCK_PEREN
		| ESDHC_CLOCK_MASK);
	sdhci_writel(host, temp, ESDHC_SYSTEM_CONTROL);

	if ((imx_data->socdata->flags & ESDHC_FLAG_ERR010450) &&
	    (!(host->quirks2 & SDHCI_QUIRK2_NO_1_8_V))) {
		unsigned int max_clock;

		max_clock = imx_data->is_ddr ? 45000000 : 150000000;

		clock = min(clock, max_clock);
	}

	while (host_clock / (16 * pre_div * ddr_pre_div) > clock &&
			pre_div < 256)
		pre_div *= 2;

	while (host_clock / (div * pre_div * ddr_pre_div) > clock && div < 16)
		div++;

	host->mmc->actual_clock = host_clock / (div * pre_div * ddr_pre_div);
	dev_dbg(mmc_dev(host->mmc), "desired SD clock: %d, actual: %d\n",
		clock, host->mmc->actual_clock);

	pre_div >>= 1;
	div--;

	temp = sdhci_readl(host, ESDHC_SYSTEM_CONTROL);
	temp |= (ESDHC_CLOCK_IPGEN | ESDHC_CLOCK_HCKEN | ESDHC_CLOCK_PEREN
		| (div << ESDHC_DIVIDER_SHIFT)
		| (pre_div << ESDHC_PREDIV_SHIFT));
	sdhci_writel(host, temp, ESDHC_SYSTEM_CONTROL);

	/* need to wait the bit 3 of the PRSSTAT to be set, make sure card clock is stable */
	ret = readl_poll_timeout(host->ioaddr + ESDHC_PRSSTAT, temp,
				(temp & ESDHC_CLOCK_STABLE), 2, 100);
	if (ret == -ETIMEDOUT)
		dev_warn(mmc_dev(host->mmc), "card clock still not stable in 100us!.\n");

	if (esdhc_is_usdhc(imx_data)) {
		val = readl(host->ioaddr + ESDHC_VENDOR_SPEC);
		writel(val | ESDHC_VENDOR_SPEC_FRC_SDCLK_ON,
			host->ioaddr + ESDHC_VENDOR_SPEC);
	}

}

static unsigned int esdhc_pltfm_get_ro(struct sdhci_host *host)
{
	struct sdhci_pltfm_host *pltfm_host = sdhci_priv(host);
	struct pltfm_imx_data *imx_data = sdhci_pltfm_priv(pltfm_host);
	struct esdhc_platform_data *boarddata = &imx_data->boarddata;

	switch (boarddata->wp_type) {
	case ESDHC_WP_GPIO:
		return mmc_gpio_get_ro(host->mmc);
	case ESDHC_WP_CONTROLLER:
		return !(readl(host->ioaddr + SDHCI_PRESENT_STATE) &
			       SDHCI_WRITE_PROTECT);
	case ESDHC_WP_NONE:
		break;
	}

	return -ENOSYS;
}

static void esdhc_pltfm_set_bus_width(struct sdhci_host *host, int width)
{
	u32 ctrl;

	switch (width) {
	case MMC_BUS_WIDTH_8:
		ctrl = ESDHC_CTRL_8BITBUS;
		break;
	case MMC_BUS_WIDTH_4:
		ctrl = ESDHC_CTRL_4BITBUS;
		break;
	default:
		ctrl = 0;
		break;
	}

	esdhc_clrset_le(host, ESDHC_CTRL_BUSWIDTH_MASK, ctrl,
			SDHCI_HOST_CONTROL);
}

static int usdhc_execute_tuning(struct mmc_host *mmc, u32 opcode)
{
	struct sdhci_host *host = mmc_priv(mmc);

	/*
	 * i.MX uSDHC internally already uses a fixed optimized timing for
	 * DDR50, normally does not require tuning for DDR50 mode.
	 */
	if (host->timing == MMC_TIMING_UHS_DDR50)
		return 0;

	return sdhci_execute_tuning(mmc, opcode);
}

<<<<<<< HEAD
static void esdhc_poll_rsta(struct sdhci_host *host)
{
	u32 reg;

	esdhc_set_bits(host, ESDHC_SYS_CTRL, SYS_CTRL_RSTA);
	if (readl_poll_timeout(host->ioaddr + ESDHC_SYS_CTRL, reg,
			       !(reg & SYS_CTRL_RSTA), 10, 100))
		dev_warn(mmc_dev(host->mmc),
			 "Warning: Reset did not complete within 100us\n");
=======
static void esdhc_poll_sys_ctrl_field(struct sdhci_host *host, u32 field)
{
	int ret;
	u32 reg;

	esdhc_set_bits(host, ESDHC_SYS_CTRL, field);
	ret = readl_poll_timeout(host->ioaddr + ESDHC_SYS_CTRL, reg,
				 !(reg & field), 10, 100);
	if (ret)
		dev_warn(mmc_dev(host->mmc),
			 "Warning: Reset did not complete within 100us, status: %d\n", ret);
}

static void esdhc_cfg_delay_chain(struct sdhci_host *host, u32 val)
{
	esdhc_poll_sys_ctrl_field(host, SYS_CTRL_RSTA);
	writel(DLY_CELL_SET_PRE(val),
	       host->ioaddr + ESDHC_TUNE_CTRL_STATUS);
	esdhc_poll_sys_ctrl_field(host, SYS_CTRL_FIFO);
>>>>>>> 3a3fafb1
}

static int esdhc_executing_tuning(struct sdhci_host *host, u32 opcode)
{
	u32 r, value_start, value_end;
<<<<<<< HEAD

	esdhc_clear_bits(host, ESDHC_TUNING_CTRL, ESDHC_STD_TUNING_EN);
	esdhc_poll_rsta(host);
	esdhc_set_bits(host, ESDHC_MIX_CTRL,
		       (ESDHC_MIX_CTRL_EXE_TUNE | ESDHC_MIX_CTRL_SMPCLK_SEL));
	esdhc_set_bits(host, ESDHC_VENDOR_SPEC, ESDHC_VENDOR_SPEC_FRC_SDCLK_ON);

	/* Find the start of the passing window */
	for (value_start = ESDHC_TUNE_CTRL_MIN;
	     value_start <= ESDHC_TUNE_CTRL_MAX;
	     value_start += ESDHC_TUNE_CTRL_STEP) {
		writel(DLY_CELL_SET_PRE(value_start),
		       host->ioaddr + ESDHC_TUNE_CTRL_STATUS);
		if (!mmc_send_tuning(host->mmc, opcode, NULL))
			break;
=======
	bool tuning_failed_before = false;

	esdhc_clear_bits(host, ESDHC_TUNING_CTRL, ESDHC_STD_TUNING_EN);
	esdhc_clear_bits(host, ESDHC_VENDOR_SPEC, ESDHC_VENDOR_SPEC_FRC_SDCLK_ON);
	esdhc_clear_bits(host, ESDHC_MIX_CTRL, ESDHC_MIX_CTRL_FBCLK_SEL);
	esdhc_set_bits(host, ESDHC_MIX_CTRL,
		       (ESDHC_MIX_CTRL_EXE_TUNE | ESDHC_MIX_CTRL_SMPCLK_SEL));

	/* Find the start of the passing window
	 * Passing window should not start from value 0.
	 */
	for (value_start = ESDHC_TUNE_CTRL_MIN;
	     value_start <= ESDHC_TUNE_CTRL_MAX;
	     value_start += ESDHC_TUNE_CTRL_STEP) {
		esdhc_cfg_delay_chain(host, value_start);
		if (!mmc_send_tuning(host->mmc, opcode, NULL)) {
			if (tuning_failed_before)
				break;
		} else {
			tuning_failed_before = true;
		}
>>>>>>> 3a3fafb1
	}
	if (value_start > ESDHC_TUNE_CTRL_MAX)
		return -EINVAL;

	/* Find the end of the passing window */
	for (value_end = value_start;
	     value_end + ESDHC_TUNE_CTRL_STEP <= ESDHC_TUNE_CTRL_MAX;
	     value_end += ESDHC_TUNE_CTRL_STEP) {
<<<<<<< HEAD
		writel(DLY_CELL_SET_PRE((value_end + ESDHC_TUNE_CTRL_STEP)),
		       host->ioaddr + ESDHC_TUNE_CTRL_STATUS);
=======
		esdhc_cfg_delay_chain(host, value_end + ESDHC_TUNE_CTRL_STEP);
>>>>>>> 3a3fafb1
		if (mmc_send_tuning(host->mmc, opcode, NULL))
			break;
	}

	esdhc_clear_bits(host, ESDHC_MIX_CTRL, ESDHC_MIX_CTRL_EXE_TUNE);
<<<<<<< HEAD
	esdhc_clear_bits(host, ESDHC_VENDOR_SPEC,
			 ESDHC_VENDOR_SPEC_FRC_SDCLK_ON);
	esdhc_poll_rsta(host);
=======
	esdhc_poll_sys_ctrl_field(host, SYS_CTRL_RSTA);
>>>>>>> 3a3fafb1
	esdhc_set_bits(host, ESDHC_MIX_CTRL, ESDHC_MIX_CTRL_SMPCLK_SEL);

	/* According to the "Manual Tuning Procedure" chapter in the RM */
	r = ((value_start + value_end) / 2);
<<<<<<< HEAD
	r = ((((r << 8) & 0xffffff00) - 0x300) | 0x33);
	writel(r, host->ioaddr + ESDHC_TUNE_CTRL_STATUS);

=======
	r = ((r << 8) & 0xffffff00);
	if (r < 0x300) {
		dev_warn(mmc_dev(host->mmc),
			 "Passing tuning window: [%u - %u] is too small\n",
			 value_start, value_end);
		return -EINVAL;
	}

	r = ((r - 0x300) | 0x33);
	writel(r, host->ioaddr + ESDHC_TUNE_CTRL_STATUS);

>>>>>>> 3a3fafb1
	readl_poll_timeout(host->ioaddr + ESDHC_TUNE_CTRL_STATUS, r,
			   TUNE_CTRL_TAP_SEL(r) == TUNE_CTRL_DLY_CELL_SET(r),
			   0, 0);

	esdhc_set_bits(host, ESDHC_MIX_CTRL, ESDHC_MIX_CTRL_AUTO_TUNE_EN);

	return 0;
}

static void esdhc_hs400_enhanced_strobe(struct mmc_host *mmc, struct mmc_ios *ios)
{
	struct sdhci_host *host = mmc_priv(mmc);
	u32 m;

	m = readl(host->ioaddr + ESDHC_MIX_CTRL);
	if (ios->enhanced_strobe)
		m |= ESDHC_MIX_CTRL_HS400_ES_EN;
	else
		m &= ~ESDHC_MIX_CTRL_HS400_ES_EN;
	writel(m, host->ioaddr + ESDHC_MIX_CTRL);
}

static int esdhc_change_pinstate(struct sdhci_host *host,
						unsigned int uhs)
{
	struct sdhci_pltfm_host *pltfm_host = sdhci_priv(host);
	struct pltfm_imx_data *imx_data = sdhci_pltfm_priv(pltfm_host);
	struct pinctrl_state *pinctrl;

	dev_dbg(mmc_dev(host->mmc), "change pinctrl state for uhs %d\n", uhs);

	if (IS_ERR(imx_data->pinctrl) ||
		IS_ERR(imx_data->pins_100mhz) ||
		IS_ERR(imx_data->pins_200mhz))
		return -EINVAL;

	switch (uhs) {
	case MMC_TIMING_UHS_SDR50:
	case MMC_TIMING_UHS_DDR50:
		pinctrl = imx_data->pins_100mhz;
		break;
	case MMC_TIMING_UHS_SDR104:
	case MMC_TIMING_MMC_HS200:
	case MMC_TIMING_MMC_HS400:
		pinctrl = imx_data->pins_200mhz;
		break;
	default:
		/* back to default state for other legacy timing */
		return pinctrl_select_default_state(mmc_dev(host->mmc));
	}

	return pinctrl_select_state(imx_data->pinctrl, pinctrl);
}

/*
 * For HS400 eMMC, there is a data_strobe line. This signal is generated
 * by the device and used for data output and CRC status response output
 * in HS400 mode. The frequency of this signal follows the frequency of
 * CLK generated by host. The host receives the data which is aligned to the
 * edge of data_strobe line. Due to the time delay between CLK line and
 * data_strobe line, if the delay time is larger than one clock cycle,
 * then CLK and data_strobe line will be misaligned, read error shows up.
 */
static void esdhc_set_strobe_dll(struct sdhci_host *host)
{
	struct sdhci_pltfm_host *pltfm_host = sdhci_priv(host);
	struct pltfm_imx_data *imx_data = sdhci_pltfm_priv(pltfm_host);
	u32 strobe_delay;
	u32 v;
	int ret;

	/* disable clock before enabling strobe dll */
	writel(readl(host->ioaddr + ESDHC_VENDOR_SPEC) &
		~ESDHC_VENDOR_SPEC_FRC_SDCLK_ON,
		host->ioaddr + ESDHC_VENDOR_SPEC);
	esdhc_wait_for_card_clock_gate_off(host);

	/* force a reset on strobe dll */
	writel(ESDHC_STROBE_DLL_CTRL_RESET,
		host->ioaddr + ESDHC_STROBE_DLL_CTRL);
	/* clear the reset bit on strobe dll before any setting */
	writel(0, host->ioaddr + ESDHC_STROBE_DLL_CTRL);

	/*
	 * enable strobe dll ctrl and adjust the delay target
	 * for the uSDHC loopback read clock
	 */
	if (imx_data->boarddata.strobe_dll_delay_target)
		strobe_delay = imx_data->boarddata.strobe_dll_delay_target;
	else
		strobe_delay = ESDHC_STROBE_DLL_CTRL_SLV_DLY_TARGET_DEFAULT;
	v = ESDHC_STROBE_DLL_CTRL_ENABLE |
		ESDHC_STROBE_DLL_CTRL_SLV_UPDATE_INT_DEFAULT |
		(strobe_delay << ESDHC_STROBE_DLL_CTRL_SLV_DLY_TARGET_SHIFT);
	writel(v, host->ioaddr + ESDHC_STROBE_DLL_CTRL);

	/* wait max 50us to get the REF/SLV lock */
	ret = readl_poll_timeout(host->ioaddr + ESDHC_STROBE_DLL_STATUS, v,
		((v & ESDHC_STROBE_DLL_STS_REF_LOCK) && (v & ESDHC_STROBE_DLL_STS_SLV_LOCK)), 1, 50);
	if (ret == -ETIMEDOUT)
		dev_warn(mmc_dev(host->mmc),
		"warning! HS400 strobe DLL status REF/SLV not lock in 50us, STROBE DLL status is %x!\n", v);
}

static void esdhc_reset_tuning(struct sdhci_host *host)
{
	struct sdhci_pltfm_host *pltfm_host = sdhci_priv(host);
	struct pltfm_imx_data *imx_data = sdhci_pltfm_priv(pltfm_host);
	u32 ctrl;
	int ret;

	/* Reset the tuning circuit */
	if (esdhc_is_usdhc(imx_data)) {
		if (imx_data->socdata->flags & ESDHC_FLAG_MAN_TUNING) {
			ctrl = readl(host->ioaddr + ESDHC_MIX_CTRL);
			ctrl &= ~ESDHC_MIX_CTRL_SMPCLK_SEL;
			ctrl &= ~ESDHC_MIX_CTRL_FBCLK_SEL;
			writel(ctrl, host->ioaddr + ESDHC_MIX_CTRL);
			writel(0, host->ioaddr + ESDHC_TUNE_CTRL_STATUS);
		} else if (imx_data->socdata->flags & ESDHC_FLAG_STD_TUNING) {
			ctrl = readl(host->ioaddr + SDHCI_AUTO_CMD_STATUS);
			ctrl &= ~ESDHC_MIX_CTRL_SMPCLK_SEL;
			ctrl &= ~ESDHC_MIX_CTRL_EXE_TUNE;
			writel(ctrl, host->ioaddr + SDHCI_AUTO_CMD_STATUS);
			/* Make sure ESDHC_MIX_CTRL_EXE_TUNE cleared */
			ret = readl_poll_timeout(host->ioaddr + SDHCI_AUTO_CMD_STATUS,
				ctrl, !(ctrl & ESDHC_MIX_CTRL_EXE_TUNE), 1, 50);
			if (ret == -ETIMEDOUT)
				dev_warn(mmc_dev(host->mmc),
				 "Warning! clear execute tuning bit failed\n");
			/*
			 * SDHCI_INT_DATA_AVAIL is W1C bit, set this bit will clear the
			 * usdhc IP internal logic flag execute_tuning_with_clr_buf, which
			 * will finally make sure the normal data transfer logic correct.
			 */
			ctrl = readl(host->ioaddr + SDHCI_INT_STATUS);
			ctrl |= SDHCI_INT_DATA_AVAIL;
			writel(ctrl, host->ioaddr + SDHCI_INT_STATUS);
		}
	}
}

static void esdhc_set_uhs_signaling(struct sdhci_host *host, unsigned timing)
{
	u32 m;
	struct sdhci_pltfm_host *pltfm_host = sdhci_priv(host);
	struct pltfm_imx_data *imx_data = sdhci_pltfm_priv(pltfm_host);
	struct esdhc_platform_data *boarddata = &imx_data->boarddata;

	/* disable ddr mode and disable HS400 mode */
	m = readl(host->ioaddr + ESDHC_MIX_CTRL);
	m &= ~(ESDHC_MIX_CTRL_DDREN | ESDHC_MIX_CTRL_HS400_EN);
	imx_data->is_ddr = 0;

	switch (timing) {
	case MMC_TIMING_UHS_SDR12:
	case MMC_TIMING_UHS_SDR25:
	case MMC_TIMING_UHS_SDR50:
	case MMC_TIMING_UHS_SDR104:
	case MMC_TIMING_MMC_HS:
	case MMC_TIMING_MMC_HS200:
		writel(m, host->ioaddr + ESDHC_MIX_CTRL);
		break;
	case MMC_TIMING_UHS_DDR50:
	case MMC_TIMING_MMC_DDR52:
		m |= ESDHC_MIX_CTRL_DDREN;
		writel(m, host->ioaddr + ESDHC_MIX_CTRL);
		imx_data->is_ddr = 1;
		if (boarddata->delay_line) {
			u32 v;
			v = boarddata->delay_line <<
				ESDHC_DLL_OVERRIDE_VAL_SHIFT |
				(1 << ESDHC_DLL_OVERRIDE_EN_SHIFT);
			if (is_imx53_esdhc(imx_data))
				v <<= 1;
			writel(v, host->ioaddr + ESDHC_DLL_CTRL);
		}
		break;
	case MMC_TIMING_MMC_HS400:
		m |= ESDHC_MIX_CTRL_DDREN | ESDHC_MIX_CTRL_HS400_EN;
		writel(m, host->ioaddr + ESDHC_MIX_CTRL);
		imx_data->is_ddr = 1;
		/* update clock after enable DDR for strobe DLL lock */
		if (is_s32cc_usdhc(imx_data))
			/* The uSDHC controller on S32CC platforms requires
			 * that the clock is above 133MHz when attempting the
			 * strobe DLL lock
			 */
			host->clock = 200 * 1000 * 1000;
		host->ops->set_clock(host, host->clock);
		esdhc_set_strobe_dll(host);
		break;
	case MMC_TIMING_LEGACY:
	default:
		esdhc_reset_tuning(host);
		break;
	}

	esdhc_change_pinstate(host, timing);
}

static void esdhc_reset(struct sdhci_host *host, u8 mask)
{
	sdhci_and_cqhci_reset(host, mask);

	sdhci_writel(host, host->ier, SDHCI_INT_ENABLE);
	sdhci_writel(host, host->ier, SDHCI_SIGNAL_ENABLE);
}

static unsigned int esdhc_get_max_timeout_count(struct sdhci_host *host)
{
	struct sdhci_pltfm_host *pltfm_host = sdhci_priv(host);
	struct pltfm_imx_data *imx_data = sdhci_pltfm_priv(pltfm_host);

	/* Doc Erratum: the uSDHC actual maximum timeout count is 1 << 29 */
	return esdhc_is_usdhc(imx_data) ? 1 << 29 : 1 << 27;
}

static void esdhc_set_timeout(struct sdhci_host *host, struct mmc_command *cmd)
{
	struct sdhci_pltfm_host *pltfm_host = sdhci_priv(host);
	struct pltfm_imx_data *imx_data = sdhci_pltfm_priv(pltfm_host);

	/* use maximum timeout counter */
	esdhc_clrset_le(host, ESDHC_SYS_CTRL_DTOCV_MASK,
			esdhc_is_usdhc(imx_data) ? 0xF : 0xE,
			SDHCI_TIMEOUT_CONTROL);
}

static u32 esdhc_cqhci_irq(struct sdhci_host *host, u32 intmask)
{
	int cmd_error = 0;
	int data_error = 0;

	if (!sdhci_cqe_irq(host, intmask, &cmd_error, &data_error))
		return intmask;

	cqhci_irq(host->mmc, intmask, cmd_error, data_error);

	return 0;
}

static struct sdhci_ops sdhci_esdhc_ops = {
	.read_l = esdhc_readl_le,
	.read_w = esdhc_readw_le,
	.read_b = esdhc_readb_le,
	.write_l = esdhc_writel_le,
	.write_w = esdhc_writew_le,
	.write_b = esdhc_writeb_le,
	.set_clock = esdhc_pltfm_set_clock,
	.get_max_clock = esdhc_pltfm_get_max_clock,
	.get_min_clock = esdhc_pltfm_get_min_clock,
	.get_max_timeout_count = esdhc_get_max_timeout_count,
	.get_ro = esdhc_pltfm_get_ro,
	.set_timeout = esdhc_set_timeout,
	.set_bus_width = esdhc_pltfm_set_bus_width,
	.set_uhs_signaling = esdhc_set_uhs_signaling,
	.reset = esdhc_reset,
	.irq = esdhc_cqhci_irq,
	.dump_vendor_regs = esdhc_dump_debug_regs,
};

static const struct sdhci_pltfm_data sdhci_esdhc_imx_pdata = {
	.quirks = ESDHC_DEFAULT_QUIRKS | SDHCI_QUIRK_NO_HISPD_BIT
			| SDHCI_QUIRK_NO_ENDATTR_IN_NOPDESC
			| SDHCI_QUIRK_BROKEN_ADMA_ZEROLEN_DESC
			| SDHCI_QUIRK_BROKEN_CARD_DETECTION,
	.ops = &sdhci_esdhc_ops,
};

static void sdhci_esdhc_imx_hwinit(struct sdhci_host *host)
{
	struct sdhci_pltfm_host *pltfm_host = sdhci_priv(host);
	struct pltfm_imx_data *imx_data = sdhci_pltfm_priv(pltfm_host);
	struct cqhci_host *cq_host = host->mmc->cqe_private;
	u32 tmp;

	if (esdhc_is_usdhc(imx_data)) {
		/*
		 * The imx6q ROM code will change the default watermark
		 * level setting to something insane.  Change it back here.
		 */
		writel(ESDHC_WTMK_DEFAULT_VAL, host->ioaddr + ESDHC_WTMK_LVL);

		/*
		 * ROM code will change the bit burst_length_enable setting
		 * to zero if this usdhc is chosen to boot system. Change
		 * it back here, otherwise it will impact the performance a
		 * lot. This bit is used to enable/disable the burst length
		 * for the external AHB2AXI bridge. It's useful especially
		 * for INCR transfer because without burst length indicator,
		 * the AHB2AXI bridge does not know the burst length in
		 * advance. And without burst length indicator, AHB INCR
		 * transfer can only be converted to singles on the AXI side.
		 */
		writel(readl(host->ioaddr + SDHCI_HOST_CONTROL)
			| ESDHC_BURST_LEN_EN_INCR,
			host->ioaddr + SDHCI_HOST_CONTROL);

		if (!is_s32cc_usdhc(imx_data)) {
			/*
			 * erratum ESDHC_FLAG_ERR004536 fix for MX6Q TO1.2
			 * and MX6DL TO1.1, it's harmless for MX6SL
			 */
			writel(readl(host->ioaddr + 0x6c) & ~BIT(7),
				host->ioaddr + 0x6c);
		}

		/* disable DLL_CTRL delay line settings */
		writel(0x0, host->ioaddr + ESDHC_DLL_CTRL);

		/*
		 * For the case of command with busy, if set the bit
		 * ESDHC_VEND_SPEC2_EN_BUSY_IRQ, USDHC will generate a
		 * transfer complete interrupt when busy is deasserted.
		 * When CQHCI use DCMD to send a CMD need R1b respons,
		 * CQHCI require to set ESDHC_VEND_SPEC2_EN_BUSY_IRQ,
		 * otherwise DCMD will always meet timeout waiting for
		 * hardware interrupt issue.
		 */
		if (imx_data->socdata->flags & ESDHC_FLAG_CQHCI) {
			tmp = readl(host->ioaddr + ESDHC_VEND_SPEC2);
			tmp |= ESDHC_VEND_SPEC2_EN_BUSY_IRQ;
			writel(tmp, host->ioaddr + ESDHC_VEND_SPEC2);

			host->quirks &= ~SDHCI_QUIRK_NO_BUSY_IRQ;
		}

		if (imx_data->socdata->flags & ESDHC_FLAG_STD_TUNING) {
			tmp = readl(host->ioaddr + ESDHC_TUNING_CTRL);
			tmp |= ESDHC_STD_TUNING_EN;

			/*
			 * ROM code or bootloader may config the start tap
			 * and step, unmask them first.
			 */
			tmp &= ~(ESDHC_TUNING_START_TAP_MASK | ESDHC_TUNING_STEP_MASK);
			if (imx_data->boarddata.tuning_start_tap)
				tmp |= imx_data->boarddata.tuning_start_tap;
			else
				tmp |= ESDHC_TUNING_START_TAP_DEFAULT;

			if (imx_data->boarddata.tuning_step) {
				tmp |= imx_data->boarddata.tuning_step
					<< ESDHC_TUNING_STEP_SHIFT;
			} else {
				tmp |= ESDHC_TUNING_STEP_DEFAULT
					<< ESDHC_TUNING_STEP_SHIFT;
			}

			/* Disable the CMD CRC check for tuning, if not, need to
			 * add some delay after every tuning command, because
			 * hardware standard tuning logic will directly go to next
			 * step once it detect the CMD CRC error, will not wait for
			 * the card side to finally send out the tuning data, trigger
			 * the buffer read ready interrupt immediately. If usdhc send
			 * the next tuning command some eMMC card will stuck, can't
			 * response, block the tuning procedure or the first command
			 * after the whole tuning procedure always can't get any response.
			 */
			tmp |= ESDHC_TUNING_CMD_CRC_CHECK_DISABLE;
			writel(tmp, host->ioaddr + ESDHC_TUNING_CTRL);
		} else if (imx_data->socdata->flags & ESDHC_FLAG_MAN_TUNING) {
			/*
			 * ESDHC_STD_TUNING_EN may be configed in bootloader
			 * or ROM code, so clear this bit here to make sure
			 * the manual tuning can work.
			 */
			tmp = readl(host->ioaddr + ESDHC_TUNING_CTRL);
			tmp &= ~ESDHC_STD_TUNING_EN;
			writel(tmp, host->ioaddr + ESDHC_TUNING_CTRL);
		}

		/*
		 * On i.MX8MM, we are running Dual Linux OS, with 1st Linux using SD Card
		 * as rootfs storage, 2nd Linux using eMMC as rootfs storage. We let the
		 * the 1st linux configure power/clock for the 2nd Linux.
		 *
		 * When the 2nd Linux is booting into rootfs stage, we let the 1st Linux
		 * to destroy the 2nd linux, then restart the 2nd linux, we met SDHCI dump.
		 * After we clear the pending interrupt and halt CQCTL, issue gone.
		 */
		if (cq_host) {
			tmp = cqhci_readl(cq_host, CQHCI_IS);
			cqhci_writel(cq_host, tmp, CQHCI_IS);
			cqhci_writel(cq_host, CQHCI_HALT, CQHCI_CTL);
		}
	}
}

static void esdhc_cqe_enable(struct mmc_host *mmc)
{
	struct sdhci_host *host = mmc_priv(mmc);
	struct cqhci_host *cq_host = mmc->cqe_private;
	u32 reg;
	u16 mode;
	int count = 10;

	/*
	 * CQE gets stuck if it sees Buffer Read Enable bit set, which can be
	 * the case after tuning, so ensure the buffer is drained.
	 */
	reg = sdhci_readl(host, SDHCI_PRESENT_STATE);
	while (reg & SDHCI_DATA_AVAILABLE) {
		sdhci_readl(host, SDHCI_BUFFER);
		reg = sdhci_readl(host, SDHCI_PRESENT_STATE);
		if (count-- == 0) {
			dev_warn(mmc_dev(host->mmc),
				"CQE may get stuck because the Buffer Read Enable bit is set\n");
			break;
		}
		mdelay(1);
	}

	/*
	 * Runtime resume will reset the entire host controller, which
	 * will also clear the DMAEN/BCEN of register ESDHC_MIX_CTRL.
	 * Here set DMAEN and BCEN when enable CMDQ.
	 */
	mode = sdhci_readw(host, SDHCI_TRANSFER_MODE);
	if (host->flags & SDHCI_REQ_USE_DMA)
		mode |= SDHCI_TRNS_DMA;
	if (!(host->quirks2 & SDHCI_QUIRK2_SUPPORT_SINGLE))
		mode |= SDHCI_TRNS_BLK_CNT_EN;
	sdhci_writew(host, mode, SDHCI_TRANSFER_MODE);

	/*
	 * Though Runtime resume reset the entire host controller,
	 * but do not impact the CQHCI side, need to clear the
	 * HALT bit, avoid CQHCI stuck in the first request when
	 * system resume back.
	 */
	cqhci_writel(cq_host, 0, CQHCI_CTL);
	if (cqhci_readl(cq_host, CQHCI_CTL) & CQHCI_HALT)
		dev_err(mmc_dev(host->mmc),
			"failed to exit halt state when enable CQE\n");


	sdhci_cqe_enable(mmc);
}

static void esdhc_sdhci_dumpregs(struct mmc_host *mmc)
{
	sdhci_dumpregs(mmc_priv(mmc));
}

static const struct cqhci_host_ops esdhc_cqhci_ops = {
	.enable		= esdhc_cqe_enable,
	.disable	= sdhci_cqe_disable,
	.dumpregs	= esdhc_sdhci_dumpregs,
};

static int
sdhci_esdhc_imx_probe_dt(struct platform_device *pdev,
			 struct sdhci_host *host,
			 struct pltfm_imx_data *imx_data)
{
	struct device_node *np = pdev->dev.of_node;
	struct esdhc_platform_data *boarddata = &imx_data->boarddata;
	int ret;

	if (of_get_property(np, "fsl,wp-controller", NULL))
		boarddata->wp_type = ESDHC_WP_CONTROLLER;

	/*
	 * If we have this property, then activate WP check.
	 * Retrieveing and requesting the actual WP GPIO will happen
	 * in the call to mmc_of_parse().
	 */
	if (of_property_read_bool(np, "wp-gpios"))
		boarddata->wp_type = ESDHC_WP_GPIO;

	if (boarddata->wp_type == ESDHC_WP_NONE)
		host->mmc->caps2 |= MMC_CAP2_NO_WRITE_PROTECT;

	of_property_read_u32(np, "fsl,tuning-step", &boarddata->tuning_step);
	of_property_read_u32(np, "fsl,tuning-start-tap",
			     &boarddata->tuning_start_tap);

	of_property_read_u32(np, "fsl,strobe-dll-delay-target",
				&boarddata->strobe_dll_delay_target);
	if (of_find_property(np, "no-1-8-v", NULL))
		host->quirks2 |= SDHCI_QUIRK2_NO_1_8_V;

	if (of_property_read_u32(np, "fsl,delay-line", &boarddata->delay_line))
		boarddata->delay_line = 0;

	mmc_of_parse_voltage(host->mmc, &host->ocr_mask);

	if (esdhc_is_usdhc(imx_data) && !IS_ERR(imx_data->pinctrl)) {
		imx_data->pins_100mhz = pinctrl_lookup_state(imx_data->pinctrl,
						ESDHC_PINCTRL_STATE_100MHZ);
		imx_data->pins_200mhz = pinctrl_lookup_state(imx_data->pinctrl,
						ESDHC_PINCTRL_STATE_200MHZ);
	}

	/* call to generic mmc_of_parse to support additional capabilities */
	ret = mmc_of_parse(host->mmc);
	if (ret)
		return ret;

	/* HS400/HS400ES require 8 bit bus */
	if (!(host->mmc->caps & MMC_CAP_8_BIT_DATA))
		host->mmc->caps2 &= ~(MMC_CAP2_HS400 | MMC_CAP2_HS400_ES);

	if (mmc_gpio_get_cd(host->mmc) >= 0)
		host->quirks &= ~SDHCI_QUIRK_BROKEN_CARD_DETECTION;

	return 0;
}

static int sdhci_esdhc_imx_probe(struct platform_device *pdev)
{
	struct sdhci_pltfm_host *pltfm_host;
	struct sdhci_host *host;
	struct cqhci_host *cq_host;
	int err;
	struct pltfm_imx_data *imx_data;

	host = sdhci_pltfm_init(pdev, &sdhci_esdhc_imx_pdata,
				sizeof(*imx_data));
	if (IS_ERR(host))
		return PTR_ERR(host);

	pltfm_host = sdhci_priv(host);

	imx_data = sdhci_pltfm_priv(pltfm_host);

	imx_data->socdata = device_get_match_data(&pdev->dev);

	if (imx_data->socdata->flags & ESDHC_FLAG_PMQOS)
		cpu_latency_qos_add_request(&imx_data->pm_qos_req, 0);

	imx_data->clk_ipg = devm_clk_get(&pdev->dev, "ipg");
	if (IS_ERR(imx_data->clk_ipg)) {
		err = PTR_ERR(imx_data->clk_ipg);
		goto free_sdhci;
	}

	imx_data->clk_ahb = devm_clk_get(&pdev->dev, "ahb");
	if (IS_ERR(imx_data->clk_ahb)) {
		err = PTR_ERR(imx_data->clk_ahb);
		goto free_sdhci;
	}

	imx_data->clk_per = devm_clk_get(&pdev->dev, "per");
	if (IS_ERR(imx_data->clk_per)) {
		err = PTR_ERR(imx_data->clk_per);
		goto free_sdhci;
	}

	pltfm_host->clk = imx_data->clk_per;
	err = clk_prepare_enable(imx_data->clk_per);
	if (err)
		goto free_sdhci;
	err = clk_prepare_enable(imx_data->clk_ipg);
	if (err)
		goto disable_per_clk;
	err = clk_prepare_enable(imx_data->clk_ahb);
	if (err)
		goto disable_ipg_clk;

	pltfm_host->clock = clk_get_rate(pltfm_host->clk);

	imx_data->pinctrl = devm_pinctrl_get(&pdev->dev);
	if (IS_ERR(imx_data->pinctrl))
		dev_warn(mmc_dev(host->mmc), "could not get pinctrl\n");

	if (esdhc_is_usdhc(imx_data)) {
		host->quirks2 |= SDHCI_QUIRK2_PRESET_VALUE_BROKEN;
		host->mmc->caps |= MMC_CAP_1_8V_DDR | MMC_CAP_3_3V_DDR;

		/* GPIO CD can be set as a wakeup source */
		host->mmc->caps |= MMC_CAP_CD_WAKE;

		if (!(imx_data->socdata->flags & ESDHC_FLAG_HS200))
			host->quirks2 |= SDHCI_QUIRK2_BROKEN_HS200;

		/* clear tuning bits in case ROM has set it already */
		writel(0x0, host->ioaddr + ESDHC_MIX_CTRL);
		writel(0x0, host->ioaddr + SDHCI_AUTO_CMD_STATUS);
		writel(0x0, host->ioaddr + ESDHC_TUNE_CTRL_STATUS);

		/*
		 * Link usdhc specific mmc_host_ops execute_tuning function,
		 * to replace the standard one in sdhci_ops.
		 */
		host->mmc_host_ops.execute_tuning = usdhc_execute_tuning;
	}

	if (imx_data->socdata->flags & ESDHC_FLAG_MAN_TUNING)
		sdhci_esdhc_ops.platform_execute_tuning =
					esdhc_executing_tuning;

	if (imx_data->socdata->flags & ESDHC_FLAG_ERR004536)
		host->quirks |= SDHCI_QUIRK_BROKEN_ADMA;

	if (imx_data->socdata->flags & ESDHC_FLAG_HS400)
		host->mmc->caps2 |= MMC_CAP2_HS400;

	if (imx_data->socdata->flags & ESDHC_FLAG_BROKEN_AUTO_CMD23)
		host->quirks2 |= SDHCI_QUIRK2_ACMD23_BROKEN;

	if (imx_data->socdata->flags & ESDHC_FLAG_HS400_ES) {
		host->mmc->caps2 |= MMC_CAP2_HS400_ES;
		host->mmc_host_ops.hs400_enhanced_strobe =
					esdhc_hs400_enhanced_strobe;
	}

	if (imx_data->socdata->flags & ESDHC_FLAG_CQHCI) {
		host->mmc->caps2 |= MMC_CAP2_CQE | MMC_CAP2_CQE_DCMD;
		cq_host = devm_kzalloc(&pdev->dev, sizeof(*cq_host), GFP_KERNEL);
		if (!cq_host) {
			err = -ENOMEM;
			goto disable_ahb_clk;
		}

		cq_host->mmio = host->ioaddr + ESDHC_CQHCI_ADDR_OFFSET;
		cq_host->ops = &esdhc_cqhci_ops;

		err = cqhci_init(cq_host, host->mmc, false);
		if (err)
			goto disable_ahb_clk;
	}

	err = sdhci_esdhc_imx_probe_dt(pdev, host, imx_data);
	if (err)
		goto disable_ahb_clk;

	sdhci_esdhc_imx_hwinit(host);

	err = sdhci_add_host(host);
	if (err)
		goto disable_ahb_clk;

	/*
	 * Setup the wakeup capability here, let user to decide
	 * whether need to enable this wakeup through sysfs interface.
	 */
	if ((host->mmc->pm_caps & MMC_PM_KEEP_POWER) &&
			(host->mmc->pm_caps & MMC_PM_WAKE_SDIO_IRQ))
		device_set_wakeup_capable(&pdev->dev, true);

	pm_runtime_set_active(&pdev->dev);
	pm_runtime_set_autosuspend_delay(&pdev->dev, 50);
	pm_runtime_use_autosuspend(&pdev->dev);
	pm_suspend_ignore_children(&pdev->dev, 1);
	pm_runtime_enable(&pdev->dev);

	return 0;

disable_ahb_clk:
	clk_disable_unprepare(imx_data->clk_ahb);
disable_ipg_clk:
	clk_disable_unprepare(imx_data->clk_ipg);
disable_per_clk:
	clk_disable_unprepare(imx_data->clk_per);
free_sdhci:
	if (imx_data->socdata->flags & ESDHC_FLAG_PMQOS)
		cpu_latency_qos_remove_request(&imx_data->pm_qos_req);
	sdhci_pltfm_free(pdev);
	return err;
}

static int sdhci_esdhc_imx_remove(struct platform_device *pdev)
{
	struct sdhci_host *host = platform_get_drvdata(pdev);
	struct sdhci_pltfm_host *pltfm_host = sdhci_priv(host);
	struct pltfm_imx_data *imx_data = sdhci_pltfm_priv(pltfm_host);
	int dead;

	pm_runtime_get_sync(&pdev->dev);
	dead = (readl(host->ioaddr + SDHCI_INT_STATUS) == 0xffffffff);
	pm_runtime_disable(&pdev->dev);
	pm_runtime_put_noidle(&pdev->dev);

	sdhci_remove_host(host, dead);

	clk_disable_unprepare(imx_data->clk_per);
	clk_disable_unprepare(imx_data->clk_ipg);
	clk_disable_unprepare(imx_data->clk_ahb);

	if (imx_data->socdata->flags & ESDHC_FLAG_PMQOS)
		cpu_latency_qos_remove_request(&imx_data->pm_qos_req);

	sdhci_pltfm_free(pdev);

	return 0;
}

#ifdef CONFIG_PM_SLEEP
static int sdhci_esdhc_suspend(struct device *dev)
{
	struct sdhci_host *host = dev_get_drvdata(dev);
	struct sdhci_pltfm_host *pltfm_host = sdhci_priv(host);
	struct pltfm_imx_data *imx_data = sdhci_pltfm_priv(pltfm_host);
	int ret;

	if (host->mmc->caps2 & MMC_CAP2_CQE) {
		ret = cqhci_suspend(host->mmc);
		if (ret)
			return ret;
	}

	if ((imx_data->socdata->flags & ESDHC_FLAG_STATE_LOST_IN_LPMODE) &&
		(host->tuning_mode != SDHCI_TUNING_MODE_1)) {
		mmc_retune_timer_stop(host->mmc);
		mmc_retune_needed(host->mmc);
	}

	if (host->tuning_mode != SDHCI_TUNING_MODE_3)
		mmc_retune_needed(host->mmc);

	ret = sdhci_suspend_host(host);
	if (ret)
		return ret;

	if (!pm_runtime_suspended(dev)) {
		clk_disable_unprepare(imx_data->clk_per);
		clk_disable_unprepare(imx_data->clk_ipg);
		clk_disable_unprepare(imx_data->clk_ahb);
	}

	return ret;
}

static int sdhci_esdhc_resume(struct device *dev)
{
	struct sdhci_host *host = dev_get_drvdata(dev);
	struct sdhci_pltfm_host *pltfm_host = sdhci_priv(host);
	struct pltfm_imx_data *imx_data = sdhci_pltfm_priv(pltfm_host);
	int ret;

	ret = clk_prepare_enable(imx_data->clk_per);
	if (ret)
		return ret;
	ret = clk_prepare_enable(imx_data->clk_ipg);
	if (ret)
		goto disable_per_clk;
	ret = clk_prepare_enable(imx_data->clk_ahb);
	if (ret)
		goto disable_ipg_clk;

	/* re-initialize hw state in case it's lost in low power mode */
	sdhci_esdhc_imx_hwinit(host);

	ret = sdhci_resume_host(host);
	if (ret)
		return ret;

	if (host->mmc->caps2 & MMC_CAP2_CQE)
		ret = cqhci_resume(host->mmc);

	return sdhci_resume_host(host);

disable_per_clk:
	clk_disable_unprepare(imx_data->clk_per);
disable_ipg_clk:
	clk_disable_unprepare(imx_data->clk_ipg);
	return ret;
}
#endif

#ifdef CONFIG_PM
static int sdhci_esdhc_runtime_suspend(struct device *dev)
{
	struct sdhci_host *host = dev_get_drvdata(dev);
	struct sdhci_pltfm_host *pltfm_host = sdhci_priv(host);
	struct pltfm_imx_data *imx_data = sdhci_pltfm_priv(pltfm_host);
	int ret;

	if (host->mmc->caps2 & MMC_CAP2_CQE) {
		ret = cqhci_suspend(host->mmc);
		if (ret)
			return ret;
	}

	ret = sdhci_runtime_suspend_host(host);
	if (ret)
		return ret;

	if (host->tuning_mode != SDHCI_TUNING_MODE_3)
		mmc_retune_needed(host->mmc);

	imx_data->actual_clock = host->mmc->actual_clock;
	esdhc_pltfm_set_clock(host, 0);
	clk_disable_unprepare(imx_data->clk_per);
	clk_disable_unprepare(imx_data->clk_ipg);
	clk_disable_unprepare(imx_data->clk_ahb);

	if (imx_data->socdata->flags & ESDHC_FLAG_PMQOS)
		cpu_latency_qos_remove_request(&imx_data->pm_qos_req);

	return ret;
}

static int sdhci_esdhc_runtime_resume(struct device *dev)
{
	struct sdhci_host *host = dev_get_drvdata(dev);
	struct sdhci_pltfm_host *pltfm_host = sdhci_priv(host);
	struct pltfm_imx_data *imx_data = sdhci_pltfm_priv(pltfm_host);
	int err;

	if (imx_data->socdata->flags & ESDHC_FLAG_PMQOS)
		cpu_latency_qos_add_request(&imx_data->pm_qos_req, 0);

	if (imx_data->socdata->flags & ESDHC_FLAG_CLK_RATE_LOST_IN_PM_RUNTIME)
		clk_set_rate(imx_data->clk_per, pltfm_host->clock);

	err = clk_prepare_enable(imx_data->clk_ahb);
	if (err)
		goto remove_pm_qos_request;

	err = clk_prepare_enable(imx_data->clk_per);
	if (err)
		goto disable_ahb_clk;

	err = clk_prepare_enable(imx_data->clk_ipg);
	if (err)
		goto disable_per_clk;

	esdhc_pltfm_set_clock(host, imx_data->actual_clock);

	err = sdhci_runtime_resume_host(host, 0);
	if (err)
		goto disable_ipg_clk;

	if (host->mmc->caps2 & MMC_CAP2_CQE)
		err = cqhci_resume(host->mmc);

	return err;

disable_ipg_clk:
	clk_disable_unprepare(imx_data->clk_ipg);
disable_per_clk:
	clk_disable_unprepare(imx_data->clk_per);
disable_ahb_clk:
	clk_disable_unprepare(imx_data->clk_ahb);
remove_pm_qos_request:
	if (imx_data->socdata->flags & ESDHC_FLAG_PMQOS)
		cpu_latency_qos_remove_request(&imx_data->pm_qos_req);
	return err;
}
#endif

static const struct dev_pm_ops sdhci_esdhc_pmops = {
	SET_SYSTEM_SLEEP_PM_OPS(sdhci_esdhc_suspend, sdhci_esdhc_resume)
	SET_RUNTIME_PM_OPS(sdhci_esdhc_runtime_suspend,
				sdhci_esdhc_runtime_resume, NULL)
};

static struct platform_driver sdhci_esdhc_imx_driver = {
	.driver		= {
		.name	= "sdhci-esdhc-imx",
		.probe_type = PROBE_PREFER_ASYNCHRONOUS,
		.of_match_table = imx_esdhc_dt_ids,
		.pm	= &sdhci_esdhc_pmops,
	},
	.probe		= sdhci_esdhc_imx_probe,
	.remove		= sdhci_esdhc_imx_remove,
};

module_platform_driver(sdhci_esdhc_imx_driver);

MODULE_DESCRIPTION("SDHCI driver for Freescale i.MX eSDHC");
MODULE_AUTHOR("Wolfram Sang <kernel@pengutronix.de>");
MODULE_LICENSE("GPL v2");<|MERGE_RESOLUTION|>--- conflicted
+++ resolved
@@ -5,11 +5,7 @@
  * derived from the OF-version.
  *
  * Copyright (c) 2010 Pengutronix e.K.
-<<<<<<< HEAD
- * Copyright 2020-2021, 2023 NXP
-=======
  * Copyright 2020-2021, 2023-2024 NXP
->>>>>>> 3a3fafb1
  *   Author: Wolfram Sang <kernel@pengutronix.de>
  */
 
@@ -55,10 +51,7 @@
 #define ESDHC_DEBUG_SEL_ASYNC_FIFO_STATE	7
 
 #define ESDHC_SYS_CTRL			0x2c
-<<<<<<< HEAD
-=======
 #define SYS_CTRL_FIFO			BIT(22)
->>>>>>> 3a3fafb1
 #define SYS_CTRL_RSTA			BIT(24)
 
 #define ESDHC_WTMK_LVL			0x44
@@ -338,12 +331,8 @@
 			| ESDHC_FLAG_HS400
 			| ESDHC_FLAG_HS400_ES
 			| ESDHC_FLAG_MAN_TUNING
-<<<<<<< HEAD
-			| ESDHC_FLAG_CQHCI,
-=======
 			| ESDHC_FLAG_CQHCI
 			| ESDHC_FLAG_BROKEN_SDR104,
->>>>>>> 3a3fafb1
 };
 
 struct pltfm_imx_data {
@@ -1077,17 +1066,6 @@
 	return sdhci_execute_tuning(mmc, opcode);
 }
 
-<<<<<<< HEAD
-static void esdhc_poll_rsta(struct sdhci_host *host)
-{
-	u32 reg;
-
-	esdhc_set_bits(host, ESDHC_SYS_CTRL, SYS_CTRL_RSTA);
-	if (readl_poll_timeout(host->ioaddr + ESDHC_SYS_CTRL, reg,
-			       !(reg & SYS_CTRL_RSTA), 10, 100))
-		dev_warn(mmc_dev(host->mmc),
-			 "Warning: Reset did not complete within 100us\n");
-=======
 static void esdhc_poll_sys_ctrl_field(struct sdhci_host *host, u32 field)
 {
 	int ret;
@@ -1107,29 +1085,11 @@
 	writel(DLY_CELL_SET_PRE(val),
 	       host->ioaddr + ESDHC_TUNE_CTRL_STATUS);
 	esdhc_poll_sys_ctrl_field(host, SYS_CTRL_FIFO);
->>>>>>> 3a3fafb1
 }
 
 static int esdhc_executing_tuning(struct sdhci_host *host, u32 opcode)
 {
 	u32 r, value_start, value_end;
-<<<<<<< HEAD
-
-	esdhc_clear_bits(host, ESDHC_TUNING_CTRL, ESDHC_STD_TUNING_EN);
-	esdhc_poll_rsta(host);
-	esdhc_set_bits(host, ESDHC_MIX_CTRL,
-		       (ESDHC_MIX_CTRL_EXE_TUNE | ESDHC_MIX_CTRL_SMPCLK_SEL));
-	esdhc_set_bits(host, ESDHC_VENDOR_SPEC, ESDHC_VENDOR_SPEC_FRC_SDCLK_ON);
-
-	/* Find the start of the passing window */
-	for (value_start = ESDHC_TUNE_CTRL_MIN;
-	     value_start <= ESDHC_TUNE_CTRL_MAX;
-	     value_start += ESDHC_TUNE_CTRL_STEP) {
-		writel(DLY_CELL_SET_PRE(value_start),
-		       host->ioaddr + ESDHC_TUNE_CTRL_STATUS);
-		if (!mmc_send_tuning(host->mmc, opcode, NULL))
-			break;
-=======
 	bool tuning_failed_before = false;
 
 	esdhc_clear_bits(host, ESDHC_TUNING_CTRL, ESDHC_STD_TUNING_EN);
@@ -1151,7 +1111,6 @@
 		} else {
 			tuning_failed_before = true;
 		}
->>>>>>> 3a3fafb1
 	}
 	if (value_start > ESDHC_TUNE_CTRL_MAX)
 		return -EINVAL;
@@ -1160,33 +1119,17 @@
 	for (value_end = value_start;
 	     value_end + ESDHC_TUNE_CTRL_STEP <= ESDHC_TUNE_CTRL_MAX;
 	     value_end += ESDHC_TUNE_CTRL_STEP) {
-<<<<<<< HEAD
-		writel(DLY_CELL_SET_PRE((value_end + ESDHC_TUNE_CTRL_STEP)),
-		       host->ioaddr + ESDHC_TUNE_CTRL_STATUS);
-=======
 		esdhc_cfg_delay_chain(host, value_end + ESDHC_TUNE_CTRL_STEP);
->>>>>>> 3a3fafb1
 		if (mmc_send_tuning(host->mmc, opcode, NULL))
 			break;
 	}
 
 	esdhc_clear_bits(host, ESDHC_MIX_CTRL, ESDHC_MIX_CTRL_EXE_TUNE);
-<<<<<<< HEAD
-	esdhc_clear_bits(host, ESDHC_VENDOR_SPEC,
-			 ESDHC_VENDOR_SPEC_FRC_SDCLK_ON);
-	esdhc_poll_rsta(host);
-=======
 	esdhc_poll_sys_ctrl_field(host, SYS_CTRL_RSTA);
->>>>>>> 3a3fafb1
 	esdhc_set_bits(host, ESDHC_MIX_CTRL, ESDHC_MIX_CTRL_SMPCLK_SEL);
 
 	/* According to the "Manual Tuning Procedure" chapter in the RM */
 	r = ((value_start + value_end) / 2);
-<<<<<<< HEAD
-	r = ((((r << 8) & 0xffffff00) - 0x300) | 0x33);
-	writel(r, host->ioaddr + ESDHC_TUNE_CTRL_STATUS);
-
-=======
 	r = ((r << 8) & 0xffffff00);
 	if (r < 0x300) {
 		dev_warn(mmc_dev(host->mmc),
@@ -1198,7 +1141,6 @@
 	r = ((r - 0x300) | 0x33);
 	writel(r, host->ioaddr + ESDHC_TUNE_CTRL_STATUS);
 
->>>>>>> 3a3fafb1
 	readl_poll_timeout(host->ioaddr + ESDHC_TUNE_CTRL_STATUS, r,
 			   TUNE_CTRL_TAP_SEL(r) == TUNE_CTRL_DLY_CELL_SET(r),
 			   0, 0);
