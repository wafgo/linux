--- conflicted
+++ resolved
@@ -100,11 +100,7 @@
 {
 	struct nouveau_bo *nvbo = nouveau_gem_object(obj);
 
-<<<<<<< HEAD
-	nouveau_bo_unpin(nvbo);
-=======
 	nouveau_bo_unpin_locked(nvbo);
->>>>>>> 0c383648
 }
 
 struct dma_buf *nouveau_gem_prime_export(struct drm_gem_object *gobj,
