/*
 * Copyright 2015 Advanced Micro Devices, Inc.
 *
 * Permission is hereby granted, free of charge, to any person obtaining a
 * copy of this software and associated documentation files (the "Software"),
 * to deal in the Software without restriction, including without limitation
 * the rights to use, copy, modify, merge, publish, distribute, sublicense,
 * and/or sell copies of the Software, and to permit persons to whom the
 * Software is furnished to do so, subject to the following conditions:
 *
 * The above copyright notice and this permission notice shall be included in
 * all copies or substantial portions of the Software.
 *
 * THE SOFTWARE IS PROVIDED "AS IS", WITHOUT WARRANTY OF ANY KIND, EXPRESS OR
 * IMPLIED, INCLUDING BUT NOT LIMITED TO THE WARRANTIES OF MERCHANTABILITY,
 * FITNESS FOR A PARTICULAR PURPOSE AND NONINFRINGEMENT.  IN NO EVENT SHALL
 * THE COPYRIGHT HOLDER(S) OR AUTHOR(S) BE LIABLE FOR ANY CLAIM, DAMAGES OR
 * OTHER LIABILITY, WHETHER IN AN ACTION OF CONTRACT, TORT OR OTHERWISE,
 * ARISING FROM, OUT OF OR IN CONNECTION WITH THE SOFTWARE OR THE USE OR
 * OTHER DEALINGS IN THE SOFTWARE.
 *
 * Authors: AMD
 *
 */

/* The caprices of the preprocessor require that this be declared right here */
#define CREATE_TRACE_POINTS

#include "dm_services_types.h"
#include "dc.h"
#include "dc/inc/core_types.h"
#include "dal_asic_id.h"
#include "dmub/dmub_srv.h"
#include "dc/inc/hw/dmcu.h"
#include "dc/inc/hw/abm.h"
#include "dc/dc_dmub_srv.h"

#include "vid.h"
#include "amdgpu.h"
#include "amdgpu_display.h"
#include "amdgpu_ucode.h"
#include "atom.h"
#include "amdgpu_dm.h"
#ifdef CONFIG_DRM_AMD_DC_HDCP
#include "amdgpu_dm_hdcp.h"
#include <drm/drm_hdcp.h>
#endif
#include "amdgpu_pm.h"

#include "amd_shared.h"
#include "amdgpu_dm_irq.h"
#include "dm_helpers.h"
#include "amdgpu_dm_mst_types.h"
#if defined(CONFIG_DEBUG_FS)
#include "amdgpu_dm_debugfs.h"
#endif

#include "ivsrcid/ivsrcid_vislands30.h"

#include <linux/module.h>
#include <linux/moduleparam.h>
#include <linux/version.h>
#include <linux/types.h>
#include <linux/pm_runtime.h>
#include <linux/pci.h>
#include <linux/firmware.h>
#include <linux/component.h>

#include <drm/drm_atomic.h>
#include <drm/drm_atomic_uapi.h>
#include <drm/drm_atomic_helper.h>
#include <drm/drm_dp_mst_helper.h>
#include <drm/drm_fb_helper.h>
#include <drm/drm_fourcc.h>
#include <drm/drm_edid.h>
#include <drm/drm_vblank.h>
#include <drm/drm_audio_component.h>
#include <drm/drm_hdcp.h>

#if defined(CONFIG_DRM_AMD_DC_DCN)
#include "ivsrcid/dcn/irqsrcs_dcn_1_0.h"

#include "dcn/dcn_1_0_offset.h"
#include "dcn/dcn_1_0_sh_mask.h"
#include "soc15_hw_ip.h"
#include "vega10_ip_offset.h"

#include "soc15_common.h"
#endif

#include "modules/inc/mod_freesync.h"
#include "modules/power/power_helpers.h"
#include "modules/inc/mod_info_packet.h"

#define FIRMWARE_RENOIR_DMUB "amdgpu/renoir_dmcub.bin"
MODULE_FIRMWARE(FIRMWARE_RENOIR_DMUB);
#if defined(CONFIG_DRM_AMD_DC_DCN3_0)
#define FIRMWARE_SIENNA_CICHLID_DMUB "amdgpu/sienna_cichlid_dmcub.bin"
MODULE_FIRMWARE(FIRMWARE_SIENNA_CICHLID_DMUB);
#define FIRMWARE_NAVY_FLOUNDER_DMUB "amdgpu/navy_flounder_dmcub.bin"
MODULE_FIRMWARE(FIRMWARE_NAVY_FLOUNDER_DMUB);
#endif

#define FIRMWARE_RAVEN_DMCU		"amdgpu/raven_dmcu.bin"
MODULE_FIRMWARE(FIRMWARE_RAVEN_DMCU);

#define FIRMWARE_NAVI12_DMCU            "amdgpu/navi12_dmcu.bin"
MODULE_FIRMWARE(FIRMWARE_NAVI12_DMCU);

/* Number of bytes in PSP header for firmware. */
#define PSP_HEADER_BYTES 0x100

/* Number of bytes in PSP footer for firmware. */
#define PSP_FOOTER_BYTES 0x100

/**
 * DOC: overview
 *
 * The AMDgpu display manager, **amdgpu_dm** (or even simpler,
 * **dm**) sits between DRM and DC. It acts as a liason, converting DRM
 * requests into DC requests, and DC responses into DRM responses.
 *
 * The root control structure is &struct amdgpu_display_manager.
 */

/* basic init/fini API */
static int amdgpu_dm_init(struct amdgpu_device *adev);
static void amdgpu_dm_fini(struct amdgpu_device *adev);

/*
 * initializes drm_device display related structures, based on the information
 * provided by DAL. The drm strcutures are: drm_crtc, drm_connector,
 * drm_encoder, drm_mode_config
 *
 * Returns 0 on success
 */
static int amdgpu_dm_initialize_drm_device(struct amdgpu_device *adev);
/* removes and deallocates the drm structures, created by the above function */
static void amdgpu_dm_destroy_drm_device(struct amdgpu_display_manager *dm);

static int amdgpu_dm_plane_init(struct amdgpu_display_manager *dm,
				struct drm_plane *plane,
				unsigned long possible_crtcs,
				const struct dc_plane_cap *plane_cap);
static int amdgpu_dm_crtc_init(struct amdgpu_display_manager *dm,
			       struct drm_plane *plane,
			       uint32_t link_index);
static int amdgpu_dm_connector_init(struct amdgpu_display_manager *dm,
				    struct amdgpu_dm_connector *amdgpu_dm_connector,
				    uint32_t link_index,
				    struct amdgpu_encoder *amdgpu_encoder);
static int amdgpu_dm_encoder_init(struct drm_device *dev,
				  struct amdgpu_encoder *aencoder,
				  uint32_t link_index);

static int amdgpu_dm_connector_get_modes(struct drm_connector *connector);

static int amdgpu_dm_atomic_commit(struct drm_device *dev,
				   struct drm_atomic_state *state,
				   bool nonblock);

static void amdgpu_dm_atomic_commit_tail(struct drm_atomic_state *state);

static int amdgpu_dm_atomic_check(struct drm_device *dev,
				  struct drm_atomic_state *state);

static void handle_cursor_update(struct drm_plane *plane,
				 struct drm_plane_state *old_plane_state);

static void amdgpu_dm_set_psr_caps(struct dc_link *link);
static bool amdgpu_dm_psr_enable(struct dc_stream_state *stream);
static bool amdgpu_dm_link_setup_psr(struct dc_stream_state *stream);
static bool amdgpu_dm_psr_disable(struct dc_stream_state *stream);


/*
 * dm_vblank_get_counter
 *
 * @brief
 * Get counter for number of vertical blanks
 *
 * @param
 * struct amdgpu_device *adev - [in] desired amdgpu device
 * int disp_idx - [in] which CRTC to get the counter from
 *
 * @return
 * Counter for vertical blanks
 */
static u32 dm_vblank_get_counter(struct amdgpu_device *adev, int crtc)
{
	if (crtc >= adev->mode_info.num_crtc)
		return 0;
	else {
		struct amdgpu_crtc *acrtc = adev->mode_info.crtcs[crtc];
		struct dm_crtc_state *acrtc_state = to_dm_crtc_state(
				acrtc->base.state);


		if (acrtc_state->stream == NULL) {
			DRM_ERROR("dc_stream_state is NULL for crtc '%d'!\n",
				  crtc);
			return 0;
		}

		return dc_stream_get_vblank_counter(acrtc_state->stream);
	}
}

static int dm_crtc_get_scanoutpos(struct amdgpu_device *adev, int crtc,
				  u32 *vbl, u32 *position)
{
	uint32_t v_blank_start, v_blank_end, h_position, v_position;

	if ((crtc < 0) || (crtc >= adev->mode_info.num_crtc))
		return -EINVAL;
	else {
		struct amdgpu_crtc *acrtc = adev->mode_info.crtcs[crtc];
		struct dm_crtc_state *acrtc_state = to_dm_crtc_state(
						acrtc->base.state);

		if (acrtc_state->stream ==  NULL) {
			DRM_ERROR("dc_stream_state is NULL for crtc '%d'!\n",
				  crtc);
			return 0;
		}

		/*
		 * TODO rework base driver to use values directly.
		 * for now parse it back into reg-format
		 */
		dc_stream_get_scanoutpos(acrtc_state->stream,
					 &v_blank_start,
					 &v_blank_end,
					 &h_position,
					 &v_position);

		*position = v_position | (h_position << 16);
		*vbl = v_blank_start | (v_blank_end << 16);
	}

	return 0;
}

static bool dm_is_idle(void *handle)
{
	/* XXX todo */
	return true;
}

static int dm_wait_for_idle(void *handle)
{
	/* XXX todo */
	return 0;
}

static bool dm_check_soft_reset(void *handle)
{
	return false;
}

static int dm_soft_reset(void *handle)
{
	/* XXX todo */
	return 0;
}

static struct amdgpu_crtc *
get_crtc_by_otg_inst(struct amdgpu_device *adev,
		     int otg_inst)
{
	struct drm_device *dev = adev->ddev;
	struct drm_crtc *crtc;
	struct amdgpu_crtc *amdgpu_crtc;

	if (otg_inst == -1) {
		WARN_ON(1);
		return adev->mode_info.crtcs[0];
	}

	list_for_each_entry(crtc, &dev->mode_config.crtc_list, head) {
		amdgpu_crtc = to_amdgpu_crtc(crtc);

		if (amdgpu_crtc->otg_inst == otg_inst)
			return amdgpu_crtc;
	}

	return NULL;
}

static inline bool amdgpu_dm_vrr_active(struct dm_crtc_state *dm_state)
{
	return dm_state->freesync_config.state == VRR_STATE_ACTIVE_VARIABLE ||
	       dm_state->freesync_config.state == VRR_STATE_ACTIVE_FIXED;
}

/**
 * dm_pflip_high_irq() - Handle pageflip interrupt
 * @interrupt_params: ignored
 *
 * Handles the pageflip interrupt by notifying all interested parties
 * that the pageflip has been completed.
 */
static void dm_pflip_high_irq(void *interrupt_params)
{
	struct amdgpu_crtc *amdgpu_crtc;
	struct common_irq_params *irq_params = interrupt_params;
	struct amdgpu_device *adev = irq_params->adev;
	unsigned long flags;
	struct drm_pending_vblank_event *e;
	struct dm_crtc_state *acrtc_state;
	uint32_t vpos, hpos, v_blank_start, v_blank_end;
	bool vrr_active;

	amdgpu_crtc = get_crtc_by_otg_inst(adev, irq_params->irq_src - IRQ_TYPE_PFLIP);

	/* IRQ could occur when in initial stage */
	/* TODO work and BO cleanup */
	if (amdgpu_crtc == NULL) {
		DRM_DEBUG_DRIVER("CRTC is null, returning.\n");
		return;
	}

	spin_lock_irqsave(&adev->ddev->event_lock, flags);

	if (amdgpu_crtc->pflip_status != AMDGPU_FLIP_SUBMITTED){
		DRM_DEBUG_DRIVER("amdgpu_crtc->pflip_status = %d !=AMDGPU_FLIP_SUBMITTED(%d) on crtc:%d[%p] \n",
						 amdgpu_crtc->pflip_status,
						 AMDGPU_FLIP_SUBMITTED,
						 amdgpu_crtc->crtc_id,
						 amdgpu_crtc);
		spin_unlock_irqrestore(&adev->ddev->event_lock, flags);
		return;
	}

	/* page flip completed. */
	e = amdgpu_crtc->event;
	amdgpu_crtc->event = NULL;

	if (!e)
		WARN_ON(1);

	acrtc_state = to_dm_crtc_state(amdgpu_crtc->base.state);
	vrr_active = amdgpu_dm_vrr_active(acrtc_state);

	/* Fixed refresh rate, or VRR scanout position outside front-porch? */
	if (!vrr_active ||
	    !dc_stream_get_scanoutpos(acrtc_state->stream, &v_blank_start,
				      &v_blank_end, &hpos, &vpos) ||
	    (vpos < v_blank_start)) {
		/* Update to correct count and vblank timestamp if racing with
		 * vblank irq. This also updates to the correct vblank timestamp
		 * even in VRR mode, as scanout is past the front-porch atm.
		 */
		drm_crtc_accurate_vblank_count(&amdgpu_crtc->base);

		/* Wake up userspace by sending the pageflip event with proper
		 * count and timestamp of vblank of flip completion.
		 */
		if (e) {
			drm_crtc_send_vblank_event(&amdgpu_crtc->base, e);

			/* Event sent, so done with vblank for this flip */
			drm_crtc_vblank_put(&amdgpu_crtc->base);
		}
	} else if (e) {
		/* VRR active and inside front-porch: vblank count and
		 * timestamp for pageflip event will only be up to date after
		 * drm_crtc_handle_vblank() has been executed from late vblank
		 * irq handler after start of back-porch (vline 0). We queue the
		 * pageflip event for send-out by drm_crtc_handle_vblank() with
		 * updated timestamp and count, once it runs after us.
		 *
		 * We need to open-code this instead of using the helper
		 * drm_crtc_arm_vblank_event(), as that helper would
		 * call drm_crtc_accurate_vblank_count(), which we must
		 * not call in VRR mode while we are in front-porch!
		 */

		/* sequence will be replaced by real count during send-out. */
		e->sequence = drm_crtc_vblank_count(&amdgpu_crtc->base);
		e->pipe = amdgpu_crtc->crtc_id;

		list_add_tail(&e->base.link, &adev->ddev->vblank_event_list);
		e = NULL;
	}

	/* Keep track of vblank of this flip for flip throttling. We use the
	 * cooked hw counter, as that one incremented at start of this vblank
	 * of pageflip completion, so last_flip_vblank is the forbidden count
	 * for queueing new pageflips if vsync + VRR is enabled.
	 */
	amdgpu_crtc->last_flip_vblank =
		amdgpu_get_vblank_counter_kms(&amdgpu_crtc->base);

	amdgpu_crtc->pflip_status = AMDGPU_FLIP_NONE;
	spin_unlock_irqrestore(&adev->ddev->event_lock, flags);

	DRM_DEBUG_DRIVER("crtc:%d[%p], pflip_stat:AMDGPU_FLIP_NONE, vrr[%d]-fp %d\n",
			 amdgpu_crtc->crtc_id, amdgpu_crtc,
			 vrr_active, (int) !e);
}

static void dm_vupdate_high_irq(void *interrupt_params)
{
	struct common_irq_params *irq_params = interrupt_params;
	struct amdgpu_device *adev = irq_params->adev;
	struct amdgpu_crtc *acrtc;
	struct dm_crtc_state *acrtc_state;
	unsigned long flags;

	acrtc = get_crtc_by_otg_inst(adev, irq_params->irq_src - IRQ_TYPE_VUPDATE);

	if (acrtc) {
		acrtc_state = to_dm_crtc_state(acrtc->base.state);

		DRM_DEBUG_VBL("crtc:%d, vupdate-vrr:%d\n",
			      acrtc->crtc_id,
			      amdgpu_dm_vrr_active(acrtc_state));

		/* Core vblank handling is done here after end of front-porch in
		 * vrr mode, as vblank timestamping will give valid results
		 * while now done after front-porch. This will also deliver
		 * page-flip completion events that have been queued to us
		 * if a pageflip happened inside front-porch.
		 */
		if (amdgpu_dm_vrr_active(acrtc_state)) {
			drm_crtc_handle_vblank(&acrtc->base);

			/* BTR processing for pre-DCE12 ASICs */
			if (acrtc_state->stream &&
			    adev->family < AMDGPU_FAMILY_AI) {
				spin_lock_irqsave(&adev->ddev->event_lock, flags);
				mod_freesync_handle_v_update(
				    adev->dm.freesync_module,
				    acrtc_state->stream,
				    &acrtc_state->vrr_params);

				dc_stream_adjust_vmin_vmax(
				    adev->dm.dc,
				    acrtc_state->stream,
				    &acrtc_state->vrr_params.adjust);
				spin_unlock_irqrestore(&adev->ddev->event_lock, flags);
			}
		}
	}
}

/**
 * dm_crtc_high_irq() - Handles CRTC interrupt
 * @interrupt_params: used for determining the CRTC instance
 *
 * Handles the CRTC/VSYNC interrupt by notfying DRM's VBLANK
 * event handler.
 */
static void dm_crtc_high_irq(void *interrupt_params)
{
	struct common_irq_params *irq_params = interrupt_params;
	struct amdgpu_device *adev = irq_params->adev;
	struct amdgpu_crtc *acrtc;
	struct dm_crtc_state *acrtc_state;
	unsigned long flags;

	acrtc = get_crtc_by_otg_inst(adev, irq_params->irq_src - IRQ_TYPE_VBLANK);
	if (!acrtc)
		return;

	acrtc_state = to_dm_crtc_state(acrtc->base.state);

	DRM_DEBUG_VBL("crtc:%d, vupdate-vrr:%d, planes:%d\n", acrtc->crtc_id,
			 amdgpu_dm_vrr_active(acrtc_state),
			 acrtc_state->active_planes);

	/**
	 * Core vblank handling at start of front-porch is only possible
	 * in non-vrr mode, as only there vblank timestamping will give
	 * valid results while done in front-porch. Otherwise defer it
	 * to dm_vupdate_high_irq after end of front-porch.
	 */
	if (!amdgpu_dm_vrr_active(acrtc_state))
		drm_crtc_handle_vblank(&acrtc->base);

	/**
	 * Following stuff must happen at start of vblank, for crc
	 * computation and below-the-range btr support in vrr mode.
	 */
	amdgpu_dm_crtc_handle_crc_irq(&acrtc->base);

	/* BTR updates need to happen before VUPDATE on Vega and above. */
	if (adev->family < AMDGPU_FAMILY_AI)
		return;

	spin_lock_irqsave(&adev->ddev->event_lock, flags);

	if (acrtc_state->stream && acrtc_state->vrr_params.supported &&
	    acrtc_state->freesync_config.state == VRR_STATE_ACTIVE_VARIABLE) {
		mod_freesync_handle_v_update(adev->dm.freesync_module,
					     acrtc_state->stream,
					     &acrtc_state->vrr_params);

		dc_stream_adjust_vmin_vmax(adev->dm.dc, acrtc_state->stream,
					   &acrtc_state->vrr_params.adjust);
	}

	/*
	 * If there aren't any active_planes then DCH HUBP may be clock-gated.
	 * In that case, pageflip completion interrupts won't fire and pageflip
	 * completion events won't get delivered. Prevent this by sending
	 * pending pageflip events from here if a flip is still pending.
	 *
	 * If any planes are enabled, use dm_pflip_high_irq() instead, to
	 * avoid race conditions between flip programming and completion,
	 * which could cause too early flip completion events.
	 */
	if (adev->family >= AMDGPU_FAMILY_RV &&
	    acrtc->pflip_status == AMDGPU_FLIP_SUBMITTED &&
	    acrtc_state->active_planes == 0) {
		if (acrtc->event) {
			drm_crtc_send_vblank_event(&acrtc->base, acrtc->event);
			acrtc->event = NULL;
			drm_crtc_vblank_put(&acrtc->base);
		}
		acrtc->pflip_status = AMDGPU_FLIP_NONE;
	}

	spin_unlock_irqrestore(&adev->ddev->event_lock, flags);
}

static int dm_set_clockgating_state(void *handle,
		  enum amd_clockgating_state state)
{
	return 0;
}

static int dm_set_powergating_state(void *handle,
		  enum amd_powergating_state state)
{
	return 0;
}

/* Prototypes of private functions */
static int dm_early_init(void* handle);

/* Allocate memory for FBC compressed data  */
static void amdgpu_dm_fbc_init(struct drm_connector *connector)
{
	struct drm_device *dev = connector->dev;
	struct amdgpu_device *adev = dev->dev_private;
	struct dm_comressor_info *compressor = &adev->dm.compressor;
	struct amdgpu_dm_connector *aconn = to_amdgpu_dm_connector(connector);
	struct drm_display_mode *mode;
	unsigned long max_size = 0;

	if (adev->dm.dc->fbc_compressor == NULL)
		return;

	if (aconn->dc_link->connector_signal != SIGNAL_TYPE_EDP)
		return;

	if (compressor->bo_ptr)
		return;


	list_for_each_entry(mode, &connector->modes, head) {
		if (max_size < mode->htotal * mode->vtotal)
			max_size = mode->htotal * mode->vtotal;
	}

	if (max_size) {
		int r = amdgpu_bo_create_kernel(adev, max_size * 4, PAGE_SIZE,
			    AMDGPU_GEM_DOMAIN_GTT, &compressor->bo_ptr,
			    &compressor->gpu_addr, &compressor->cpu_addr);

		if (r)
			DRM_ERROR("DM: Failed to initialize FBC\n");
		else {
			adev->dm.dc->ctx->fbc_gpu_addr = compressor->gpu_addr;
			DRM_INFO("DM: FBC alloc %lu\n", max_size*4);
		}

	}

}

static int amdgpu_dm_audio_component_get_eld(struct device *kdev, int port,
					  int pipe, bool *enabled,
					  unsigned char *buf, int max_bytes)
{
	struct drm_device *dev = dev_get_drvdata(kdev);
	struct amdgpu_device *adev = dev->dev_private;
	struct drm_connector *connector;
	struct drm_connector_list_iter conn_iter;
	struct amdgpu_dm_connector *aconnector;
	int ret = 0;

	*enabled = false;

	mutex_lock(&adev->dm.audio_lock);

	drm_connector_list_iter_begin(dev, &conn_iter);
	drm_for_each_connector_iter(connector, &conn_iter) {
		aconnector = to_amdgpu_dm_connector(connector);
		if (aconnector->audio_inst != port)
			continue;

		*enabled = true;
		ret = drm_eld_size(connector->eld);
		memcpy(buf, connector->eld, min(max_bytes, ret));

		break;
	}
	drm_connector_list_iter_end(&conn_iter);

	mutex_unlock(&adev->dm.audio_lock);

	DRM_DEBUG_KMS("Get ELD : idx=%d ret=%d en=%d\n", port, ret, *enabled);

	return ret;
}

static const struct drm_audio_component_ops amdgpu_dm_audio_component_ops = {
	.get_eld = amdgpu_dm_audio_component_get_eld,
};

static int amdgpu_dm_audio_component_bind(struct device *kdev,
				       struct device *hda_kdev, void *data)
{
	struct drm_device *dev = dev_get_drvdata(kdev);
	struct amdgpu_device *adev = dev->dev_private;
	struct drm_audio_component *acomp = data;

	acomp->ops = &amdgpu_dm_audio_component_ops;
	acomp->dev = kdev;
	adev->dm.audio_component = acomp;

	return 0;
}

static void amdgpu_dm_audio_component_unbind(struct device *kdev,
					  struct device *hda_kdev, void *data)
{
	struct drm_device *dev = dev_get_drvdata(kdev);
	struct amdgpu_device *adev = dev->dev_private;
	struct drm_audio_component *acomp = data;

	acomp->ops = NULL;
	acomp->dev = NULL;
	adev->dm.audio_component = NULL;
}

static const struct component_ops amdgpu_dm_audio_component_bind_ops = {
	.bind	= amdgpu_dm_audio_component_bind,
	.unbind	= amdgpu_dm_audio_component_unbind,
};

static int amdgpu_dm_audio_init(struct amdgpu_device *adev)
{
	int i, ret;

	if (!amdgpu_audio)
		return 0;

	adev->mode_info.audio.enabled = true;

	adev->mode_info.audio.num_pins = adev->dm.dc->res_pool->audio_count;

	for (i = 0; i < adev->mode_info.audio.num_pins; i++) {
		adev->mode_info.audio.pin[i].channels = -1;
		adev->mode_info.audio.pin[i].rate = -1;
		adev->mode_info.audio.pin[i].bits_per_sample = -1;
		adev->mode_info.audio.pin[i].status_bits = 0;
		adev->mode_info.audio.pin[i].category_code = 0;
		adev->mode_info.audio.pin[i].connected = false;
		adev->mode_info.audio.pin[i].id =
			adev->dm.dc->res_pool->audios[i]->inst;
		adev->mode_info.audio.pin[i].offset = 0;
	}

	ret = component_add(adev->dev, &amdgpu_dm_audio_component_bind_ops);
	if (ret < 0)
		return ret;

	adev->dm.audio_registered = true;

	return 0;
}

static void amdgpu_dm_audio_fini(struct amdgpu_device *adev)
{
	if (!amdgpu_audio)
		return;

	if (!adev->mode_info.audio.enabled)
		return;

	if (adev->dm.audio_registered) {
		component_del(adev->dev, &amdgpu_dm_audio_component_bind_ops);
		adev->dm.audio_registered = false;
	}

	/* TODO: Disable audio? */

	adev->mode_info.audio.enabled = false;
}

static  void amdgpu_dm_audio_eld_notify(struct amdgpu_device *adev, int pin)
{
	struct drm_audio_component *acomp = adev->dm.audio_component;

	if (acomp && acomp->audio_ops && acomp->audio_ops->pin_eld_notify) {
		DRM_DEBUG_KMS("Notify ELD: %d\n", pin);

		acomp->audio_ops->pin_eld_notify(acomp->audio_ops->audio_ptr,
						 pin, -1);
	}
}

static int dm_dmub_hw_init(struct amdgpu_device *adev)
{
	const struct dmcub_firmware_header_v1_0 *hdr;
	struct dmub_srv *dmub_srv = adev->dm.dmub_srv;
	struct dmub_srv_fb_info *fb_info = adev->dm.dmub_fb_info;
	const struct firmware *dmub_fw = adev->dm.dmub_fw;
	struct dmcu *dmcu = adev->dm.dc->res_pool->dmcu;
	struct abm *abm = adev->dm.dc->res_pool->abm;
	struct dmub_srv_hw_params hw_params;
	enum dmub_status status;
	const unsigned char *fw_inst_const, *fw_bss_data;
	uint32_t i, fw_inst_const_size, fw_bss_data_size;
	bool has_hw_support;

	if (!dmub_srv)
		/* DMUB isn't supported on the ASIC. */
		return 0;

	if (!fb_info) {
		DRM_ERROR("No framebuffer info for DMUB service.\n");
		return -EINVAL;
	}

	if (!dmub_fw) {
		/* Firmware required for DMUB support. */
		DRM_ERROR("No firmware provided for DMUB.\n");
		return -EINVAL;
	}

	status = dmub_srv_has_hw_support(dmub_srv, &has_hw_support);
	if (status != DMUB_STATUS_OK) {
		DRM_ERROR("Error checking HW support for DMUB: %d\n", status);
		return -EINVAL;
	}

	if (!has_hw_support) {
		DRM_INFO("DMUB unsupported on ASIC\n");
		return 0;
	}

	hdr = (const struct dmcub_firmware_header_v1_0 *)dmub_fw->data;

	fw_inst_const = dmub_fw->data +
			le32_to_cpu(hdr->header.ucode_array_offset_bytes) +
			PSP_HEADER_BYTES;

	fw_bss_data = dmub_fw->data +
		      le32_to_cpu(hdr->header.ucode_array_offset_bytes) +
		      le32_to_cpu(hdr->inst_const_bytes);

	/* Copy firmware and bios info into FB memory. */
	fw_inst_const_size = le32_to_cpu(hdr->inst_const_bytes) -
			     PSP_HEADER_BYTES - PSP_FOOTER_BYTES;

	fw_bss_data_size = le32_to_cpu(hdr->bss_data_bytes);

	/* if adev->firmware.load_type == AMDGPU_FW_LOAD_PSP,
	 * amdgpu_ucode_init_single_fw will load dmub firmware
	 * fw_inst_const part to cw0; otherwise, the firmware back door load
	 * will be done by dm_dmub_hw_init
	 */
	if (adev->firmware.load_type != AMDGPU_FW_LOAD_PSP) {
		memcpy(fb_info->fb[DMUB_WINDOW_0_INST_CONST].cpu_addr, fw_inst_const,
				fw_inst_const_size);
	}

	if (fw_bss_data_size)
		memcpy(fb_info->fb[DMUB_WINDOW_2_BSS_DATA].cpu_addr,
		       fw_bss_data, fw_bss_data_size);

	/* Copy firmware bios info into FB memory. */
	memcpy(fb_info->fb[DMUB_WINDOW_3_VBIOS].cpu_addr, adev->bios,
	       adev->bios_size);

	/* Reset regions that need to be reset. */
	memset(fb_info->fb[DMUB_WINDOW_4_MAILBOX].cpu_addr, 0,
	fb_info->fb[DMUB_WINDOW_4_MAILBOX].size);

	memset(fb_info->fb[DMUB_WINDOW_5_TRACEBUFF].cpu_addr, 0,
	       fb_info->fb[DMUB_WINDOW_5_TRACEBUFF].size);

	memset(fb_info->fb[DMUB_WINDOW_6_FW_STATE].cpu_addr, 0,
	       fb_info->fb[DMUB_WINDOW_6_FW_STATE].size);

	/* Initialize hardware. */
	memset(&hw_params, 0, sizeof(hw_params));
	hw_params.fb_base = adev->gmc.fb_start;
	hw_params.fb_offset = adev->gmc.aper_base;

	/* backdoor load firmware and trigger dmub running */
	if (adev->firmware.load_type != AMDGPU_FW_LOAD_PSP)
		hw_params.load_inst_const = true;

	if (dmcu)
		hw_params.psp_version = dmcu->psp_version;

	for (i = 0; i < fb_info->num_fb; ++i)
		hw_params.fb[i] = &fb_info->fb[i];

	status = dmub_srv_hw_init(dmub_srv, &hw_params);
	if (status != DMUB_STATUS_OK) {
		DRM_ERROR("Error initializing DMUB HW: %d\n", status);
		return -EINVAL;
	}

	/* Wait for firmware load to finish. */
	status = dmub_srv_wait_for_auto_load(dmub_srv, 100000);
	if (status != DMUB_STATUS_OK)
		DRM_WARN("Wait for DMUB auto-load failed: %d\n", status);

	/* Init DMCU and ABM if available. */
	if (dmcu && abm) {
		dmcu->funcs->dmcu_init(dmcu);
		abm->dmcu_is_running = dmcu->funcs->is_dmcu_initialized(dmcu);
	}

	adev->dm.dc->ctx->dmub_srv = dc_dmub_srv_create(adev->dm.dc, dmub_srv);
	if (!adev->dm.dc->ctx->dmub_srv) {
		DRM_ERROR("Couldn't allocate DC DMUB server!\n");
		return -ENOMEM;
	}

	DRM_INFO("DMUB hardware initialized: version=0x%08X\n",
		 adev->dm.dmcub_fw_version);

	return 0;
}

static int amdgpu_dm_init(struct amdgpu_device *adev)
{
	struct dc_init_data init_data;
#ifdef CONFIG_DRM_AMD_DC_HDCP
	struct dc_callback_init init_params;
#endif
	int r;

	adev->dm.ddev = adev->ddev;
	adev->dm.adev = adev;

	/* Zero all the fields */
	memset(&init_data, 0, sizeof(init_data));
#ifdef CONFIG_DRM_AMD_DC_HDCP
	memset(&init_params, 0, sizeof(init_params));
#endif

	mutex_init(&adev->dm.dc_lock);
	mutex_init(&adev->dm.audio_lock);

	if(amdgpu_dm_irq_init(adev)) {
		DRM_ERROR("amdgpu: failed to initialize DM IRQ support.\n");
		goto error;
	}

	init_data.asic_id.chip_family = adev->family;

	init_data.asic_id.pci_revision_id = adev->pdev->revision;
	init_data.asic_id.hw_internal_rev = adev->external_rev_id;

	init_data.asic_id.vram_width = adev->gmc.vram_width;
	/* TODO: initialize init_data.asic_id.vram_type here!!!! */
	init_data.asic_id.atombios_base_address =
		adev->mode_info.atom_context->bios;

	init_data.driver = adev;

	adev->dm.cgs_device = amdgpu_cgs_create_device(adev);

	if (!adev->dm.cgs_device) {
		DRM_ERROR("amdgpu: failed to create cgs device.\n");
		goto error;
	}

	init_data.cgs_device = adev->dm.cgs_device;

	init_data.dce_environment = DCE_ENV_PRODUCTION_DRV;

	switch (adev->asic_type) {
	case CHIP_CARRIZO:
	case CHIP_STONEY:
	case CHIP_RAVEN:
	case CHIP_RENOIR:
		init_data.flags.gpu_vm_support = true;
		break;
	default:
		break;
	}

	if (amdgpu_dc_feature_mask & DC_FBC_MASK)
		init_data.flags.fbc_support = true;

	if (amdgpu_dc_feature_mask & DC_MULTI_MON_PP_MCLK_SWITCH_MASK)
		init_data.flags.multi_mon_pp_mclk_switch = true;

	if (amdgpu_dc_feature_mask & DC_DISABLE_FRACTIONAL_PWM_MASK)
		init_data.flags.disable_fractional_pwm = true;

	init_data.flags.power_down_display_on_boot = true;

	init_data.soc_bounding_box = adev->dm.soc_bounding_box;

	/* Display Core create. */
	adev->dm.dc = dc_create(&init_data);

	if (adev->dm.dc) {
		DRM_INFO("Display Core initialized with v%s!\n", DC_VER);
	} else {
		DRM_INFO("Display Core failed to initialize with v%s!\n", DC_VER);
		goto error;
	}

	if (amdgpu_dc_debug_mask & DC_DISABLE_PIPE_SPLIT) {
		adev->dm.dc->debug.force_single_disp_pipe_split = false;
		adev->dm.dc->debug.pipe_split_policy = MPC_SPLIT_AVOID;
	}

	if (adev->asic_type != CHIP_CARRIZO && adev->asic_type != CHIP_STONEY)
		adev->dm.dc->debug.disable_stutter = amdgpu_pp_feature_mask & PP_STUTTER_MODE ? false : true;

	if (amdgpu_dc_debug_mask & DC_DISABLE_STUTTER)
		adev->dm.dc->debug.disable_stutter = true;

	if (amdgpu_dc_debug_mask & DC_DISABLE_DSC)
		adev->dm.dc->debug.disable_dsc = true;

	if (amdgpu_dc_debug_mask & DC_DISABLE_CLOCK_GATING)
		adev->dm.dc->debug.disable_clock_gate = true;

	r = dm_dmub_hw_init(adev);
	if (r) {
		DRM_ERROR("DMUB interface failed to initialize: status=%d\n", r);
		goto error;
	}

	dc_hardware_init(adev->dm.dc);

	adev->dm.freesync_module = mod_freesync_create(adev->dm.dc);
	if (!adev->dm.freesync_module) {
		DRM_ERROR(
		"amdgpu: failed to initialize freesync_module.\n");
	} else
		DRM_DEBUG_DRIVER("amdgpu: freesync_module init done %p.\n",
				adev->dm.freesync_module);

	amdgpu_dm_init_color_mod();

#ifdef CONFIG_DRM_AMD_DC_HDCP
	if (adev->asic_type >= CHIP_RAVEN) {
		adev->dm.hdcp_workqueue = hdcp_create_workqueue(adev, &init_params.cp_psp, adev->dm.dc);

		if (!adev->dm.hdcp_workqueue)
			DRM_ERROR("amdgpu: failed to initialize hdcp_workqueue.\n");
		else
			DRM_DEBUG_DRIVER("amdgpu: hdcp_workqueue init done %p.\n", adev->dm.hdcp_workqueue);

		dc_init_callbacks(adev->dm.dc, &init_params);
	}
#endif
	if (amdgpu_dm_initialize_drm_device(adev)) {
		DRM_ERROR(
		"amdgpu: failed to initialize sw for display support.\n");
		goto error;
	}

	/* Update the actual used number of crtc */
	adev->mode_info.num_crtc = adev->dm.display_indexes_num;

	/* create fake encoders for MST */
	dm_dp_create_fake_mst_encoders(adev);

	/* TODO: Add_display_info? */

	/* TODO use dynamic cursor width */
	adev->ddev->mode_config.cursor_width = adev->dm.dc->caps.max_cursor_size;
	adev->ddev->mode_config.cursor_height = adev->dm.dc->caps.max_cursor_size;

	if (drm_vblank_init(adev->ddev, adev->dm.display_indexes_num)) {
		DRM_ERROR(
		"amdgpu: failed to initialize sw for display support.\n");
		goto error;
	}

	DRM_DEBUG_DRIVER("KMS initialized.\n");

	return 0;
error:
	amdgpu_dm_fini(adev);

	return -EINVAL;
}

static void amdgpu_dm_fini(struct amdgpu_device *adev)
{
	int i;

	for (i = 0; i < adev->dm.display_indexes_num; i++) {
		drm_encoder_cleanup(&adev->dm.mst_encoders[i].base);
	}

	amdgpu_dm_audio_fini(adev);

	amdgpu_dm_destroy_drm_device(&adev->dm);

#ifdef CONFIG_DRM_AMD_DC_HDCP
	if (adev->dm.hdcp_workqueue) {
		hdcp_destroy(adev->dm.hdcp_workqueue);
		adev->dm.hdcp_workqueue = NULL;
	}

	if (adev->dm.dc)
		dc_deinit_callbacks(adev->dm.dc);
#endif
	if (adev->dm.dc->ctx->dmub_srv) {
		dc_dmub_srv_destroy(&adev->dm.dc->ctx->dmub_srv);
		adev->dm.dc->ctx->dmub_srv = NULL;
	}

	if (adev->dm.dmub_bo)
		amdgpu_bo_free_kernel(&adev->dm.dmub_bo,
				      &adev->dm.dmub_bo_gpu_addr,
				      &adev->dm.dmub_bo_cpu_addr);

	/* DC Destroy TODO: Replace destroy DAL */
	if (adev->dm.dc)
		dc_destroy(&adev->dm.dc);
	/*
	 * TODO: pageflip, vlank interrupt
	 *
	 * amdgpu_dm_irq_fini(adev);
	 */

	if (adev->dm.cgs_device) {
		amdgpu_cgs_destroy_device(adev->dm.cgs_device);
		adev->dm.cgs_device = NULL;
	}
	if (adev->dm.freesync_module) {
		mod_freesync_destroy(adev->dm.freesync_module);
		adev->dm.freesync_module = NULL;
	}

	mutex_destroy(&adev->dm.audio_lock);
	mutex_destroy(&adev->dm.dc_lock);

	return;
}

static int load_dmcu_fw(struct amdgpu_device *adev)
{
	const char *fw_name_dmcu = NULL;
	int r;
	const struct dmcu_firmware_header_v1_0 *hdr;

	switch(adev->asic_type) {
	case CHIP_BONAIRE:
	case CHIP_HAWAII:
	case CHIP_KAVERI:
	case CHIP_KABINI:
	case CHIP_MULLINS:
	case CHIP_TONGA:
	case CHIP_FIJI:
	case CHIP_CARRIZO:
	case CHIP_STONEY:
	case CHIP_POLARIS11:
	case CHIP_POLARIS10:
	case CHIP_POLARIS12:
	case CHIP_VEGAM:
	case CHIP_VEGA10:
	case CHIP_VEGA12:
	case CHIP_VEGA20:
	case CHIP_NAVI10:
	case CHIP_NAVI14:
	case CHIP_RENOIR:
#if defined(CONFIG_DRM_AMD_DC_DCN3_0)
	case CHIP_SIENNA_CICHLID:
	case CHIP_NAVY_FLOUNDER:
#endif
		return 0;
	case CHIP_NAVI12:
		fw_name_dmcu = FIRMWARE_NAVI12_DMCU;
		break;
	case CHIP_RAVEN:
		if (ASICREV_IS_PICASSO(adev->external_rev_id))
			fw_name_dmcu = FIRMWARE_RAVEN_DMCU;
		else if (ASICREV_IS_RAVEN2(adev->external_rev_id))
			fw_name_dmcu = FIRMWARE_RAVEN_DMCU;
		else
			return 0;
		break;
	default:
		DRM_ERROR("Unsupported ASIC type: 0x%X\n", adev->asic_type);
		return -EINVAL;
	}

	if (adev->firmware.load_type != AMDGPU_FW_LOAD_PSP) {
		DRM_DEBUG_KMS("dm: DMCU firmware not supported on direct or SMU loading\n");
		return 0;
	}

	r = request_firmware_direct(&adev->dm.fw_dmcu, fw_name_dmcu, adev->dev);
	if (r == -ENOENT) {
		/* DMCU firmware is not necessary, so don't raise a fuss if it's missing */
		DRM_DEBUG_KMS("dm: DMCU firmware not found\n");
		adev->dm.fw_dmcu = NULL;
		return 0;
	}
	if (r) {
		dev_err(adev->dev, "amdgpu_dm: Can't load firmware \"%s\"\n",
			fw_name_dmcu);
		return r;
	}

	r = amdgpu_ucode_validate(adev->dm.fw_dmcu);
	if (r) {
		dev_err(adev->dev, "amdgpu_dm: Can't validate firmware \"%s\"\n",
			fw_name_dmcu);
		release_firmware(adev->dm.fw_dmcu);
		adev->dm.fw_dmcu = NULL;
		return r;
	}

	hdr = (const struct dmcu_firmware_header_v1_0 *)adev->dm.fw_dmcu->data;
	adev->firmware.ucode[AMDGPU_UCODE_ID_DMCU_ERAM].ucode_id = AMDGPU_UCODE_ID_DMCU_ERAM;
	adev->firmware.ucode[AMDGPU_UCODE_ID_DMCU_ERAM].fw = adev->dm.fw_dmcu;
	adev->firmware.fw_size +=
		ALIGN(le32_to_cpu(hdr->header.ucode_size_bytes) - le32_to_cpu(hdr->intv_size_bytes), PAGE_SIZE);

	adev->firmware.ucode[AMDGPU_UCODE_ID_DMCU_INTV].ucode_id = AMDGPU_UCODE_ID_DMCU_INTV;
	adev->firmware.ucode[AMDGPU_UCODE_ID_DMCU_INTV].fw = adev->dm.fw_dmcu;
	adev->firmware.fw_size +=
		ALIGN(le32_to_cpu(hdr->intv_size_bytes), PAGE_SIZE);

	adev->dm.dmcu_fw_version = le32_to_cpu(hdr->header.ucode_version);

	DRM_DEBUG_KMS("PSP loading DMCU firmware\n");

	return 0;
}

static uint32_t amdgpu_dm_dmub_reg_read(void *ctx, uint32_t address)
{
	struct amdgpu_device *adev = ctx;

	return dm_read_reg(adev->dm.dc->ctx, address);
}

static void amdgpu_dm_dmub_reg_write(void *ctx, uint32_t address,
				     uint32_t value)
{
	struct amdgpu_device *adev = ctx;

	return dm_write_reg(adev->dm.dc->ctx, address, value);
}

static int dm_dmub_sw_init(struct amdgpu_device *adev)
{
	struct dmub_srv_create_params create_params;
	struct dmub_srv_region_params region_params;
	struct dmub_srv_region_info region_info;
	struct dmub_srv_fb_params fb_params;
	struct dmub_srv_fb_info *fb_info;
	struct dmub_srv *dmub_srv;
	const struct dmcub_firmware_header_v1_0 *hdr;
	const char *fw_name_dmub;
	enum dmub_asic dmub_asic;
	enum dmub_status status;
	int r;

	switch (adev->asic_type) {
	case CHIP_RENOIR:
		dmub_asic = DMUB_ASIC_DCN21;
		fw_name_dmub = FIRMWARE_RENOIR_DMUB;
		break;
#if defined(CONFIG_DRM_AMD_DC_DCN3_0)
	case CHIP_SIENNA_CICHLID:
		dmub_asic = DMUB_ASIC_DCN30;
		fw_name_dmub = FIRMWARE_SIENNA_CICHLID_DMUB;
		break;
	case CHIP_NAVY_FLOUNDER:
		dmub_asic = DMUB_ASIC_DCN30;
		fw_name_dmub = FIRMWARE_NAVY_FLOUNDER_DMUB;
		break;
#endif

	default:
		/* ASIC doesn't support DMUB. */
		return 0;
	}

	r = request_firmware_direct(&adev->dm.dmub_fw, fw_name_dmub, adev->dev);
	if (r) {
		DRM_ERROR("DMUB firmware loading failed: %d\n", r);
		return 0;
	}

	r = amdgpu_ucode_validate(adev->dm.dmub_fw);
	if (r) {
		DRM_ERROR("Couldn't validate DMUB firmware: %d\n", r);
		return 0;
	}

	hdr = (const struct dmcub_firmware_header_v1_0 *)adev->dm.dmub_fw->data;

	if (adev->firmware.load_type == AMDGPU_FW_LOAD_PSP) {
		adev->firmware.ucode[AMDGPU_UCODE_ID_DMCUB].ucode_id =
			AMDGPU_UCODE_ID_DMCUB;
		adev->firmware.ucode[AMDGPU_UCODE_ID_DMCUB].fw =
			adev->dm.dmub_fw;
		adev->firmware.fw_size +=
			ALIGN(le32_to_cpu(hdr->inst_const_bytes), PAGE_SIZE);

		DRM_INFO("Loading DMUB firmware via PSP: version=0x%08X\n",
			 adev->dm.dmcub_fw_version);
	}

	adev->dm.dmcub_fw_version = le32_to_cpu(hdr->header.ucode_version);

	adev->dm.dmub_srv = kzalloc(sizeof(*adev->dm.dmub_srv), GFP_KERNEL);
	dmub_srv = adev->dm.dmub_srv;

	if (!dmub_srv) {
		DRM_ERROR("Failed to allocate DMUB service!\n");
		return -ENOMEM;
	}

	memset(&create_params, 0, sizeof(create_params));
	create_params.user_ctx = adev;
	create_params.funcs.reg_read = amdgpu_dm_dmub_reg_read;
	create_params.funcs.reg_write = amdgpu_dm_dmub_reg_write;
	create_params.asic = dmub_asic;

	/* Create the DMUB service. */
	status = dmub_srv_create(dmub_srv, &create_params);
	if (status != DMUB_STATUS_OK) {
		DRM_ERROR("Error creating DMUB service: %d\n", status);
		return -EINVAL;
	}

	/* Calculate the size of all the regions for the DMUB service. */
	memset(&region_params, 0, sizeof(region_params));

	region_params.inst_const_size = le32_to_cpu(hdr->inst_const_bytes) -
					PSP_HEADER_BYTES - PSP_FOOTER_BYTES;
	region_params.bss_data_size = le32_to_cpu(hdr->bss_data_bytes);
	region_params.vbios_size = adev->bios_size;
	region_params.fw_bss_data = region_params.bss_data_size ?
		adev->dm.dmub_fw->data +
		le32_to_cpu(hdr->header.ucode_array_offset_bytes) +
		le32_to_cpu(hdr->inst_const_bytes) : NULL;
	region_params.fw_inst_const =
		adev->dm.dmub_fw->data +
		le32_to_cpu(hdr->header.ucode_array_offset_bytes) +
		PSP_HEADER_BYTES;

	status = dmub_srv_calc_region_info(dmub_srv, &region_params,
					   &region_info);

	if (status != DMUB_STATUS_OK) {
		DRM_ERROR("Error calculating DMUB region info: %d\n", status);
		return -EINVAL;
	}

	/*
	 * Allocate a framebuffer based on the total size of all the regions.
	 * TODO: Move this into GART.
	 */
	r = amdgpu_bo_create_kernel(adev, region_info.fb_size, PAGE_SIZE,
				    AMDGPU_GEM_DOMAIN_VRAM, &adev->dm.dmub_bo,
				    &adev->dm.dmub_bo_gpu_addr,
				    &adev->dm.dmub_bo_cpu_addr);
	if (r)
		return r;

	/* Rebase the regions on the framebuffer address. */
	memset(&fb_params, 0, sizeof(fb_params));
	fb_params.cpu_addr = adev->dm.dmub_bo_cpu_addr;
	fb_params.gpu_addr = adev->dm.dmub_bo_gpu_addr;
	fb_params.region_info = &region_info;

	adev->dm.dmub_fb_info =
		kzalloc(sizeof(*adev->dm.dmub_fb_info), GFP_KERNEL);
	fb_info = adev->dm.dmub_fb_info;

	if (!fb_info) {
		DRM_ERROR(
			"Failed to allocate framebuffer info for DMUB service!\n");
		return -ENOMEM;
	}

	status = dmub_srv_calc_fb_info(dmub_srv, &fb_params, fb_info);
	if (status != DMUB_STATUS_OK) {
		DRM_ERROR("Error calculating DMUB FB info: %d\n", status);
		return -EINVAL;
	}

	return 0;
}

static int dm_sw_init(void *handle)
{
	struct amdgpu_device *adev = (struct amdgpu_device *)handle;
	int r;

	r = dm_dmub_sw_init(adev);
	if (r)
		return r;

	return load_dmcu_fw(adev);
}

static int dm_sw_fini(void *handle)
{
	struct amdgpu_device *adev = (struct amdgpu_device *)handle;

	kfree(adev->dm.dmub_fb_info);
	adev->dm.dmub_fb_info = NULL;

	if (adev->dm.dmub_srv) {
		dmub_srv_destroy(adev->dm.dmub_srv);
		adev->dm.dmub_srv = NULL;
	}

	release_firmware(adev->dm.dmub_fw);
	adev->dm.dmub_fw = NULL;

	release_firmware(adev->dm.fw_dmcu);
	adev->dm.fw_dmcu = NULL;

	return 0;
}

static int detect_mst_link_for_all_connectors(struct drm_device *dev)
{
	struct amdgpu_dm_connector *aconnector;
	struct drm_connector *connector;
	struct drm_connector_list_iter iter;
	int ret = 0;

	drm_connector_list_iter_begin(dev, &iter);
	drm_for_each_connector_iter(connector, &iter) {
		aconnector = to_amdgpu_dm_connector(connector);
		if (aconnector->dc_link->type == dc_connection_mst_branch &&
		    aconnector->mst_mgr.aux) {
			DRM_DEBUG_DRIVER("DM_MST: starting TM on aconnector: %p [id: %d]\n",
					 aconnector,
					 aconnector->base.base.id);

			ret = drm_dp_mst_topology_mgr_set_mst(&aconnector->mst_mgr, true);
			if (ret < 0) {
				DRM_ERROR("DM_MST: Failed to start MST\n");
				aconnector->dc_link->type =
					dc_connection_single;
				break;
			}
		}
	}
	drm_connector_list_iter_end(&iter);

	return ret;
}

static int dm_late_init(void *handle)
{
	struct amdgpu_device *adev = (struct amdgpu_device *)handle;

	struct dmcu_iram_parameters params;
	unsigned int linear_lut[16];
	int i;
	struct dmcu *dmcu = NULL;
	bool ret = true;

	if (!adev->dm.fw_dmcu && !adev->dm.dmub_fw)
		return detect_mst_link_for_all_connectors(adev->ddev);

	dmcu = adev->dm.dc->res_pool->dmcu;

	for (i = 0; i < 16; i++)
		linear_lut[i] = 0xFFFF * i / 15;

	params.set = 0;
	params.backlight_ramping_start = 0xCCCC;
	params.backlight_ramping_reduction = 0xCCCCCCCC;
	params.backlight_lut_array_size = 16;
	params.backlight_lut_array = linear_lut;

	/* Min backlight level after ABM reduction,  Don't allow below 1%
	 * 0xFFFF x 0.01 = 0x28F
	 */
	params.min_abm_backlight = 0x28F;

	/* In the case where abm is implemented on dmcub,
	 * dmcu object will be null.
	 * ABM 2.4 and up are implemented on dmcub.
	 */
	if (dmcu)
		ret = dmcu_load_iram(dmcu, params);
	else if (adev->dm.dc->ctx->dmub_srv)
		ret = dmub_init_abm_config(adev->dm.dc->res_pool->abm, params);

	if (!ret)
		return -EINVAL;

	return detect_mst_link_for_all_connectors(adev->ddev);
}

static void s3_handle_mst(struct drm_device *dev, bool suspend)
{
	struct amdgpu_dm_connector *aconnector;
	struct drm_connector *connector;
	struct drm_connector_list_iter iter;
	struct drm_dp_mst_topology_mgr *mgr;
	int ret;
	bool need_hotplug = false;

	drm_connector_list_iter_begin(dev, &iter);
	drm_for_each_connector_iter(connector, &iter) {
		aconnector = to_amdgpu_dm_connector(connector);
		if (aconnector->dc_link->type != dc_connection_mst_branch ||
		    aconnector->mst_port)
			continue;

		mgr = &aconnector->mst_mgr;

		if (suspend) {
			drm_dp_mst_topology_mgr_suspend(mgr);
		} else {
			ret = drm_dp_mst_topology_mgr_resume(mgr, true);
			if (ret < 0) {
				drm_dp_mst_topology_mgr_set_mst(mgr, false);
				need_hotplug = true;
			}
		}
	}
	drm_connector_list_iter_end(&iter);

	if (need_hotplug)
		drm_kms_helper_hotplug_event(dev);
}

static int amdgpu_dm_smu_write_watermarks_table(struct amdgpu_device *adev)
{
	struct smu_context *smu = &adev->smu;
	int ret = 0;

	if (!is_support_sw_smu(adev))
		return 0;

	/* This interface is for dGPU Navi1x.Linux dc-pplib interface depends
	 * on window driver dc implementation.
	 * For Navi1x, clock settings of dcn watermarks are fixed. the settings
	 * should be passed to smu during boot up and resume from s3.
	 * boot up: dc calculate dcn watermark clock settings within dc_create,
	 * dcn20_resource_construct
	 * then call pplib functions below to pass the settings to smu:
	 * smu_set_watermarks_for_clock_ranges
	 * smu_set_watermarks_table
	 * navi10_set_watermarks_table
	 * smu_write_watermarks_table
	 *
	 * For Renoir, clock settings of dcn watermark are also fixed values.
	 * dc has implemented different flow for window driver:
	 * dc_hardware_init / dc_set_power_state
	 * dcn10_init_hw
	 * notify_wm_ranges
	 * set_wm_ranges
	 * -- Linux
	 * smu_set_watermarks_for_clock_ranges
	 * renoir_set_watermarks_table
	 * smu_write_watermarks_table
	 *
	 * For Linux,
	 * dc_hardware_init -> amdgpu_dm_init
	 * dc_set_power_state --> dm_resume
	 *
	 * therefore, this function apply to navi10/12/14 but not Renoir
	 * *
	 */
	switch(adev->asic_type) {
	case CHIP_NAVI10:
	case CHIP_NAVI14:
	case CHIP_NAVI12:
		break;
	default:
		return 0;
	}

	ret = smu_write_watermarks_table(smu);
	if (ret) {
		DRM_ERROR("Failed to update WMTABLE!\n");
		return ret;
	}

	return 0;
}

/**
 * dm_hw_init() - Initialize DC device
 * @handle: The base driver device containing the amdgpu_dm device.
 *
 * Initialize the &struct amdgpu_display_manager device. This involves calling
 * the initializers of each DM component, then populating the struct with them.
 *
 * Although the function implies hardware initialization, both hardware and
 * software are initialized here. Splitting them out to their relevant init
 * hooks is a future TODO item.
 *
 * Some notable things that are initialized here:
 *
 * - Display Core, both software and hardware
 * - DC modules that we need (freesync and color management)
 * - DRM software states
 * - Interrupt sources and handlers
 * - Vblank support
 * - Debug FS entries, if enabled
 */
static int dm_hw_init(void *handle)
{
	struct amdgpu_device *adev = (struct amdgpu_device *)handle;
	/* Create DAL display manager */
	amdgpu_dm_init(adev);
	amdgpu_dm_hpd_init(adev);

	return 0;
}

/**
 * dm_hw_fini() - Teardown DC device
 * @handle: The base driver device containing the amdgpu_dm device.
 *
 * Teardown components within &struct amdgpu_display_manager that require
 * cleanup. This involves cleaning up the DRM device, DC, and any modules that
 * were loaded. Also flush IRQ workqueues and disable them.
 */
static int dm_hw_fini(void *handle)
{
	struct amdgpu_device *adev = (struct amdgpu_device *)handle;

	amdgpu_dm_hpd_fini(adev);

	amdgpu_dm_irq_fini(adev);
	amdgpu_dm_fini(adev);
	return 0;
}


static int dm_enable_vblank(struct drm_crtc *crtc);
static void dm_disable_vblank(struct drm_crtc *crtc);

static void dm_gpureset_toggle_interrupts(struct amdgpu_device *adev,
				 struct dc_state *state, bool enable)
{
	enum dc_irq_source irq_source;
	struct amdgpu_crtc *acrtc;
	int rc = -EBUSY;
	int i = 0;

	for (i = 0; i < state->stream_count; i++) {
		acrtc = get_crtc_by_otg_inst(
				adev, state->stream_status[i].primary_otg_inst);

		if (acrtc && state->stream_status[i].plane_count != 0) {
			irq_source = IRQ_TYPE_PFLIP + acrtc->otg_inst;
			rc = dc_interrupt_set(adev->dm.dc, irq_source, enable) ? 0 : -EBUSY;
			DRM_DEBUG("crtc %d - vupdate irq %sabling: r=%d\n",
				  acrtc->crtc_id, enable ? "en" : "dis", rc);
			if (rc)
				DRM_WARN("Failed to %s pflip interrupts\n",
					 enable ? "enable" : "disable");

			if (enable) {
				rc = dm_enable_vblank(&acrtc->base);
				if (rc)
					DRM_WARN("Failed to enable vblank interrupts\n");
			} else {
				dm_disable_vblank(&acrtc->base);
			}

		}
	}

}

static enum dc_status amdgpu_dm_commit_zero_streams(struct dc *dc)
{
	struct dc_state *context = NULL;
	enum dc_status res = DC_ERROR_UNEXPECTED;
	int i;
	struct dc_stream_state *del_streams[MAX_PIPES];
	int del_streams_count = 0;

	memset(del_streams, 0, sizeof(del_streams));

	context = dc_create_state(dc);
	if (context == NULL)
		goto context_alloc_fail;

	dc_resource_state_copy_construct_current(dc, context);

	/* First remove from context all streams */
	for (i = 0; i < context->stream_count; i++) {
		struct dc_stream_state *stream = context->streams[i];

		del_streams[del_streams_count++] = stream;
	}

	/* Remove all planes for removed streams and then remove the streams */
	for (i = 0; i < del_streams_count; i++) {
		if (!dc_rem_all_planes_for_stream(dc, del_streams[i], context)) {
			res = DC_FAIL_DETACH_SURFACES;
			goto fail;
		}

		res = dc_remove_stream_from_ctx(dc, context, del_streams[i]);
		if (res != DC_OK)
			goto fail;
	}


	res = dc_validate_global_state(dc, context, false);

	if (res != DC_OK) {
		DRM_ERROR("%s:resource validation failed, dc_status:%d\n", __func__, res);
		goto fail;
	}

	res = dc_commit_state(dc, context);

fail:
	dc_release_state(context);

context_alloc_fail:
	return res;
}

static int dm_suspend(void *handle)
{
	struct amdgpu_device *adev = handle;
	struct amdgpu_display_manager *dm = &adev->dm;
	int ret = 0;

	if (adev->in_gpu_reset) {
		mutex_lock(&dm->dc_lock);
		dm->cached_dc_state = dc_copy_state(dm->dc->current_state);

		dm_gpureset_toggle_interrupts(adev, dm->cached_dc_state, false);

		amdgpu_dm_commit_zero_streams(dm->dc);

		amdgpu_dm_irq_suspend(adev);

		return ret;
	}

	WARN_ON(adev->dm.cached_state);
	adev->dm.cached_state = drm_atomic_helper_suspend(adev->ddev);

	s3_handle_mst(adev->ddev, true);

	amdgpu_dm_irq_suspend(adev);


	dc_set_power_state(dm->dc, DC_ACPI_CM_POWER_STATE_D3);

	return 0;
}

static struct amdgpu_dm_connector *
amdgpu_dm_find_first_crtc_matching_connector(struct drm_atomic_state *state,
					     struct drm_crtc *crtc)
{
	uint32_t i;
	struct drm_connector_state *new_con_state;
	struct drm_connector *connector;
	struct drm_crtc *crtc_from_state;

	for_each_new_connector_in_state(state, connector, new_con_state, i) {
		crtc_from_state = new_con_state->crtc;

		if (crtc_from_state == crtc)
			return to_amdgpu_dm_connector(connector);
	}

	return NULL;
}

static void emulated_link_detect(struct dc_link *link)
{
	struct dc_sink_init_data sink_init_data = { 0 };
	struct display_sink_capability sink_caps = { 0 };
	enum dc_edid_status edid_status;
	struct dc_context *dc_ctx = link->ctx;
	struct dc_sink *sink = NULL;
	struct dc_sink *prev_sink = NULL;

	link->type = dc_connection_none;
	prev_sink = link->local_sink;

	if (prev_sink != NULL)
		dc_sink_retain(prev_sink);

	switch (link->connector_signal) {
	case SIGNAL_TYPE_HDMI_TYPE_A: {
		sink_caps.transaction_type = DDC_TRANSACTION_TYPE_I2C;
		sink_caps.signal = SIGNAL_TYPE_HDMI_TYPE_A;
		break;
	}

	case SIGNAL_TYPE_DVI_SINGLE_LINK: {
		sink_caps.transaction_type = DDC_TRANSACTION_TYPE_I2C;
		sink_caps.signal = SIGNAL_TYPE_DVI_SINGLE_LINK;
		break;
	}

	case SIGNAL_TYPE_DVI_DUAL_LINK: {
		sink_caps.transaction_type = DDC_TRANSACTION_TYPE_I2C;
		sink_caps.signal = SIGNAL_TYPE_DVI_DUAL_LINK;
		break;
	}

	case SIGNAL_TYPE_LVDS: {
		sink_caps.transaction_type = DDC_TRANSACTION_TYPE_I2C;
		sink_caps.signal = SIGNAL_TYPE_LVDS;
		break;
	}

	case SIGNAL_TYPE_EDP: {
		sink_caps.transaction_type =
			DDC_TRANSACTION_TYPE_I2C_OVER_AUX;
		sink_caps.signal = SIGNAL_TYPE_EDP;
		break;
	}

	case SIGNAL_TYPE_DISPLAY_PORT: {
		sink_caps.transaction_type =
			DDC_TRANSACTION_TYPE_I2C_OVER_AUX;
		sink_caps.signal = SIGNAL_TYPE_VIRTUAL;
		break;
	}

	default:
		DC_ERROR("Invalid connector type! signal:%d\n",
			link->connector_signal);
		return;
	}

	sink_init_data.link = link;
	sink_init_data.sink_signal = sink_caps.signal;

	sink = dc_sink_create(&sink_init_data);
	if (!sink) {
		DC_ERROR("Failed to create sink!\n");
		return;
	}

	/* dc_sink_create returns a new reference */
	link->local_sink = sink;

	edid_status = dm_helpers_read_local_edid(
			link->ctx,
			link,
			sink);

	if (edid_status != EDID_OK)
		DC_ERROR("Failed to read EDID");

}

static void dm_gpureset_commit_state(struct dc_state *dc_state,
				     struct amdgpu_display_manager *dm)
{
	struct {
		struct dc_surface_update surface_updates[MAX_SURFACES];
		struct dc_plane_info plane_infos[MAX_SURFACES];
		struct dc_scaling_info scaling_infos[MAX_SURFACES];
		struct dc_flip_addrs flip_addrs[MAX_SURFACES];
		struct dc_stream_update stream_update;
	} * bundle;
	int k, m;

	bundle = kzalloc(sizeof(*bundle), GFP_KERNEL);

	if (!bundle) {
		dm_error("Failed to allocate update bundle\n");
		goto cleanup;
	}

	for (k = 0; k < dc_state->stream_count; k++) {
		bundle->stream_update.stream = dc_state->streams[k];

		for (m = 0; m < dc_state->stream_status->plane_count; m++) {
			bundle->surface_updates[m].surface =
				dc_state->stream_status->plane_states[m];
			bundle->surface_updates[m].surface->force_full_update =
				true;
		}
		dc_commit_updates_for_stream(
			dm->dc, bundle->surface_updates,
			dc_state->stream_status->plane_count,
			dc_state->streams[k], &bundle->stream_update, dc_state);
	}

cleanup:
	kfree(bundle);

	return;
}

static int dm_resume(void *handle)
{
	struct amdgpu_device *adev = handle;
	struct drm_device *ddev = adev->ddev;
	struct amdgpu_display_manager *dm = &adev->dm;
	struct amdgpu_dm_connector *aconnector;
	struct drm_connector *connector;
	struct drm_connector_list_iter iter;
	struct drm_crtc *crtc;
	struct drm_crtc_state *new_crtc_state;
	struct dm_crtc_state *dm_new_crtc_state;
	struct drm_plane *plane;
	struct drm_plane_state *new_plane_state;
	struct dm_plane_state *dm_new_plane_state;
	struct dm_atomic_state *dm_state = to_dm_atomic_state(dm->atomic_obj.state);
	enum dc_connection_type new_connection_type = dc_connection_none;
	struct dc_state *dc_state;
	int i, r, j;

	if (adev->in_gpu_reset) {
		dc_state = dm->cached_dc_state;

		r = dm_dmub_hw_init(adev);
		if (r)
			DRM_ERROR("DMUB interface failed to initialize: status=%d\n", r);

		dc_set_power_state(dm->dc, DC_ACPI_CM_POWER_STATE_D0);
		dc_resume(dm->dc);

		amdgpu_dm_irq_resume_early(adev);

		for (i = 0; i < dc_state->stream_count; i++) {
			dc_state->streams[i]->mode_changed = true;
			for (j = 0; j < dc_state->stream_status->plane_count; j++) {
				dc_state->stream_status->plane_states[j]->update_flags.raw
					= 0xffffffff;
			}
		}

		WARN_ON(!dc_commit_state(dm->dc, dc_state));

		dm_gpureset_commit_state(dm->cached_dc_state, dm);

		dm_gpureset_toggle_interrupts(adev, dm->cached_dc_state, true);

		dc_release_state(dm->cached_dc_state);
		dm->cached_dc_state = NULL;

		amdgpu_dm_irq_resume_late(adev);

		mutex_unlock(&dm->dc_lock);

		return 0;
	}
	/* Recreate dc_state - DC invalidates it when setting power state to S3. */
	dc_release_state(dm_state->context);
	dm_state->context = dc_create_state(dm->dc);
	/* TODO: Remove dc_state->dccg, use dc->dccg directly. */
	dc_resource_state_construct(dm->dc, dm_state->context);

	/* Before powering on DC we need to re-initialize DMUB. */
	r = dm_dmub_hw_init(adev);
	if (r)
		DRM_ERROR("DMUB interface failed to initialize: status=%d\n", r);

	/* power on hardware */
	dc_set_power_state(dm->dc, DC_ACPI_CM_POWER_STATE_D0);

	/* program HPD filter */
	dc_resume(dm->dc);

	/*
	 * early enable HPD Rx IRQ, should be done before set mode as short
	 * pulse interrupts are used for MST
	 */
	amdgpu_dm_irq_resume_early(adev);

	/* On resume we need to rewrite the MSTM control bits to enable MST*/
	s3_handle_mst(ddev, false);

	/* Do detection*/
	drm_connector_list_iter_begin(ddev, &iter);
	drm_for_each_connector_iter(connector, &iter) {
		aconnector = to_amdgpu_dm_connector(connector);

		/*
		 * this is the case when traversing through already created
		 * MST connectors, should be skipped
		 */
		if (aconnector->mst_port)
			continue;

		mutex_lock(&aconnector->hpd_lock);
		if (!dc_link_detect_sink(aconnector->dc_link, &new_connection_type))
			DRM_ERROR("KMS: Failed to detect connector\n");

		if (aconnector->base.force && new_connection_type == dc_connection_none)
			emulated_link_detect(aconnector->dc_link);
		else
			dc_link_detect(aconnector->dc_link, DETECT_REASON_HPD);

		if (aconnector->fake_enable && aconnector->dc_link->local_sink)
			aconnector->fake_enable = false;

		if (aconnector->dc_sink)
			dc_sink_release(aconnector->dc_sink);
		aconnector->dc_sink = NULL;
		amdgpu_dm_update_connector_after_detect(aconnector);
		mutex_unlock(&aconnector->hpd_lock);
	}
	drm_connector_list_iter_end(&iter);

	/* Force mode set in atomic commit */
	for_each_new_crtc_in_state(dm->cached_state, crtc, new_crtc_state, i)
		new_crtc_state->active_changed = true;

	/*
	 * atomic_check is expected to create the dc states. We need to release
	 * them here, since they were duplicated as part of the suspend
	 * procedure.
	 */
	for_each_new_crtc_in_state(dm->cached_state, crtc, new_crtc_state, i) {
		dm_new_crtc_state = to_dm_crtc_state(new_crtc_state);
		if (dm_new_crtc_state->stream) {
			WARN_ON(kref_read(&dm_new_crtc_state->stream->refcount) > 1);
			dc_stream_release(dm_new_crtc_state->stream);
			dm_new_crtc_state->stream = NULL;
		}
	}

	for_each_new_plane_in_state(dm->cached_state, plane, new_plane_state, i) {
		dm_new_plane_state = to_dm_plane_state(new_plane_state);
		if (dm_new_plane_state->dc_state) {
			WARN_ON(kref_read(&dm_new_plane_state->dc_state->refcount) > 1);
			dc_plane_state_release(dm_new_plane_state->dc_state);
			dm_new_plane_state->dc_state = NULL;
		}
	}

	drm_atomic_helper_resume(ddev, dm->cached_state);

	dm->cached_state = NULL;

	amdgpu_dm_irq_resume_late(adev);

	amdgpu_dm_smu_write_watermarks_table(adev);

	return 0;
}

/**
 * DOC: DM Lifecycle
 *
 * DM (and consequently DC) is registered in the amdgpu base driver as a IP
 * block. When CONFIG_DRM_AMD_DC is enabled, the DM device IP block is added to
 * the base driver's device list to be initialized and torn down accordingly.
 *
 * The functions to do so are provided as hooks in &struct amd_ip_funcs.
 */

static const struct amd_ip_funcs amdgpu_dm_funcs = {
	.name = "dm",
	.early_init = dm_early_init,
	.late_init = dm_late_init,
	.sw_init = dm_sw_init,
	.sw_fini = dm_sw_fini,
	.hw_init = dm_hw_init,
	.hw_fini = dm_hw_fini,
	.suspend = dm_suspend,
	.resume = dm_resume,
	.is_idle = dm_is_idle,
	.wait_for_idle = dm_wait_for_idle,
	.check_soft_reset = dm_check_soft_reset,
	.soft_reset = dm_soft_reset,
	.set_clockgating_state = dm_set_clockgating_state,
	.set_powergating_state = dm_set_powergating_state,
};

const struct amdgpu_ip_block_version dm_ip_block =
{
	.type = AMD_IP_BLOCK_TYPE_DCE,
	.major = 1,
	.minor = 0,
	.rev = 0,
	.funcs = &amdgpu_dm_funcs,
};


/**
 * DOC: atomic
 *
 * *WIP*
 */

static const struct drm_mode_config_funcs amdgpu_dm_mode_funcs = {
	.fb_create = amdgpu_display_user_framebuffer_create,
	.output_poll_changed = drm_fb_helper_output_poll_changed,
	.atomic_check = amdgpu_dm_atomic_check,
	.atomic_commit = amdgpu_dm_atomic_commit,
};

static struct drm_mode_config_helper_funcs amdgpu_dm_mode_config_helperfuncs = {
	.atomic_commit_tail = amdgpu_dm_atomic_commit_tail
};

static void update_connector_ext_caps(struct amdgpu_dm_connector *aconnector)
{
	u32 max_cll, min_cll, max, min, q, r;
	struct amdgpu_dm_backlight_caps *caps;
	struct amdgpu_display_manager *dm;
	struct drm_connector *conn_base;
	struct amdgpu_device *adev;
	struct dc_link *link = NULL;
	static const u8 pre_computed_values[] = {
		50, 51, 52, 53, 55, 56, 57, 58, 59, 61, 62, 63, 65, 66, 68, 69,
		71, 72, 74, 75, 77, 79, 81, 82, 84, 86, 88, 90, 92, 94, 96, 98};

	if (!aconnector || !aconnector->dc_link)
		return;

	link = aconnector->dc_link;
	if (link->connector_signal != SIGNAL_TYPE_EDP)
		return;

	conn_base = &aconnector->base;
	adev = conn_base->dev->dev_private;
	dm = &adev->dm;
	caps = &dm->backlight_caps;
	caps->ext_caps = &aconnector->dc_link->dpcd_sink_ext_caps;
	caps->aux_support = false;
	max_cll = conn_base->hdr_sink_metadata.hdmi_type1.max_cll;
	min_cll = conn_base->hdr_sink_metadata.hdmi_type1.min_cll;

	if (caps->ext_caps->bits.oled == 1 ||
	    caps->ext_caps->bits.sdr_aux_backlight_control == 1 ||
	    caps->ext_caps->bits.hdr_aux_backlight_control == 1)
		caps->aux_support = true;

	/* From the specification (CTA-861-G), for calculating the maximum
	 * luminance we need to use:
	 *	Luminance = 50*2**(CV/32)
	 * Where CV is a one-byte value.
	 * For calculating this expression we may need float point precision;
	 * to avoid this complexity level, we take advantage that CV is divided
	 * by a constant. From the Euclids division algorithm, we know that CV
	 * can be written as: CV = 32*q + r. Next, we replace CV in the
	 * Luminance expression and get 50*(2**q)*(2**(r/32)), hence we just
	 * need to pre-compute the value of r/32. For pre-computing the values
	 * We just used the following Ruby line:
	 *	(0...32).each {|cv| puts (50*2**(cv/32.0)).round}
	 * The results of the above expressions can be verified at
	 * pre_computed_values.
	 */
	q = max_cll >> 5;
	r = max_cll % 32;
	max = (1 << q) * pre_computed_values[r];

	// min luminance: maxLum * (CV/255)^2 / 100
	q = DIV_ROUND_CLOSEST(min_cll, 255);
	min = max * DIV_ROUND_CLOSEST((q * q), 100);

	caps->aux_max_input_signal = max;
	caps->aux_min_input_signal = min;
}

void amdgpu_dm_update_connector_after_detect(
		struct amdgpu_dm_connector *aconnector)
{
	struct drm_connector *connector = &aconnector->base;
	struct drm_device *dev = connector->dev;
	struct dc_sink *sink;

	/* MST handled by drm_mst framework */
	if (aconnector->mst_mgr.mst_state == true)
		return;


	sink = aconnector->dc_link->local_sink;
	if (sink)
		dc_sink_retain(sink);

	/*
	 * Edid mgmt connector gets first update only in mode_valid hook and then
	 * the connector sink is set to either fake or physical sink depends on link status.
	 * Skip if already done during boot.
	 */
	if (aconnector->base.force != DRM_FORCE_UNSPECIFIED
			&& aconnector->dc_em_sink) {

		/*
		 * For S3 resume with headless use eml_sink to fake stream
		 * because on resume connector->sink is set to NULL
		 */
		mutex_lock(&dev->mode_config.mutex);

		if (sink) {
			if (aconnector->dc_sink) {
				amdgpu_dm_update_freesync_caps(connector, NULL);
				/*
				 * retain and release below are used to
				 * bump up refcount for sink because the link doesn't point
				 * to it anymore after disconnect, so on next crtc to connector
				 * reshuffle by UMD we will get into unwanted dc_sink release
				 */
				dc_sink_release(aconnector->dc_sink);
			}
			aconnector->dc_sink = sink;
			dc_sink_retain(aconnector->dc_sink);
			amdgpu_dm_update_freesync_caps(connector,
					aconnector->edid);
		} else {
			amdgpu_dm_update_freesync_caps(connector, NULL);
			if (!aconnector->dc_sink) {
				aconnector->dc_sink = aconnector->dc_em_sink;
				dc_sink_retain(aconnector->dc_sink);
			}
		}

		mutex_unlock(&dev->mode_config.mutex);

		if (sink)
			dc_sink_release(sink);
		return;
	}

	/*
	 * TODO: temporary guard to look for proper fix
	 * if this sink is MST sink, we should not do anything
	 */
	if (sink && sink->sink_signal == SIGNAL_TYPE_DISPLAY_PORT_MST) {
		dc_sink_release(sink);
		return;
	}

	if (aconnector->dc_sink == sink) {
		/*
		 * We got a DP short pulse (Link Loss, DP CTS, etc...).
		 * Do nothing!!
		 */
		DRM_DEBUG_DRIVER("DCHPD: connector_id=%d: dc_sink didn't change.\n",
				aconnector->connector_id);
		if (sink)
			dc_sink_release(sink);
		return;
	}

	DRM_DEBUG_DRIVER("DCHPD: connector_id=%d: Old sink=%p New sink=%p\n",
		aconnector->connector_id, aconnector->dc_sink, sink);

	mutex_lock(&dev->mode_config.mutex);

	/*
	 * 1. Update status of the drm connector
	 * 2. Send an event and let userspace tell us what to do
	 */
	if (sink) {
		/*
		 * TODO: check if we still need the S3 mode update workaround.
		 * If yes, put it here.
		 */
		if (aconnector->dc_sink)
			amdgpu_dm_update_freesync_caps(connector, NULL);

		aconnector->dc_sink = sink;
		dc_sink_retain(aconnector->dc_sink);
		if (sink->dc_edid.length == 0) {
			aconnector->edid = NULL;
			if (aconnector->dc_link->aux_mode) {
				drm_dp_cec_unset_edid(
					&aconnector->dm_dp_aux.aux);
			}
		} else {
			aconnector->edid =
				(struct edid *)sink->dc_edid.raw_edid;

			drm_connector_update_edid_property(connector,
							   aconnector->edid);

			if (aconnector->dc_link->aux_mode)
				drm_dp_cec_set_edid(&aconnector->dm_dp_aux.aux,
						    aconnector->edid);
		}

		amdgpu_dm_update_freesync_caps(connector, aconnector->edid);
		update_connector_ext_caps(aconnector);
	} else {
		drm_dp_cec_unset_edid(&aconnector->dm_dp_aux.aux);
		amdgpu_dm_update_freesync_caps(connector, NULL);
		drm_connector_update_edid_property(connector, NULL);
		aconnector->num_modes = 0;
		dc_sink_release(aconnector->dc_sink);
		aconnector->dc_sink = NULL;
		aconnector->edid = NULL;
#ifdef CONFIG_DRM_AMD_DC_HDCP
		/* Set CP to DESIRED if it was ENABLED, so we can re-enable it again on hotplug */
		if (connector->state->content_protection == DRM_MODE_CONTENT_PROTECTION_ENABLED)
			connector->state->content_protection = DRM_MODE_CONTENT_PROTECTION_DESIRED;
#endif
	}

	mutex_unlock(&dev->mode_config.mutex);

	if (sink)
		dc_sink_release(sink);
}

static void handle_hpd_irq(void *param)
{
	struct amdgpu_dm_connector *aconnector = (struct amdgpu_dm_connector *)param;
	struct drm_connector *connector = &aconnector->base;
	struct drm_device *dev = connector->dev;
	enum dc_connection_type new_connection_type = dc_connection_none;
#ifdef CONFIG_DRM_AMD_DC_HDCP
	struct amdgpu_device *adev = dev->dev_private;
#endif

	/*
	 * In case of failure or MST no need to update connector status or notify the OS
	 * since (for MST case) MST does this in its own context.
	 */
	mutex_lock(&aconnector->hpd_lock);

#ifdef CONFIG_DRM_AMD_DC_HDCP
	if (adev->dm.hdcp_workqueue)
		hdcp_reset_display(adev->dm.hdcp_workqueue, aconnector->dc_link->link_index);
#endif
	if (aconnector->fake_enable)
		aconnector->fake_enable = false;

	if (!dc_link_detect_sink(aconnector->dc_link, &new_connection_type))
		DRM_ERROR("KMS: Failed to detect connector\n");

	if (aconnector->base.force && new_connection_type == dc_connection_none) {
		emulated_link_detect(aconnector->dc_link);


		drm_modeset_lock_all(dev);
		dm_restore_drm_connector_state(dev, connector);
		drm_modeset_unlock_all(dev);

		if (aconnector->base.force == DRM_FORCE_UNSPECIFIED)
			drm_kms_helper_hotplug_event(dev);

	} else if (dc_link_detect(aconnector->dc_link, DETECT_REASON_HPD)) {
		amdgpu_dm_update_connector_after_detect(aconnector);


		drm_modeset_lock_all(dev);
		dm_restore_drm_connector_state(dev, connector);
		drm_modeset_unlock_all(dev);

		if (aconnector->base.force == DRM_FORCE_UNSPECIFIED)
			drm_kms_helper_hotplug_event(dev);
	}
	mutex_unlock(&aconnector->hpd_lock);

}

static void dm_handle_hpd_rx_irq(struct amdgpu_dm_connector *aconnector)
{
	uint8_t esi[DP_PSR_ERROR_STATUS - DP_SINK_COUNT_ESI] = { 0 };
	uint8_t dret;
	bool new_irq_handled = false;
	int dpcd_addr;
	int dpcd_bytes_to_read;

	const int max_process_count = 30;
	int process_count = 0;

	const struct dc_link_status *link_status = dc_link_get_status(aconnector->dc_link);

	if (link_status->dpcd_caps->dpcd_rev.raw < 0x12) {
		dpcd_bytes_to_read = DP_LANE0_1_STATUS - DP_SINK_COUNT;
		/* DPCD 0x200 - 0x201 for downstream IRQ */
		dpcd_addr = DP_SINK_COUNT;
	} else {
		dpcd_bytes_to_read = DP_PSR_ERROR_STATUS - DP_SINK_COUNT_ESI;
		/* DPCD 0x2002 - 0x2005 for downstream IRQ */
		dpcd_addr = DP_SINK_COUNT_ESI;
	}

	dret = drm_dp_dpcd_read(
		&aconnector->dm_dp_aux.aux,
		dpcd_addr,
		esi,
		dpcd_bytes_to_read);

	while (dret == dpcd_bytes_to_read &&
		process_count < max_process_count) {
		uint8_t retry;
		dret = 0;

		process_count++;

		DRM_DEBUG_DRIVER("ESI %02x %02x %02x\n", esi[0], esi[1], esi[2]);
		/* handle HPD short pulse irq */
		if (aconnector->mst_mgr.mst_state)
			drm_dp_mst_hpd_irq(
				&aconnector->mst_mgr,
				esi,
				&new_irq_handled);

		if (new_irq_handled) {
			/* ACK at DPCD to notify down stream */
			const int ack_dpcd_bytes_to_write =
				dpcd_bytes_to_read - 1;

			for (retry = 0; retry < 3; retry++) {
				uint8_t wret;

				wret = drm_dp_dpcd_write(
					&aconnector->dm_dp_aux.aux,
					dpcd_addr + 1,
					&esi[1],
					ack_dpcd_bytes_to_write);
				if (wret == ack_dpcd_bytes_to_write)
					break;
			}

			/* check if there is new irq to be handled */
			dret = drm_dp_dpcd_read(
				&aconnector->dm_dp_aux.aux,
				dpcd_addr,
				esi,
				dpcd_bytes_to_read);

			new_irq_handled = false;
		} else {
			break;
		}
	}

	if (process_count == max_process_count)
		DRM_DEBUG_DRIVER("Loop exceeded max iterations\n");
}

static void handle_hpd_rx_irq(void *param)
{
	struct amdgpu_dm_connector *aconnector = (struct amdgpu_dm_connector *)param;
	struct drm_connector *connector = &aconnector->base;
	struct drm_device *dev = connector->dev;
	struct dc_link *dc_link = aconnector->dc_link;
	bool is_mst_root_connector = aconnector->mst_mgr.mst_state;
	enum dc_connection_type new_connection_type = dc_connection_none;
#ifdef CONFIG_DRM_AMD_DC_HDCP
	union hpd_irq_data hpd_irq_data;
	struct amdgpu_device *adev = dev->dev_private;

	memset(&hpd_irq_data, 0, sizeof(hpd_irq_data));
#endif

	/*
	 * TODO:Temporary add mutex to protect hpd interrupt not have a gpio
	 * conflict, after implement i2c helper, this mutex should be
	 * retired.
	 */
	if (dc_link->type != dc_connection_mst_branch)
		mutex_lock(&aconnector->hpd_lock);


#ifdef CONFIG_DRM_AMD_DC_HDCP
	if (dc_link_handle_hpd_rx_irq(dc_link, &hpd_irq_data, NULL) &&
#else
	if (dc_link_handle_hpd_rx_irq(dc_link, NULL, NULL) &&
#endif
			!is_mst_root_connector) {
		/* Downstream Port status changed. */
		if (!dc_link_detect_sink(dc_link, &new_connection_type))
			DRM_ERROR("KMS: Failed to detect connector\n");

		if (aconnector->base.force && new_connection_type == dc_connection_none) {
			emulated_link_detect(dc_link);

			if (aconnector->fake_enable)
				aconnector->fake_enable = false;

			amdgpu_dm_update_connector_after_detect(aconnector);


			drm_modeset_lock_all(dev);
			dm_restore_drm_connector_state(dev, connector);
			drm_modeset_unlock_all(dev);

			drm_kms_helper_hotplug_event(dev);
		} else if (dc_link_detect(dc_link, DETECT_REASON_HPDRX)) {

			if (aconnector->fake_enable)
				aconnector->fake_enable = false;

			amdgpu_dm_update_connector_after_detect(aconnector);


			drm_modeset_lock_all(dev);
			dm_restore_drm_connector_state(dev, connector);
			drm_modeset_unlock_all(dev);

			drm_kms_helper_hotplug_event(dev);
		}
	}
#ifdef CONFIG_DRM_AMD_DC_HDCP
	if (hpd_irq_data.bytes.device_service_irq.bits.CP_IRQ) {
		if (adev->dm.hdcp_workqueue)
			hdcp_handle_cpirq(adev->dm.hdcp_workqueue,  aconnector->base.index);
	}
#endif
	if ((dc_link->cur_link_settings.lane_count != LANE_COUNT_UNKNOWN) ||
	    (dc_link->type == dc_connection_mst_branch))
		dm_handle_hpd_rx_irq(aconnector);

	if (dc_link->type != dc_connection_mst_branch) {
		drm_dp_cec_irq(&aconnector->dm_dp_aux.aux);
		mutex_unlock(&aconnector->hpd_lock);
	}
}

static void register_hpd_handlers(struct amdgpu_device *adev)
{
	struct drm_device *dev = adev->ddev;
	struct drm_connector *connector;
	struct amdgpu_dm_connector *aconnector;
	const struct dc_link *dc_link;
	struct dc_interrupt_params int_params = {0};

	int_params.requested_polarity = INTERRUPT_POLARITY_DEFAULT;
	int_params.current_polarity = INTERRUPT_POLARITY_DEFAULT;

	list_for_each_entry(connector,
			&dev->mode_config.connector_list, head)	{

		aconnector = to_amdgpu_dm_connector(connector);
		dc_link = aconnector->dc_link;

		if (DC_IRQ_SOURCE_INVALID != dc_link->irq_source_hpd) {
			int_params.int_context = INTERRUPT_LOW_IRQ_CONTEXT;
			int_params.irq_source = dc_link->irq_source_hpd;

			amdgpu_dm_irq_register_interrupt(adev, &int_params,
					handle_hpd_irq,
					(void *) aconnector);
		}

		if (DC_IRQ_SOURCE_INVALID != dc_link->irq_source_hpd_rx) {

			/* Also register for DP short pulse (hpd_rx). */
			int_params.int_context = INTERRUPT_LOW_IRQ_CONTEXT;
			int_params.irq_source =	dc_link->irq_source_hpd_rx;

			amdgpu_dm_irq_register_interrupt(adev, &int_params,
					handle_hpd_rx_irq,
					(void *) aconnector);
		}
	}
}

/* Register IRQ sources and initialize IRQ callbacks */
static int dce110_register_irq_handlers(struct amdgpu_device *adev)
{
	struct dc *dc = adev->dm.dc;
	struct common_irq_params *c_irq_params;
	struct dc_interrupt_params int_params = {0};
	int r;
	int i;
	unsigned client_id = AMDGPU_IRQ_CLIENTID_LEGACY;

	if (adev->asic_type >= CHIP_VEGA10)
		client_id = SOC15_IH_CLIENTID_DCE;

	int_params.requested_polarity = INTERRUPT_POLARITY_DEFAULT;
	int_params.current_polarity = INTERRUPT_POLARITY_DEFAULT;

	/*
	 * Actions of amdgpu_irq_add_id():
	 * 1. Register a set() function with base driver.
	 *    Base driver will call set() function to enable/disable an
	 *    interrupt in DC hardware.
	 * 2. Register amdgpu_dm_irq_handler().
	 *    Base driver will call amdgpu_dm_irq_handler() for ALL interrupts
	 *    coming from DC hardware.
	 *    amdgpu_dm_irq_handler() will re-direct the interrupt to DC
	 *    for acknowledging and handling. */

	/* Use VBLANK interrupt */
	for (i = VISLANDS30_IV_SRCID_D1_VERTICAL_INTERRUPT0; i <= VISLANDS30_IV_SRCID_D6_VERTICAL_INTERRUPT0; i++) {
		r = amdgpu_irq_add_id(adev, client_id, i, &adev->crtc_irq);
		if (r) {
			DRM_ERROR("Failed to add crtc irq id!\n");
			return r;
		}

		int_params.int_context = INTERRUPT_HIGH_IRQ_CONTEXT;
		int_params.irq_source =
			dc_interrupt_to_irq_source(dc, i, 0);

		c_irq_params = &adev->dm.vblank_params[int_params.irq_source - DC_IRQ_SOURCE_VBLANK1];

		c_irq_params->adev = adev;
		c_irq_params->irq_src = int_params.irq_source;

		amdgpu_dm_irq_register_interrupt(adev, &int_params,
				dm_crtc_high_irq, c_irq_params);
	}

	/* Use VUPDATE interrupt */
	for (i = VISLANDS30_IV_SRCID_D1_V_UPDATE_INT; i <= VISLANDS30_IV_SRCID_D6_V_UPDATE_INT; i += 2) {
		r = amdgpu_irq_add_id(adev, client_id, i, &adev->vupdate_irq);
		if (r) {
			DRM_ERROR("Failed to add vupdate irq id!\n");
			return r;
		}

		int_params.int_context = INTERRUPT_HIGH_IRQ_CONTEXT;
		int_params.irq_source =
			dc_interrupt_to_irq_source(dc, i, 0);

		c_irq_params = &adev->dm.vupdate_params[int_params.irq_source - DC_IRQ_SOURCE_VUPDATE1];

		c_irq_params->adev = adev;
		c_irq_params->irq_src = int_params.irq_source;

		amdgpu_dm_irq_register_interrupt(adev, &int_params,
				dm_vupdate_high_irq, c_irq_params);
	}

	/* Use GRPH_PFLIP interrupt */
	for (i = VISLANDS30_IV_SRCID_D1_GRPH_PFLIP;
			i <= VISLANDS30_IV_SRCID_D6_GRPH_PFLIP; i += 2) {
		r = amdgpu_irq_add_id(adev, client_id, i, &adev->pageflip_irq);
		if (r) {
			DRM_ERROR("Failed to add page flip irq id!\n");
			return r;
		}

		int_params.int_context = INTERRUPT_HIGH_IRQ_CONTEXT;
		int_params.irq_source =
			dc_interrupt_to_irq_source(dc, i, 0);

		c_irq_params = &adev->dm.pflip_params[int_params.irq_source - DC_IRQ_SOURCE_PFLIP_FIRST];

		c_irq_params->adev = adev;
		c_irq_params->irq_src = int_params.irq_source;

		amdgpu_dm_irq_register_interrupt(adev, &int_params,
				dm_pflip_high_irq, c_irq_params);

	}

	/* HPD */
	r = amdgpu_irq_add_id(adev, client_id,
			VISLANDS30_IV_SRCID_HOTPLUG_DETECT_A, &adev->hpd_irq);
	if (r) {
		DRM_ERROR("Failed to add hpd irq id!\n");
		return r;
	}

	register_hpd_handlers(adev);

	return 0;
}

#if defined(CONFIG_DRM_AMD_DC_DCN)
/* Register IRQ sources and initialize IRQ callbacks */
static int dcn10_register_irq_handlers(struct amdgpu_device *adev)
{
	struct dc *dc = adev->dm.dc;
	struct common_irq_params *c_irq_params;
	struct dc_interrupt_params int_params = {0};
	int r;
	int i;

	int_params.requested_polarity = INTERRUPT_POLARITY_DEFAULT;
	int_params.current_polarity = INTERRUPT_POLARITY_DEFAULT;

	/*
	 * Actions of amdgpu_irq_add_id():
	 * 1. Register a set() function with base driver.
	 *    Base driver will call set() function to enable/disable an
	 *    interrupt in DC hardware.
	 * 2. Register amdgpu_dm_irq_handler().
	 *    Base driver will call amdgpu_dm_irq_handler() for ALL interrupts
	 *    coming from DC hardware.
	 *    amdgpu_dm_irq_handler() will re-direct the interrupt to DC
	 *    for acknowledging and handling.
	 */

	/* Use VSTARTUP interrupt */
	for (i = DCN_1_0__SRCID__DC_D1_OTG_VSTARTUP;
			i <= DCN_1_0__SRCID__DC_D1_OTG_VSTARTUP + adev->mode_info.num_crtc - 1;
			i++) {
		r = amdgpu_irq_add_id(adev, SOC15_IH_CLIENTID_DCE, i, &adev->crtc_irq);

		if (r) {
			DRM_ERROR("Failed to add crtc irq id!\n");
			return r;
		}

		int_params.int_context = INTERRUPT_HIGH_IRQ_CONTEXT;
		int_params.irq_source =
			dc_interrupt_to_irq_source(dc, i, 0);

		c_irq_params = &adev->dm.vblank_params[int_params.irq_source - DC_IRQ_SOURCE_VBLANK1];

		c_irq_params->adev = adev;
		c_irq_params->irq_src = int_params.irq_source;

		amdgpu_dm_irq_register_interrupt(
			adev, &int_params, dm_crtc_high_irq, c_irq_params);
	}

	/* Use VUPDATE_NO_LOCK interrupt on DCN, which seems to correspond to
	 * the regular VUPDATE interrupt on DCE. We want DC_IRQ_SOURCE_VUPDATEx
	 * to trigger at end of each vblank, regardless of state of the lock,
	 * matching DCE behaviour.
	 */
	for (i = DCN_1_0__SRCID__OTG0_IHC_V_UPDATE_NO_LOCK_INTERRUPT;
	     i <= DCN_1_0__SRCID__OTG0_IHC_V_UPDATE_NO_LOCK_INTERRUPT + adev->mode_info.num_crtc - 1;
	     i++) {
		r = amdgpu_irq_add_id(adev, SOC15_IH_CLIENTID_DCE, i, &adev->vupdate_irq);

		if (r) {
			DRM_ERROR("Failed to add vupdate irq id!\n");
			return r;
		}

		int_params.int_context = INTERRUPT_HIGH_IRQ_CONTEXT;
		int_params.irq_source =
			dc_interrupt_to_irq_source(dc, i, 0);

		c_irq_params = &adev->dm.vupdate_params[int_params.irq_source - DC_IRQ_SOURCE_VUPDATE1];

		c_irq_params->adev = adev;
		c_irq_params->irq_src = int_params.irq_source;

		amdgpu_dm_irq_register_interrupt(adev, &int_params,
				dm_vupdate_high_irq, c_irq_params);
	}

	/* Use GRPH_PFLIP interrupt */
	for (i = DCN_1_0__SRCID__HUBP0_FLIP_INTERRUPT;
			i <= DCN_1_0__SRCID__HUBP0_FLIP_INTERRUPT + adev->mode_info.num_crtc - 1;
			i++) {
		r = amdgpu_irq_add_id(adev, SOC15_IH_CLIENTID_DCE, i, &adev->pageflip_irq);
		if (r) {
			DRM_ERROR("Failed to add page flip irq id!\n");
			return r;
		}

		int_params.int_context = INTERRUPT_HIGH_IRQ_CONTEXT;
		int_params.irq_source =
			dc_interrupt_to_irq_source(dc, i, 0);

		c_irq_params = &adev->dm.pflip_params[int_params.irq_source - DC_IRQ_SOURCE_PFLIP_FIRST];

		c_irq_params->adev = adev;
		c_irq_params->irq_src = int_params.irq_source;

		amdgpu_dm_irq_register_interrupt(adev, &int_params,
				dm_pflip_high_irq, c_irq_params);

	}

	/* HPD */
	r = amdgpu_irq_add_id(adev, SOC15_IH_CLIENTID_DCE, DCN_1_0__SRCID__DC_HPD1_INT,
			&adev->hpd_irq);
	if (r) {
		DRM_ERROR("Failed to add hpd irq id!\n");
		return r;
	}

	register_hpd_handlers(adev);

	return 0;
}
#endif

/*
 * Acquires the lock for the atomic state object and returns
 * the new atomic state.
 *
 * This should only be called during atomic check.
 */
static int dm_atomic_get_state(struct drm_atomic_state *state,
			       struct dm_atomic_state **dm_state)
{
	struct drm_device *dev = state->dev;
	struct amdgpu_device *adev = dev->dev_private;
	struct amdgpu_display_manager *dm = &adev->dm;
	struct drm_private_state *priv_state;

	if (*dm_state)
		return 0;

	priv_state = drm_atomic_get_private_obj_state(state, &dm->atomic_obj);
	if (IS_ERR(priv_state))
		return PTR_ERR(priv_state);

	*dm_state = to_dm_atomic_state(priv_state);

	return 0;
}

static struct dm_atomic_state *
dm_atomic_get_new_state(struct drm_atomic_state *state)
{
	struct drm_device *dev = state->dev;
	struct amdgpu_device *adev = dev->dev_private;
	struct amdgpu_display_manager *dm = &adev->dm;
	struct drm_private_obj *obj;
	struct drm_private_state *new_obj_state;
	int i;

	for_each_new_private_obj_in_state(state, obj, new_obj_state, i) {
		if (obj->funcs == dm->atomic_obj.funcs)
			return to_dm_atomic_state(new_obj_state);
	}

	return NULL;
}

static struct dm_atomic_state *
dm_atomic_get_old_state(struct drm_atomic_state *state)
{
	struct drm_device *dev = state->dev;
	struct amdgpu_device *adev = dev->dev_private;
	struct amdgpu_display_manager *dm = &adev->dm;
	struct drm_private_obj *obj;
	struct drm_private_state *old_obj_state;
	int i;

	for_each_old_private_obj_in_state(state, obj, old_obj_state, i) {
		if (obj->funcs == dm->atomic_obj.funcs)
			return to_dm_atomic_state(old_obj_state);
	}

	return NULL;
}

static struct drm_private_state *
dm_atomic_duplicate_state(struct drm_private_obj *obj)
{
	struct dm_atomic_state *old_state, *new_state;

	new_state = kzalloc(sizeof(*new_state), GFP_KERNEL);
	if (!new_state)
		return NULL;

	__drm_atomic_helper_private_obj_duplicate_state(obj, &new_state->base);

	old_state = to_dm_atomic_state(obj->state);

	if (old_state && old_state->context)
		new_state->context = dc_copy_state(old_state->context);

	if (!new_state->context) {
		kfree(new_state);
		return NULL;
	}

	return &new_state->base;
}

static void dm_atomic_destroy_state(struct drm_private_obj *obj,
				    struct drm_private_state *state)
{
	struct dm_atomic_state *dm_state = to_dm_atomic_state(state);

	if (dm_state && dm_state->context)
		dc_release_state(dm_state->context);

	kfree(dm_state);
}

static struct drm_private_state_funcs dm_atomic_state_funcs = {
	.atomic_duplicate_state = dm_atomic_duplicate_state,
	.atomic_destroy_state = dm_atomic_destroy_state,
};

static int amdgpu_dm_mode_config_init(struct amdgpu_device *adev)
{
	struct dm_atomic_state *state;
	int r;

	adev->mode_info.mode_config_initialized = true;

	adev->ddev->mode_config.funcs = (void *)&amdgpu_dm_mode_funcs;
	adev->ddev->mode_config.helper_private = &amdgpu_dm_mode_config_helperfuncs;

	adev->ddev->mode_config.max_width = 16384;
	adev->ddev->mode_config.max_height = 16384;

	adev->ddev->mode_config.preferred_depth = 24;
	adev->ddev->mode_config.prefer_shadow = 1;
	/* indicates support for immediate flip */
	adev->ddev->mode_config.async_page_flip = true;

	adev->ddev->mode_config.fb_base = adev->gmc.aper_base;

	state = kzalloc(sizeof(*state), GFP_KERNEL);
	if (!state)
		return -ENOMEM;

	state->context = dc_create_state(adev->dm.dc);
	if (!state->context) {
		kfree(state);
		return -ENOMEM;
	}

	dc_resource_state_copy_construct_current(adev->dm.dc, state->context);

	drm_atomic_private_obj_init(adev->ddev,
				    &adev->dm.atomic_obj,
				    &state->base,
				    &dm_atomic_state_funcs);

	r = amdgpu_display_modeset_create_props(adev);
	if (r)
		return r;

	r = amdgpu_dm_audio_init(adev);
	if (r)
		return r;

	return 0;
}

#define AMDGPU_DM_DEFAULT_MIN_BACKLIGHT 12
#define AMDGPU_DM_DEFAULT_MAX_BACKLIGHT 255
#define AUX_BL_DEFAULT_TRANSITION_TIME_MS 50

#if defined(CONFIG_BACKLIGHT_CLASS_DEVICE) ||\
	defined(CONFIG_BACKLIGHT_CLASS_DEVICE_MODULE)

static void amdgpu_dm_update_backlight_caps(struct amdgpu_display_manager *dm)
{
#if defined(CONFIG_ACPI)
	struct amdgpu_dm_backlight_caps caps;

	if (dm->backlight_caps.caps_valid)
		return;

	amdgpu_acpi_get_backlight_caps(dm->adev, &caps);
	if (caps.caps_valid) {
		dm->backlight_caps.caps_valid = true;
		if (caps.aux_support)
			return;
		dm->backlight_caps.min_input_signal = caps.min_input_signal;
		dm->backlight_caps.max_input_signal = caps.max_input_signal;
	} else {
		dm->backlight_caps.min_input_signal =
				AMDGPU_DM_DEFAULT_MIN_BACKLIGHT;
		dm->backlight_caps.max_input_signal =
				AMDGPU_DM_DEFAULT_MAX_BACKLIGHT;
	}
#else
	if (dm->backlight_caps.aux_support)
		return;

	dm->backlight_caps.min_input_signal = AMDGPU_DM_DEFAULT_MIN_BACKLIGHT;
	dm->backlight_caps.max_input_signal = AMDGPU_DM_DEFAULT_MAX_BACKLIGHT;
#endif
}

static int set_backlight_via_aux(struct dc_link *link, uint32_t brightness)
{
	bool rc;

	if (!link)
		return 1;

	rc = dc_link_set_backlight_level_nits(link, true, brightness,
					      AUX_BL_DEFAULT_TRANSITION_TIME_MS);

	return rc ? 0 : 1;
}

static u32 convert_brightness(const struct amdgpu_dm_backlight_caps *caps,
			      const uint32_t user_brightness)
{
	u32 min, max, conversion_pace;
	u32 brightness = user_brightness;

	if (!caps)
		goto out;

	if (!caps->aux_support) {
		max = caps->max_input_signal;
		min = caps->min_input_signal;
		/*
		 * The brightness input is in the range 0-255
		 * It needs to be rescaled to be between the
		 * requested min and max input signal
		 * It also needs to be scaled up by 0x101 to
		 * match the DC interface which has a range of
		 * 0 to 0xffff
		 */
		conversion_pace = 0x101;
		brightness =
			user_brightness
			* conversion_pace
			* (max - min)
			/ AMDGPU_MAX_BL_LEVEL
			+ min * conversion_pace;
	} else {
		/* TODO
		 * We are doing a linear interpolation here, which is OK but
		 * does not provide the optimal result. We probably want
		 * something close to the Perceptual Quantizer (PQ) curve.
		 */
		max = caps->aux_max_input_signal;
		min = caps->aux_min_input_signal;

		brightness = (AMDGPU_MAX_BL_LEVEL - user_brightness) * min
			       + user_brightness * max;
		// Multiple the value by 1000 since we use millinits
		brightness *= 1000;
		brightness = DIV_ROUND_CLOSEST(brightness, AMDGPU_MAX_BL_LEVEL);
	}

out:
	return brightness;
}

static int amdgpu_dm_backlight_update_status(struct backlight_device *bd)
{
	struct amdgpu_display_manager *dm = bl_get_data(bd);
	struct amdgpu_dm_backlight_caps caps;
	struct dc_link *link = NULL;
	u32 brightness;
	bool rc;

	amdgpu_dm_update_backlight_caps(dm);
	caps = dm->backlight_caps;

	link = (struct dc_link *)dm->backlight_link;

	brightness = convert_brightness(&caps, bd->props.brightness);
	// Change brightness based on AUX property
	if (caps.aux_support)
		return set_backlight_via_aux(link, brightness);

	rc = dc_link_set_backlight_level(dm->backlight_link, brightness, 0);

	return rc ? 0 : 1;
}

static int amdgpu_dm_backlight_get_brightness(struct backlight_device *bd)
{
	struct amdgpu_display_manager *dm = bl_get_data(bd);
	int ret = dc_link_get_backlight_level(dm->backlight_link);

	if (ret == DC_ERROR_UNEXPECTED)
		return bd->props.brightness;
	return ret;
}

static const struct backlight_ops amdgpu_dm_backlight_ops = {
	.options = BL_CORE_SUSPENDRESUME,
	.get_brightness = amdgpu_dm_backlight_get_brightness,
	.update_status	= amdgpu_dm_backlight_update_status,
};

static void
amdgpu_dm_register_backlight_device(struct amdgpu_display_manager *dm)
{
	char bl_name[16];
	struct backlight_properties props = { 0 };

	amdgpu_dm_update_backlight_caps(dm);

	props.max_brightness = AMDGPU_MAX_BL_LEVEL;
	props.brightness = AMDGPU_MAX_BL_LEVEL;
	props.type = BACKLIGHT_RAW;

	snprintf(bl_name, sizeof(bl_name), "amdgpu_bl%d",
			dm->adev->ddev->primary->index);

	dm->backlight_dev = backlight_device_register(bl_name,
			dm->adev->ddev->dev,
			dm,
			&amdgpu_dm_backlight_ops,
			&props);

	if (IS_ERR(dm->backlight_dev))
		DRM_ERROR("DM: Backlight registration failed!\n");
	else
		DRM_DEBUG_DRIVER("DM: Registered Backlight device: %s\n", bl_name);
}

#endif

static int initialize_plane(struct amdgpu_display_manager *dm,
			    struct amdgpu_mode_info *mode_info, int plane_id,
			    enum drm_plane_type plane_type,
			    const struct dc_plane_cap *plane_cap)
{
	struct drm_plane *plane;
	unsigned long possible_crtcs;
	int ret = 0;

	plane = kzalloc(sizeof(struct drm_plane), GFP_KERNEL);
	if (!plane) {
		DRM_ERROR("KMS: Failed to allocate plane\n");
		return -ENOMEM;
	}
	plane->type = plane_type;

	/*
	 * HACK: IGT tests expect that the primary plane for a CRTC
	 * can only have one possible CRTC. Only expose support for
	 * any CRTC if they're not going to be used as a primary plane
	 * for a CRTC - like overlay or underlay planes.
	 */
	possible_crtcs = 1 << plane_id;
	if (plane_id >= dm->dc->caps.max_streams)
		possible_crtcs = 0xff;

	ret = amdgpu_dm_plane_init(dm, plane, possible_crtcs, plane_cap);

	if (ret) {
		DRM_ERROR("KMS: Failed to initialize plane\n");
		kfree(plane);
		return ret;
	}

	if (mode_info)
		mode_info->planes[plane_id] = plane;

	return ret;
}


static void register_backlight_device(struct amdgpu_display_manager *dm,
				      struct dc_link *link)
{
#if defined(CONFIG_BACKLIGHT_CLASS_DEVICE) ||\
	defined(CONFIG_BACKLIGHT_CLASS_DEVICE_MODULE)

	if ((link->connector_signal & (SIGNAL_TYPE_EDP | SIGNAL_TYPE_LVDS)) &&
	    link->type != dc_connection_none) {
		/*
		 * Event if registration failed, we should continue with
		 * DM initialization because not having a backlight control
		 * is better then a black screen.
		 */
		amdgpu_dm_register_backlight_device(dm);

		if (dm->backlight_dev)
			dm->backlight_link = link;
	}
#endif
}


/*
 * In this architecture, the association
 * connector -> encoder -> crtc
 * id not really requried. The crtc and connector will hold the
 * display_index as an abstraction to use with DAL component
 *
 * Returns 0 on success
 */
static int amdgpu_dm_initialize_drm_device(struct amdgpu_device *adev)
{
	struct amdgpu_display_manager *dm = &adev->dm;
	int32_t i;
	struct amdgpu_dm_connector *aconnector = NULL;
	struct amdgpu_encoder *aencoder = NULL;
	struct amdgpu_mode_info *mode_info = &adev->mode_info;
	uint32_t link_cnt;
	int32_t primary_planes;
	enum dc_connection_type new_connection_type = dc_connection_none;
	const struct dc_plane_cap *plane;

	link_cnt = dm->dc->caps.max_links;
	if (amdgpu_dm_mode_config_init(dm->adev)) {
		DRM_ERROR("DM: Failed to initialize mode config\n");
		return -EINVAL;
	}

	/* There is one primary plane per CRTC */
	primary_planes = dm->dc->caps.max_streams;
	ASSERT(primary_planes <= AMDGPU_MAX_PLANES);

	/*
	 * Initialize primary planes, implicit planes for legacy IOCTLS.
	 * Order is reversed to match iteration order in atomic check.
	 */
	for (i = (primary_planes - 1); i >= 0; i--) {
		plane = &dm->dc->caps.planes[i];

		if (initialize_plane(dm, mode_info, i,
				     DRM_PLANE_TYPE_PRIMARY, plane)) {
			DRM_ERROR("KMS: Failed to initialize primary plane\n");
			goto fail;
		}
	}

	/*
	 * Initialize overlay planes, index starting after primary planes.
	 * These planes have a higher DRM index than the primary planes since
	 * they should be considered as having a higher z-order.
	 * Order is reversed to match iteration order in atomic check.
	 *
	 * Only support DCN for now, and only expose one so we don't encourage
	 * userspace to use up all the pipes.
	 */
	for (i = 0; i < dm->dc->caps.max_planes; ++i) {
		struct dc_plane_cap *plane = &dm->dc->caps.planes[i];

		if (plane->type != DC_PLANE_TYPE_DCN_UNIVERSAL)
			continue;

		if (!plane->blends_with_above || !plane->blends_with_below)
			continue;

		if (!plane->pixel_format_support.argb8888)
			continue;

		if (initialize_plane(dm, NULL, primary_planes + i,
				     DRM_PLANE_TYPE_OVERLAY, plane)) {
			DRM_ERROR("KMS: Failed to initialize overlay plane\n");
			goto fail;
		}

		/* Only create one overlay plane. */
		break;
	}

	for (i = 0; i < dm->dc->caps.max_streams; i++)
		if (amdgpu_dm_crtc_init(dm, mode_info->planes[i], i)) {
			DRM_ERROR("KMS: Failed to initialize crtc\n");
			goto fail;
		}

	dm->display_indexes_num = dm->dc->caps.max_streams;

	/* loops over all connectors on the board */
	for (i = 0; i < link_cnt; i++) {
		struct dc_link *link = NULL;

		if (i > AMDGPU_DM_MAX_DISPLAY_INDEX) {
			DRM_ERROR(
				"KMS: Cannot support more than %d display indexes\n",
					AMDGPU_DM_MAX_DISPLAY_INDEX);
			continue;
		}

		aconnector = kzalloc(sizeof(*aconnector), GFP_KERNEL);
		if (!aconnector)
			goto fail;

		aencoder = kzalloc(sizeof(*aencoder), GFP_KERNEL);
		if (!aencoder)
			goto fail;

		if (amdgpu_dm_encoder_init(dm->ddev, aencoder, i)) {
			DRM_ERROR("KMS: Failed to initialize encoder\n");
			goto fail;
		}

		if (amdgpu_dm_connector_init(dm, aconnector, i, aencoder)) {
			DRM_ERROR("KMS: Failed to initialize connector\n");
			goto fail;
		}

		link = dc_get_link_at_index(dm->dc, i);

		if (!dc_link_detect_sink(link, &new_connection_type))
			DRM_ERROR("KMS: Failed to detect connector\n");

		if (aconnector->base.force && new_connection_type == dc_connection_none) {
			emulated_link_detect(link);
			amdgpu_dm_update_connector_after_detect(aconnector);

		} else if (dc_link_detect(link, DETECT_REASON_BOOT)) {
			amdgpu_dm_update_connector_after_detect(aconnector);
			register_backlight_device(dm, link);
			if (amdgpu_dc_feature_mask & DC_PSR_MASK)
				amdgpu_dm_set_psr_caps(link);
		}


	}

	/* Software is initialized. Now we can register interrupt handlers. */
	switch (adev->asic_type) {
	case CHIP_BONAIRE:
	case CHIP_HAWAII:
	case CHIP_KAVERI:
	case CHIP_KABINI:
	case CHIP_MULLINS:
	case CHIP_TONGA:
	case CHIP_FIJI:
	case CHIP_CARRIZO:
	case CHIP_STONEY:
	case CHIP_POLARIS11:
	case CHIP_POLARIS10:
	case CHIP_POLARIS12:
	case CHIP_VEGAM:
	case CHIP_VEGA10:
	case CHIP_VEGA12:
	case CHIP_VEGA20:
		if (dce110_register_irq_handlers(dm->adev)) {
			DRM_ERROR("DM: Failed to initialize IRQ\n");
			goto fail;
		}
		break;
#if defined(CONFIG_DRM_AMD_DC_DCN)
	case CHIP_RAVEN:
	case CHIP_NAVI12:
	case CHIP_NAVI10:
	case CHIP_NAVI14:
	case CHIP_RENOIR:
#if defined(CONFIG_DRM_AMD_DC_DCN3_0)
	case CHIP_SIENNA_CICHLID:
	case CHIP_NAVY_FLOUNDER:
#endif
		if (dcn10_register_irq_handlers(dm->adev)) {
			DRM_ERROR("DM: Failed to initialize IRQ\n");
			goto fail;
		}
		break;
#endif
	default:
		DRM_ERROR("Unsupported ASIC type: 0x%X\n", adev->asic_type);
		goto fail;
	}

	/* No userspace support. */
	dm->dc->debug.disable_tri_buf = true;

	return 0;
fail:
	kfree(aencoder);
	kfree(aconnector);

	return -EINVAL;
}

static void amdgpu_dm_destroy_drm_device(struct amdgpu_display_manager *dm)
{
	drm_mode_config_cleanup(dm->ddev);
	drm_atomic_private_obj_fini(&dm->atomic_obj);
	return;
}

/******************************************************************************
 * amdgpu_display_funcs functions
 *****************************************************************************/

/*
 * dm_bandwidth_update - program display watermarks
 *
 * @adev: amdgpu_device pointer
 *
 * Calculate and program the display watermarks and line buffer allocation.
 */
static void dm_bandwidth_update(struct amdgpu_device *adev)
{
	/* TODO: implement later */
}

static const struct amdgpu_display_funcs dm_display_funcs = {
	.bandwidth_update = dm_bandwidth_update, /* called unconditionally */
	.vblank_get_counter = dm_vblank_get_counter,/* called unconditionally */
	.backlight_set_level = NULL, /* never called for DC */
	.backlight_get_level = NULL, /* never called for DC */
	.hpd_sense = NULL,/* called unconditionally */
	.hpd_set_polarity = NULL, /* called unconditionally */
	.hpd_get_gpio_reg = NULL, /* VBIOS parsing. DAL does it. */
	.page_flip_get_scanoutpos =
		dm_crtc_get_scanoutpos,/* called unconditionally */
	.add_encoder = NULL, /* VBIOS parsing. DAL does it. */
	.add_connector = NULL, /* VBIOS parsing. DAL does it. */
};

#if defined(CONFIG_DEBUG_KERNEL_DC)

static ssize_t s3_debug_store(struct device *device,
			      struct device_attribute *attr,
			      const char *buf,
			      size_t count)
{
	int ret;
	int s3_state;
	struct drm_device *drm_dev = dev_get_drvdata(device);
	struct amdgpu_device *adev = drm_dev->dev_private;

	ret = kstrtoint(buf, 0, &s3_state);

	if (ret == 0) {
		if (s3_state) {
			dm_resume(adev);
			drm_kms_helper_hotplug_event(adev->ddev);
		} else
			dm_suspend(adev);
	}

	return ret == 0 ? count : 0;
}

DEVICE_ATTR_WO(s3_debug);

#endif

static int dm_early_init(void *handle)
{
	struct amdgpu_device *adev = (struct amdgpu_device *)handle;

	switch (adev->asic_type) {
	case CHIP_BONAIRE:
	case CHIP_HAWAII:
		adev->mode_info.num_crtc = 6;
		adev->mode_info.num_hpd = 6;
		adev->mode_info.num_dig = 6;
		break;
	case CHIP_KAVERI:
		adev->mode_info.num_crtc = 4;
		adev->mode_info.num_hpd = 6;
		adev->mode_info.num_dig = 7;
		break;
	case CHIP_KABINI:
	case CHIP_MULLINS:
		adev->mode_info.num_crtc = 2;
		adev->mode_info.num_hpd = 6;
		adev->mode_info.num_dig = 6;
		break;
	case CHIP_FIJI:
	case CHIP_TONGA:
		adev->mode_info.num_crtc = 6;
		adev->mode_info.num_hpd = 6;
		adev->mode_info.num_dig = 7;
		break;
	case CHIP_CARRIZO:
		adev->mode_info.num_crtc = 3;
		adev->mode_info.num_hpd = 6;
		adev->mode_info.num_dig = 9;
		break;
	case CHIP_STONEY:
		adev->mode_info.num_crtc = 2;
		adev->mode_info.num_hpd = 6;
		adev->mode_info.num_dig = 9;
		break;
	case CHIP_POLARIS11:
	case CHIP_POLARIS12:
		adev->mode_info.num_crtc = 5;
		adev->mode_info.num_hpd = 5;
		adev->mode_info.num_dig = 5;
		break;
	case CHIP_POLARIS10:
	case CHIP_VEGAM:
		adev->mode_info.num_crtc = 6;
		adev->mode_info.num_hpd = 6;
		adev->mode_info.num_dig = 6;
		break;
	case CHIP_VEGA10:
	case CHIP_VEGA12:
	case CHIP_VEGA20:
		adev->mode_info.num_crtc = 6;
		adev->mode_info.num_hpd = 6;
		adev->mode_info.num_dig = 6;
		break;
#if defined(CONFIG_DRM_AMD_DC_DCN)
	case CHIP_RAVEN:
		adev->mode_info.num_crtc = 4;
		adev->mode_info.num_hpd = 4;
		adev->mode_info.num_dig = 4;
		break;
#endif
	case CHIP_NAVI10:
	case CHIP_NAVI12:
#if defined(CONFIG_DRM_AMD_DC_DCN3_0)
	case CHIP_SIENNA_CICHLID:
	case CHIP_NAVY_FLOUNDER:
#endif
		adev->mode_info.num_crtc = 6;
		adev->mode_info.num_hpd = 6;
		adev->mode_info.num_dig = 6;
		break;
	case CHIP_NAVI14:
		adev->mode_info.num_crtc = 5;
		adev->mode_info.num_hpd = 5;
		adev->mode_info.num_dig = 5;
		break;
	case CHIP_RENOIR:
		adev->mode_info.num_crtc = 4;
		adev->mode_info.num_hpd = 4;
		adev->mode_info.num_dig = 4;
		break;
	default:
		DRM_ERROR("Unsupported ASIC type: 0x%X\n", adev->asic_type);
		return -EINVAL;
	}

	amdgpu_dm_set_irq_funcs(adev);

	if (adev->mode_info.funcs == NULL)
		adev->mode_info.funcs = &dm_display_funcs;

	/*
	 * Note: Do NOT change adev->audio_endpt_rreg and
	 * adev->audio_endpt_wreg because they are initialised in
	 * amdgpu_device_init()
	 */
#if defined(CONFIG_DEBUG_KERNEL_DC)
	device_create_file(
		adev->ddev->dev,
		&dev_attr_s3_debug);
#endif

	return 0;
}

static bool modeset_required(struct drm_crtc_state *crtc_state,
			     struct dc_stream_state *new_stream,
			     struct dc_stream_state *old_stream)
{
	if (!drm_atomic_crtc_needs_modeset(crtc_state))
		return false;

	if (!crtc_state->enable)
		return false;

	return crtc_state->active;
}

static bool modereset_required(struct drm_crtc_state *crtc_state)
{
	if (!drm_atomic_crtc_needs_modeset(crtc_state))
		return false;

	return !crtc_state->enable || !crtc_state->active;
}

static void amdgpu_dm_encoder_destroy(struct drm_encoder *encoder)
{
	drm_encoder_cleanup(encoder);
	kfree(encoder);
}

static const struct drm_encoder_funcs amdgpu_dm_encoder_funcs = {
	.destroy = amdgpu_dm_encoder_destroy,
};


static int fill_dc_scaling_info(const struct drm_plane_state *state,
				struct dc_scaling_info *scaling_info)
{
	int scale_w, scale_h;

	memset(scaling_info, 0, sizeof(*scaling_info));

	/* Source is fixed 16.16 but we ignore mantissa for now... */
	scaling_info->src_rect.x = state->src_x >> 16;
	scaling_info->src_rect.y = state->src_y >> 16;

	scaling_info->src_rect.width = state->src_w >> 16;
	if (scaling_info->src_rect.width == 0)
		return -EINVAL;

	scaling_info->src_rect.height = state->src_h >> 16;
	if (scaling_info->src_rect.height == 0)
		return -EINVAL;

	scaling_info->dst_rect.x = state->crtc_x;
	scaling_info->dst_rect.y = state->crtc_y;

	if (state->crtc_w == 0)
		return -EINVAL;

	scaling_info->dst_rect.width = state->crtc_w;

	if (state->crtc_h == 0)
		return -EINVAL;

	scaling_info->dst_rect.height = state->crtc_h;

	/* DRM doesn't specify clipping on destination output. */
	scaling_info->clip_rect = scaling_info->dst_rect;

	/* TODO: Validate scaling per-format with DC plane caps */
	scale_w = scaling_info->dst_rect.width * 1000 /
		  scaling_info->src_rect.width;

	if (scale_w < 250 || scale_w > 16000)
		return -EINVAL;

	scale_h = scaling_info->dst_rect.height * 1000 /
		  scaling_info->src_rect.height;

	if (scale_h < 250 || scale_h > 16000)
		return -EINVAL;

	/*
	 * The "scaling_quality" can be ignored for now, quality = 0 has DC
	 * assume reasonable defaults based on the format.
	 */

	return 0;
}

static int get_fb_info(const struct amdgpu_framebuffer *amdgpu_fb,
		       uint64_t *tiling_flags, bool *tmz_surface)
{
	struct amdgpu_bo *rbo = gem_to_amdgpu_bo(amdgpu_fb->base.obj[0]);
	int r = amdgpu_bo_reserve(rbo, false);

	if (unlikely(r)) {
		/* Don't show error message when returning -ERESTARTSYS */
		if (r != -ERESTARTSYS)
			DRM_ERROR("Unable to reserve buffer: %d\n", r);
		return r;
	}

	if (tiling_flags)
		amdgpu_bo_get_tiling_flags(rbo, tiling_flags);

	if (tmz_surface)
		*tmz_surface = amdgpu_bo_encrypted(rbo);

	amdgpu_bo_unreserve(rbo);

	return r;
}

static inline uint64_t get_dcc_address(uint64_t address, uint64_t tiling_flags)
{
	uint32_t offset = AMDGPU_TILING_GET(tiling_flags, DCC_OFFSET_256B);

	return offset ? (address + offset * 256) : 0;
}

static int
fill_plane_dcc_attributes(struct amdgpu_device *adev,
			  const struct amdgpu_framebuffer *afb,
			  const enum surface_pixel_format format,
			  const enum dc_rotation_angle rotation,
			  const struct plane_size *plane_size,
			  const union dc_tiling_info *tiling_info,
			  const uint64_t info,
			  struct dc_plane_dcc_param *dcc,
			  struct dc_plane_address *address,
			  bool force_disable_dcc)
{
	struct dc *dc = adev->dm.dc;
	struct dc_dcc_surface_param input;
	struct dc_surface_dcc_cap output;
	uint32_t offset = AMDGPU_TILING_GET(info, DCC_OFFSET_256B);
	uint32_t i64b = AMDGPU_TILING_GET(info, DCC_INDEPENDENT_64B) != 0;
	uint64_t dcc_address;

	memset(&input, 0, sizeof(input));
	memset(&output, 0, sizeof(output));

	if (force_disable_dcc)
		return 0;

	if (!offset)
		return 0;

	if (format >= SURFACE_PIXEL_FORMAT_VIDEO_BEGIN)
		return 0;

	if (!dc->cap_funcs.get_dcc_compression_cap)
		return -EINVAL;

	input.format = format;
	input.surface_size.width = plane_size->surface_size.width;
	input.surface_size.height = plane_size->surface_size.height;
	input.swizzle_mode = tiling_info->gfx9.swizzle;

	if (rotation == ROTATION_ANGLE_0 || rotation == ROTATION_ANGLE_180)
		input.scan = SCAN_DIRECTION_HORIZONTAL;
	else if (rotation == ROTATION_ANGLE_90 || rotation == ROTATION_ANGLE_270)
		input.scan = SCAN_DIRECTION_VERTICAL;

	if (!dc->cap_funcs.get_dcc_compression_cap(dc, &input, &output))
		return -EINVAL;

	if (!output.capable)
		return -EINVAL;

	if (i64b == 0 && output.grph.rgb.independent_64b_blks != 0)
		return -EINVAL;

	dcc->enable = 1;
	dcc->meta_pitch =
		AMDGPU_TILING_GET(info, DCC_PITCH_MAX) + 1;
	dcc->independent_64b_blks = i64b;

	dcc_address = get_dcc_address(afb->address, info);
	address->grph.meta_addr.low_part = lower_32_bits(dcc_address);
	address->grph.meta_addr.high_part = upper_32_bits(dcc_address);

	return 0;
}

static int
fill_plane_buffer_attributes(struct amdgpu_device *adev,
			     const struct amdgpu_framebuffer *afb,
			     const enum surface_pixel_format format,
			     const enum dc_rotation_angle rotation,
			     const uint64_t tiling_flags,
			     union dc_tiling_info *tiling_info,
			     struct plane_size *plane_size,
			     struct dc_plane_dcc_param *dcc,
			     struct dc_plane_address *address,
			     bool tmz_surface,
			     bool force_disable_dcc)
{
	const struct drm_framebuffer *fb = &afb->base;
	int ret;

	memset(tiling_info, 0, sizeof(*tiling_info));
	memset(plane_size, 0, sizeof(*plane_size));
	memset(dcc, 0, sizeof(*dcc));
	memset(address, 0, sizeof(*address));

	address->tmz_surface = tmz_surface;

	if (format < SURFACE_PIXEL_FORMAT_VIDEO_BEGIN) {
		plane_size->surface_size.x = 0;
		plane_size->surface_size.y = 0;
		plane_size->surface_size.width = fb->width;
		plane_size->surface_size.height = fb->height;
		plane_size->surface_pitch =
			fb->pitches[0] / fb->format->cpp[0];

		address->type = PLN_ADDR_TYPE_GRAPHICS;
		address->grph.addr.low_part = lower_32_bits(afb->address);
		address->grph.addr.high_part = upper_32_bits(afb->address);
	} else if (format < SURFACE_PIXEL_FORMAT_INVALID) {
		uint64_t chroma_addr = afb->address + fb->offsets[1];

		plane_size->surface_size.x = 0;
		plane_size->surface_size.y = 0;
		plane_size->surface_size.width = fb->width;
		plane_size->surface_size.height = fb->height;
		plane_size->surface_pitch =
			fb->pitches[0] / fb->format->cpp[0];

		plane_size->chroma_size.x = 0;
		plane_size->chroma_size.y = 0;
		/* TODO: set these based on surface format */
		plane_size->chroma_size.width = fb->width / 2;
		plane_size->chroma_size.height = fb->height / 2;

		plane_size->chroma_pitch =
			fb->pitches[1] / fb->format->cpp[1];

		address->type = PLN_ADDR_TYPE_VIDEO_PROGRESSIVE;
		address->video_progressive.luma_addr.low_part =
			lower_32_bits(afb->address);
		address->video_progressive.luma_addr.high_part =
			upper_32_bits(afb->address);
		address->video_progressive.chroma_addr.low_part =
			lower_32_bits(chroma_addr);
		address->video_progressive.chroma_addr.high_part =
			upper_32_bits(chroma_addr);
	}

	/* Fill GFX8 params */
	if (AMDGPU_TILING_GET(tiling_flags, ARRAY_MODE) == DC_ARRAY_2D_TILED_THIN1) {
		unsigned int bankw, bankh, mtaspect, tile_split, num_banks;

		bankw = AMDGPU_TILING_GET(tiling_flags, BANK_WIDTH);
		bankh = AMDGPU_TILING_GET(tiling_flags, BANK_HEIGHT);
		mtaspect = AMDGPU_TILING_GET(tiling_flags, MACRO_TILE_ASPECT);
		tile_split = AMDGPU_TILING_GET(tiling_flags, TILE_SPLIT);
		num_banks = AMDGPU_TILING_GET(tiling_flags, NUM_BANKS);

		/* XXX fix me for VI */
		tiling_info->gfx8.num_banks = num_banks;
		tiling_info->gfx8.array_mode =
				DC_ARRAY_2D_TILED_THIN1;
		tiling_info->gfx8.tile_split = tile_split;
		tiling_info->gfx8.bank_width = bankw;
		tiling_info->gfx8.bank_height = bankh;
		tiling_info->gfx8.tile_aspect = mtaspect;
		tiling_info->gfx8.tile_mode =
				DC_ADDR_SURF_MICRO_TILING_DISPLAY;
	} else if (AMDGPU_TILING_GET(tiling_flags, ARRAY_MODE)
			== DC_ARRAY_1D_TILED_THIN1) {
		tiling_info->gfx8.array_mode = DC_ARRAY_1D_TILED_THIN1;
	}

	tiling_info->gfx8.pipe_config =
			AMDGPU_TILING_GET(tiling_flags, PIPE_CONFIG);

	if (adev->asic_type == CHIP_VEGA10 ||
	    adev->asic_type == CHIP_VEGA12 ||
	    adev->asic_type == CHIP_VEGA20 ||
	    adev->asic_type == CHIP_NAVI10 ||
	    adev->asic_type == CHIP_NAVI14 ||
	    adev->asic_type == CHIP_NAVI12 ||
#if defined(CONFIG_DRM_AMD_DC_DCN3_0)
		adev->asic_type == CHIP_SIENNA_CICHLID ||
		adev->asic_type == CHIP_NAVY_FLOUNDER ||
#endif
	    adev->asic_type == CHIP_RENOIR ||
	    adev->asic_type == CHIP_RAVEN) {
		/* Fill GFX9 params */
		tiling_info->gfx9.num_pipes =
			adev->gfx.config.gb_addr_config_fields.num_pipes;
		tiling_info->gfx9.num_banks =
			adev->gfx.config.gb_addr_config_fields.num_banks;
		tiling_info->gfx9.pipe_interleave =
			adev->gfx.config.gb_addr_config_fields.pipe_interleave_size;
		tiling_info->gfx9.num_shader_engines =
			adev->gfx.config.gb_addr_config_fields.num_se;
		tiling_info->gfx9.max_compressed_frags =
			adev->gfx.config.gb_addr_config_fields.max_compress_frags;
		tiling_info->gfx9.num_rb_per_se =
			adev->gfx.config.gb_addr_config_fields.num_rb_per_se;
		tiling_info->gfx9.swizzle =
			AMDGPU_TILING_GET(tiling_flags, SWIZZLE_MODE);
		tiling_info->gfx9.shaderEnable = 1;

#ifdef CONFIG_DRM_AMD_DC_DCN3_0
		if (adev->asic_type == CHIP_SIENNA_CICHLID ||
		    adev->asic_type == CHIP_NAVY_FLOUNDER)
			tiling_info->gfx9.num_pkrs = adev->gfx.config.gb_addr_config_fields.num_pkrs;
#endif
		ret = fill_plane_dcc_attributes(adev, afb, format, rotation,
						plane_size, tiling_info,
						tiling_flags, dcc, address,
						force_disable_dcc);
		if (ret)
			return ret;
	}

	return 0;
}

static void
fill_blending_from_plane_state(const struct drm_plane_state *plane_state,
			       bool *per_pixel_alpha, bool *global_alpha,
			       int *global_alpha_value)
{
	*per_pixel_alpha = false;
	*global_alpha = false;
	*global_alpha_value = 0xff;

	if (plane_state->plane->type != DRM_PLANE_TYPE_OVERLAY)
		return;

	if (plane_state->pixel_blend_mode == DRM_MODE_BLEND_PREMULTI) {
		static const uint32_t alpha_formats[] = {
			DRM_FORMAT_ARGB8888,
			DRM_FORMAT_RGBA8888,
			DRM_FORMAT_ABGR8888,
		};
		uint32_t format = plane_state->fb->format->format;
		unsigned int i;

		for (i = 0; i < ARRAY_SIZE(alpha_formats); ++i) {
			if (format == alpha_formats[i]) {
				*per_pixel_alpha = true;
				break;
			}
		}
	}

	if (plane_state->alpha < 0xffff) {
		*global_alpha = true;
		*global_alpha_value = plane_state->alpha >> 8;
	}
}

static int
fill_plane_color_attributes(const struct drm_plane_state *plane_state,
			    const enum surface_pixel_format format,
			    enum dc_color_space *color_space)
{
	bool full_range;

	*color_space = COLOR_SPACE_SRGB;

	/* DRM color properties only affect non-RGB formats. */
	if (format < SURFACE_PIXEL_FORMAT_VIDEO_BEGIN)
		return 0;

	full_range = (plane_state->color_range == DRM_COLOR_YCBCR_FULL_RANGE);

	switch (plane_state->color_encoding) {
	case DRM_COLOR_YCBCR_BT601:
		if (full_range)
			*color_space = COLOR_SPACE_YCBCR601;
		else
			*color_space = COLOR_SPACE_YCBCR601_LIMITED;
		break;

	case DRM_COLOR_YCBCR_BT709:
		if (full_range)
			*color_space = COLOR_SPACE_YCBCR709;
		else
			*color_space = COLOR_SPACE_YCBCR709_LIMITED;
		break;

	case DRM_COLOR_YCBCR_BT2020:
		if (full_range)
			*color_space = COLOR_SPACE_2020_YCBCR;
		else
			return -EINVAL;
		break;

	default:
		return -EINVAL;
	}

	return 0;
}

static int
fill_dc_plane_info_and_addr(struct amdgpu_device *adev,
			    const struct drm_plane_state *plane_state,
			    const uint64_t tiling_flags,
			    struct dc_plane_info *plane_info,
			    struct dc_plane_address *address,
			    bool tmz_surface,
			    bool force_disable_dcc)
{
	const struct drm_framebuffer *fb = plane_state->fb;
	const struct amdgpu_framebuffer *afb =
		to_amdgpu_framebuffer(plane_state->fb);
	struct drm_format_name_buf format_name;
	int ret;

	memset(plane_info, 0, sizeof(*plane_info));

	switch (fb->format->format) {
	case DRM_FORMAT_C8:
		plane_info->format =
			SURFACE_PIXEL_FORMAT_GRPH_PALETA_256_COLORS;
		break;
	case DRM_FORMAT_RGB565:
		plane_info->format = SURFACE_PIXEL_FORMAT_GRPH_RGB565;
		break;
	case DRM_FORMAT_XRGB8888:
	case DRM_FORMAT_ARGB8888:
		plane_info->format = SURFACE_PIXEL_FORMAT_GRPH_ARGB8888;
		break;
	case DRM_FORMAT_XRGB2101010:
	case DRM_FORMAT_ARGB2101010:
		plane_info->format = SURFACE_PIXEL_FORMAT_GRPH_ARGB2101010;
		break;
	case DRM_FORMAT_XBGR2101010:
	case DRM_FORMAT_ABGR2101010:
		plane_info->format = SURFACE_PIXEL_FORMAT_GRPH_ABGR2101010;
		break;
	case DRM_FORMAT_XBGR8888:
	case DRM_FORMAT_ABGR8888:
		plane_info->format = SURFACE_PIXEL_FORMAT_GRPH_ABGR8888;
		break;
	case DRM_FORMAT_NV21:
		plane_info->format = SURFACE_PIXEL_FORMAT_VIDEO_420_YCbCr;
		break;
	case DRM_FORMAT_NV12:
		plane_info->format = SURFACE_PIXEL_FORMAT_VIDEO_420_YCrCb;
		break;
	case DRM_FORMAT_P010:
		plane_info->format = SURFACE_PIXEL_FORMAT_VIDEO_420_10bpc_YCrCb;
		break;
	case DRM_FORMAT_XRGB16161616F:
	case DRM_FORMAT_ARGB16161616F:
		plane_info->format = SURFACE_PIXEL_FORMAT_GRPH_ARGB16161616F;
		break;
	case DRM_FORMAT_XBGR16161616F:
	case DRM_FORMAT_ABGR16161616F:
		plane_info->format = SURFACE_PIXEL_FORMAT_GRPH_ABGR16161616F;
		break;
	default:
		DRM_ERROR(
			"Unsupported screen format %s\n",
			drm_get_format_name(fb->format->format, &format_name));
		return -EINVAL;
	}

	switch (plane_state->rotation & DRM_MODE_ROTATE_MASK) {
	case DRM_MODE_ROTATE_0:
		plane_info->rotation = ROTATION_ANGLE_0;
		break;
	case DRM_MODE_ROTATE_90:
		plane_info->rotation = ROTATION_ANGLE_90;
		break;
	case DRM_MODE_ROTATE_180:
		plane_info->rotation = ROTATION_ANGLE_180;
		break;
	case DRM_MODE_ROTATE_270:
		plane_info->rotation = ROTATION_ANGLE_270;
		break;
	default:
		plane_info->rotation = ROTATION_ANGLE_0;
		break;
	}

	plane_info->visible = true;
	plane_info->stereo_format = PLANE_STEREO_FORMAT_NONE;

	plane_info->layer_index = 0;

	ret = fill_plane_color_attributes(plane_state, plane_info->format,
					  &plane_info->color_space);
	if (ret)
		return ret;

	ret = fill_plane_buffer_attributes(adev, afb, plane_info->format,
					   plane_info->rotation, tiling_flags,
					   &plane_info->tiling_info,
					   &plane_info->plane_size,
					   &plane_info->dcc, address, tmz_surface,
					   force_disable_dcc);
	if (ret)
		return ret;

	fill_blending_from_plane_state(
		plane_state, &plane_info->per_pixel_alpha,
		&plane_info->global_alpha, &plane_info->global_alpha_value);

	return 0;
}

static int fill_dc_plane_attributes(struct amdgpu_device *adev,
				    struct dc_plane_state *dc_plane_state,
				    struct drm_plane_state *plane_state,
				    struct drm_crtc_state *crtc_state)
{
	struct dm_crtc_state *dm_crtc_state = to_dm_crtc_state(crtc_state);
	const struct amdgpu_framebuffer *amdgpu_fb =
		to_amdgpu_framebuffer(plane_state->fb);
	struct dc_scaling_info scaling_info;
	struct dc_plane_info plane_info;
	uint64_t tiling_flags;
	int ret;
	bool tmz_surface = false;
	bool force_disable_dcc = false;

	ret = fill_dc_scaling_info(plane_state, &scaling_info);
	if (ret)
		return ret;

	dc_plane_state->src_rect = scaling_info.src_rect;
	dc_plane_state->dst_rect = scaling_info.dst_rect;
	dc_plane_state->clip_rect = scaling_info.clip_rect;
	dc_plane_state->scaling_quality = scaling_info.scaling_quality;

	ret = get_fb_info(amdgpu_fb, &tiling_flags, &tmz_surface);
	if (ret)
		return ret;

	force_disable_dcc = adev->asic_type == CHIP_RAVEN && adev->in_suspend;
	ret = fill_dc_plane_info_and_addr(adev, plane_state, tiling_flags,
					  &plane_info,
					  &dc_plane_state->address,
					  tmz_surface,
					  force_disable_dcc);
	if (ret)
		return ret;

	dc_plane_state->format = plane_info.format;
	dc_plane_state->color_space = plane_info.color_space;
	dc_plane_state->format = plane_info.format;
	dc_plane_state->plane_size = plane_info.plane_size;
	dc_plane_state->rotation = plane_info.rotation;
	dc_plane_state->horizontal_mirror = plane_info.horizontal_mirror;
	dc_plane_state->stereo_format = plane_info.stereo_format;
	dc_plane_state->tiling_info = plane_info.tiling_info;
	dc_plane_state->visible = plane_info.visible;
	dc_plane_state->per_pixel_alpha = plane_info.per_pixel_alpha;
	dc_plane_state->global_alpha = plane_info.global_alpha;
	dc_plane_state->global_alpha_value = plane_info.global_alpha_value;
	dc_plane_state->dcc = plane_info.dcc;
	dc_plane_state->layer_index = plane_info.layer_index; // Always returns 0

	/*
	 * Always set input transfer function, since plane state is refreshed
	 * every time.
	 */
	ret = amdgpu_dm_update_plane_color_mgmt(dm_crtc_state, dc_plane_state);
	if (ret)
		return ret;

	return 0;
}

static void update_stream_scaling_settings(const struct drm_display_mode *mode,
					   const struct dm_connector_state *dm_state,
					   struct dc_stream_state *stream)
{
	enum amdgpu_rmx_type rmx_type;

	struct rect src = { 0 }; /* viewport in composition space*/
	struct rect dst = { 0 }; /* stream addressable area */

	/* no mode. nothing to be done */
	if (!mode)
		return;

	/* Full screen scaling by default */
	src.width = mode->hdisplay;
	src.height = mode->vdisplay;
	dst.width = stream->timing.h_addressable;
	dst.height = stream->timing.v_addressable;

	if (dm_state) {
		rmx_type = dm_state->scaling;
		if (rmx_type == RMX_ASPECT || rmx_type == RMX_OFF) {
			if (src.width * dst.height <
					src.height * dst.width) {
				/* height needs less upscaling/more downscaling */
				dst.width = src.width *
						dst.height / src.height;
			} else {
				/* width needs less upscaling/more downscaling */
				dst.height = src.height *
						dst.width / src.width;
			}
		} else if (rmx_type == RMX_CENTER) {
			dst = src;
		}

		dst.x = (stream->timing.h_addressable - dst.width) / 2;
		dst.y = (stream->timing.v_addressable - dst.height) / 2;

		if (dm_state->underscan_enable) {
			dst.x += dm_state->underscan_hborder / 2;
			dst.y += dm_state->underscan_vborder / 2;
			dst.width -= dm_state->underscan_hborder;
			dst.height -= dm_state->underscan_vborder;
		}
	}

	stream->src = src;
	stream->dst = dst;

	DRM_DEBUG_DRIVER("Destination Rectangle x:%d  y:%d  width:%d  height:%d\n",
			dst.x, dst.y, dst.width, dst.height);

}

static enum dc_color_depth
convert_color_depth_from_display_info(const struct drm_connector *connector,
				      bool is_y420, int requested_bpc)
{
	uint8_t bpc;

	if (is_y420) {
		bpc = 8;

		/* Cap display bpc based on HDMI 2.0 HF-VSDB */
		if (connector->display_info.hdmi.y420_dc_modes & DRM_EDID_YCBCR420_DC_48)
			bpc = 16;
		else if (connector->display_info.hdmi.y420_dc_modes & DRM_EDID_YCBCR420_DC_36)
			bpc = 12;
		else if (connector->display_info.hdmi.y420_dc_modes & DRM_EDID_YCBCR420_DC_30)
			bpc = 10;
	} else {
		bpc = (uint8_t)connector->display_info.bpc;
		/* Assume 8 bpc by default if no bpc is specified. */
		bpc = bpc ? bpc : 8;
	}

	if (requested_bpc > 0) {
		/*
		 * Cap display bpc based on the user requested value.
		 *
		 * The value for state->max_bpc may not correctly updated
		 * depending on when the connector gets added to the state
		 * or if this was called outside of atomic check, so it
		 * can't be used directly.
		 */
		bpc = min_t(u8, bpc, requested_bpc);

		/* Round down to the nearest even number. */
		bpc = bpc - (bpc & 1);
	}

	switch (bpc) {
	case 0:
		/*
		 * Temporary Work around, DRM doesn't parse color depth for
		 * EDID revision before 1.4
		 * TODO: Fix edid parsing
		 */
		return COLOR_DEPTH_888;
	case 6:
		return COLOR_DEPTH_666;
	case 8:
		return COLOR_DEPTH_888;
	case 10:
		return COLOR_DEPTH_101010;
	case 12:
		return COLOR_DEPTH_121212;
	case 14:
		return COLOR_DEPTH_141414;
	case 16:
		return COLOR_DEPTH_161616;
	default:
		return COLOR_DEPTH_UNDEFINED;
	}
}

static enum dc_aspect_ratio
get_aspect_ratio(const struct drm_display_mode *mode_in)
{
	/* 1-1 mapping, since both enums follow the HDMI spec. */
	return (enum dc_aspect_ratio) mode_in->picture_aspect_ratio;
}

static enum dc_color_space
get_output_color_space(const struct dc_crtc_timing *dc_crtc_timing)
{
	enum dc_color_space color_space = COLOR_SPACE_SRGB;

	switch (dc_crtc_timing->pixel_encoding)	{
	case PIXEL_ENCODING_YCBCR422:
	case PIXEL_ENCODING_YCBCR444:
	case PIXEL_ENCODING_YCBCR420:
	{
		/*
		 * 27030khz is the separation point between HDTV and SDTV
		 * according to HDMI spec, we use YCbCr709 and YCbCr601
		 * respectively
		 */
		if (dc_crtc_timing->pix_clk_100hz > 270300) {
			if (dc_crtc_timing->flags.Y_ONLY)
				color_space =
					COLOR_SPACE_YCBCR709_LIMITED;
			else
				color_space = COLOR_SPACE_YCBCR709;
		} else {
			if (dc_crtc_timing->flags.Y_ONLY)
				color_space =
					COLOR_SPACE_YCBCR601_LIMITED;
			else
				color_space = COLOR_SPACE_YCBCR601;
		}

	}
	break;
	case PIXEL_ENCODING_RGB:
		color_space = COLOR_SPACE_SRGB;
		break;

	default:
		WARN_ON(1);
		break;
	}

	return color_space;
}

static bool adjust_colour_depth_from_display_info(
	struct dc_crtc_timing *timing_out,
	const struct drm_display_info *info)
{
	enum dc_color_depth depth = timing_out->display_color_depth;
	int normalized_clk;
	do {
		normalized_clk = timing_out->pix_clk_100hz / 10;
		/* YCbCr 4:2:0 requires additional adjustment of 1/2 */
		if (timing_out->pixel_encoding == PIXEL_ENCODING_YCBCR420)
			normalized_clk /= 2;
		/* Adjusting pix clock following on HDMI spec based on colour depth */
		switch (depth) {
		case COLOR_DEPTH_888:
			break;
		case COLOR_DEPTH_101010:
			normalized_clk = (normalized_clk * 30) / 24;
			break;
		case COLOR_DEPTH_121212:
			normalized_clk = (normalized_clk * 36) / 24;
			break;
		case COLOR_DEPTH_161616:
			normalized_clk = (normalized_clk * 48) / 24;
			break;
		default:
			/* The above depths are the only ones valid for HDMI. */
			return false;
		}
		if (normalized_clk <= info->max_tmds_clock) {
			timing_out->display_color_depth = depth;
			return true;
		}
	} while (--depth > COLOR_DEPTH_666);
	return false;
}

static void fill_stream_properties_from_drm_display_mode(
	struct dc_stream_state *stream,
	const struct drm_display_mode *mode_in,
	const struct drm_connector *connector,
	const struct drm_connector_state *connector_state,
	const struct dc_stream_state *old_stream,
	int requested_bpc)
{
	struct dc_crtc_timing *timing_out = &stream->timing;
	const struct drm_display_info *info = &connector->display_info;
	struct amdgpu_dm_connector *aconnector = to_amdgpu_dm_connector(connector);
	struct hdmi_vendor_infoframe hv_frame;
	struct hdmi_avi_infoframe avi_frame;

	memset(&hv_frame, 0, sizeof(hv_frame));
	memset(&avi_frame, 0, sizeof(avi_frame));

	timing_out->h_border_left = 0;
	timing_out->h_border_right = 0;
	timing_out->v_border_top = 0;
	timing_out->v_border_bottom = 0;
	/* TODO: un-hardcode */
	if (drm_mode_is_420_only(info, mode_in)
			&& stream->signal == SIGNAL_TYPE_HDMI_TYPE_A)
		timing_out->pixel_encoding = PIXEL_ENCODING_YCBCR420;
	else if (drm_mode_is_420_also(info, mode_in)
			&& aconnector->force_yuv420_output)
		timing_out->pixel_encoding = PIXEL_ENCODING_YCBCR420;
	else if ((connector->display_info.color_formats & DRM_COLOR_FORMAT_YCRCB444)
			&& stream->signal == SIGNAL_TYPE_HDMI_TYPE_A)
		timing_out->pixel_encoding = PIXEL_ENCODING_YCBCR444;
	else
		timing_out->pixel_encoding = PIXEL_ENCODING_RGB;

	timing_out->timing_3d_format = TIMING_3D_FORMAT_NONE;
	timing_out->display_color_depth = convert_color_depth_from_display_info(
		connector,
		(timing_out->pixel_encoding == PIXEL_ENCODING_YCBCR420),
		requested_bpc);
	timing_out->scan_type = SCANNING_TYPE_NODATA;
	timing_out->hdmi_vic = 0;

	if(old_stream) {
		timing_out->vic = old_stream->timing.vic;
		timing_out->flags.HSYNC_POSITIVE_POLARITY = old_stream->timing.flags.HSYNC_POSITIVE_POLARITY;
		timing_out->flags.VSYNC_POSITIVE_POLARITY = old_stream->timing.flags.VSYNC_POSITIVE_POLARITY;
	} else {
		timing_out->vic = drm_match_cea_mode(mode_in);
		if (mode_in->flags & DRM_MODE_FLAG_PHSYNC)
			timing_out->flags.HSYNC_POSITIVE_POLARITY = 1;
		if (mode_in->flags & DRM_MODE_FLAG_PVSYNC)
			timing_out->flags.VSYNC_POSITIVE_POLARITY = 1;
	}

	if (stream->signal == SIGNAL_TYPE_HDMI_TYPE_A) {
		drm_hdmi_avi_infoframe_from_display_mode(&avi_frame, (struct drm_connector *)connector, mode_in);
		timing_out->vic = avi_frame.video_code;
		drm_hdmi_vendor_infoframe_from_display_mode(&hv_frame, (struct drm_connector *)connector, mode_in);
		timing_out->hdmi_vic = hv_frame.vic;
	}

	timing_out->h_addressable = mode_in->crtc_hdisplay;
	timing_out->h_total = mode_in->crtc_htotal;
	timing_out->h_sync_width =
		mode_in->crtc_hsync_end - mode_in->crtc_hsync_start;
	timing_out->h_front_porch =
		mode_in->crtc_hsync_start - mode_in->crtc_hdisplay;
	timing_out->v_total = mode_in->crtc_vtotal;
	timing_out->v_addressable = mode_in->crtc_vdisplay;
	timing_out->v_front_porch =
		mode_in->crtc_vsync_start - mode_in->crtc_vdisplay;
	timing_out->v_sync_width =
		mode_in->crtc_vsync_end - mode_in->crtc_vsync_start;
	timing_out->pix_clk_100hz = mode_in->crtc_clock * 10;
	timing_out->aspect_ratio = get_aspect_ratio(mode_in);

	stream->output_color_space = get_output_color_space(timing_out);

	stream->out_transfer_func->type = TF_TYPE_PREDEFINED;
	stream->out_transfer_func->tf = TRANSFER_FUNCTION_SRGB;
	if (stream->signal == SIGNAL_TYPE_HDMI_TYPE_A) {
		if (!adjust_colour_depth_from_display_info(timing_out, info) &&
		    drm_mode_is_420_also(info, mode_in) &&
		    timing_out->pixel_encoding != PIXEL_ENCODING_YCBCR420) {
			timing_out->pixel_encoding = PIXEL_ENCODING_YCBCR420;
			adjust_colour_depth_from_display_info(timing_out, info);
		}
	}
}

static void fill_audio_info(struct audio_info *audio_info,
			    const struct drm_connector *drm_connector,
			    const struct dc_sink *dc_sink)
{
	int i = 0;
	int cea_revision = 0;
	const struct dc_edid_caps *edid_caps = &dc_sink->edid_caps;

	audio_info->manufacture_id = edid_caps->manufacturer_id;
	audio_info->product_id = edid_caps->product_id;

	cea_revision = drm_connector->display_info.cea_rev;

	strscpy(audio_info->display_name,
		edid_caps->display_name,
		AUDIO_INFO_DISPLAY_NAME_SIZE_IN_CHARS);

	if (cea_revision >= 3) {
		audio_info->mode_count = edid_caps->audio_mode_count;

		for (i = 0; i < audio_info->mode_count; ++i) {
			audio_info->modes[i].format_code =
					(enum audio_format_code)
					(edid_caps->audio_modes[i].format_code);
			audio_info->modes[i].channel_count =
					edid_caps->audio_modes[i].channel_count;
			audio_info->modes[i].sample_rates.all =
					edid_caps->audio_modes[i].sample_rate;
			audio_info->modes[i].sample_size =
					edid_caps->audio_modes[i].sample_size;
		}
	}

	audio_info->flags.all = edid_caps->speaker_flags;

	/* TODO: We only check for the progressive mode, check for interlace mode too */
	if (drm_connector->latency_present[0]) {
		audio_info->video_latency = drm_connector->video_latency[0];
		audio_info->audio_latency = drm_connector->audio_latency[0];
	}

	/* TODO: For DP, video and audio latency should be calculated from DPCD caps */

}

static void
copy_crtc_timing_for_drm_display_mode(const struct drm_display_mode *src_mode,
				      struct drm_display_mode *dst_mode)
{
	dst_mode->crtc_hdisplay = src_mode->crtc_hdisplay;
	dst_mode->crtc_vdisplay = src_mode->crtc_vdisplay;
	dst_mode->crtc_clock = src_mode->crtc_clock;
	dst_mode->crtc_hblank_start = src_mode->crtc_hblank_start;
	dst_mode->crtc_hblank_end = src_mode->crtc_hblank_end;
	dst_mode->crtc_hsync_start =  src_mode->crtc_hsync_start;
	dst_mode->crtc_hsync_end = src_mode->crtc_hsync_end;
	dst_mode->crtc_htotal = src_mode->crtc_htotal;
	dst_mode->crtc_hskew = src_mode->crtc_hskew;
	dst_mode->crtc_vblank_start = src_mode->crtc_vblank_start;
	dst_mode->crtc_vblank_end = src_mode->crtc_vblank_end;
	dst_mode->crtc_vsync_start = src_mode->crtc_vsync_start;
	dst_mode->crtc_vsync_end = src_mode->crtc_vsync_end;
	dst_mode->crtc_vtotal = src_mode->crtc_vtotal;
}

static void
decide_crtc_timing_for_drm_display_mode(struct drm_display_mode *drm_mode,
					const struct drm_display_mode *native_mode,
					bool scale_enabled)
{
	if (scale_enabled) {
		copy_crtc_timing_for_drm_display_mode(native_mode, drm_mode);
	} else if (native_mode->clock == drm_mode->clock &&
			native_mode->htotal == drm_mode->htotal &&
			native_mode->vtotal == drm_mode->vtotal) {
		copy_crtc_timing_for_drm_display_mode(native_mode, drm_mode);
	} else {
		/* no scaling nor amdgpu inserted, no need to patch */
	}
}

static struct dc_sink *
create_fake_sink(struct amdgpu_dm_connector *aconnector)
{
	struct dc_sink_init_data sink_init_data = { 0 };
	struct dc_sink *sink = NULL;
	sink_init_data.link = aconnector->dc_link;
	sink_init_data.sink_signal = aconnector->dc_link->connector_signal;

	sink = dc_sink_create(&sink_init_data);
	if (!sink) {
		DRM_ERROR("Failed to create sink!\n");
		return NULL;
	}
	sink->sink_signal = SIGNAL_TYPE_VIRTUAL;

	return sink;
}

static void set_multisync_trigger_params(
		struct dc_stream_state *stream)
{
	if (stream->triggered_crtc_reset.enabled) {
		stream->triggered_crtc_reset.event = CRTC_EVENT_VSYNC_RISING;
		stream->triggered_crtc_reset.delay = TRIGGER_DELAY_NEXT_LINE;
	}
}

static void set_master_stream(struct dc_stream_state *stream_set[],
			      int stream_count)
{
	int j, highest_rfr = 0, master_stream = 0;

	for (j = 0;  j < stream_count; j++) {
		if (stream_set[j] && stream_set[j]->triggered_crtc_reset.enabled) {
			int refresh_rate = 0;

			refresh_rate = (stream_set[j]->timing.pix_clk_100hz*100)/
				(stream_set[j]->timing.h_total*stream_set[j]->timing.v_total);
			if (refresh_rate > highest_rfr) {
				highest_rfr = refresh_rate;
				master_stream = j;
			}
		}
	}
	for (j = 0;  j < stream_count; j++) {
		if (stream_set[j])
			stream_set[j]->triggered_crtc_reset.event_source = stream_set[master_stream];
	}
}

static void dm_enable_per_frame_crtc_master_sync(struct dc_state *context)
{
	int i = 0;

	if (context->stream_count < 2)
		return;
	for (i = 0; i < context->stream_count ; i++) {
		if (!context->streams[i])
			continue;
		/*
		 * TODO: add a function to read AMD VSDB bits and set
		 * crtc_sync_master.multi_sync_enabled flag
		 * For now it's set to false
		 */
		set_multisync_trigger_params(context->streams[i]);
	}
	set_master_stream(context->streams, context->stream_count);
}

static struct dc_stream_state *
create_stream_for_sink(struct amdgpu_dm_connector *aconnector,
		       const struct drm_display_mode *drm_mode,
		       const struct dm_connector_state *dm_state,
		       const struct dc_stream_state *old_stream,
		       int requested_bpc)
{
	struct drm_display_mode *preferred_mode = NULL;
	struct drm_connector *drm_connector;
	const struct drm_connector_state *con_state =
		dm_state ? &dm_state->base : NULL;
	struct dc_stream_state *stream = NULL;
	struct drm_display_mode mode = *drm_mode;
	bool native_mode_found = false;
	bool scale = dm_state ? (dm_state->scaling != RMX_OFF) : false;
	int mode_refresh;
	int preferred_refresh = 0;
#if defined(CONFIG_DRM_AMD_DC_DCN)
	struct dsc_dec_dpcd_caps dsc_caps;
#endif
	uint32_t link_bandwidth_kbps;

	struct dc_sink *sink = NULL;
	if (aconnector == NULL) {
		DRM_ERROR("aconnector is NULL!\n");
		return stream;
	}

	drm_connector = &aconnector->base;

	if (!aconnector->dc_sink) {
		sink = create_fake_sink(aconnector);
		if (!sink)
			return stream;
	} else {
		sink = aconnector->dc_sink;
		dc_sink_retain(sink);
	}

	stream = dc_create_stream_for_sink(sink);

	if (stream == NULL) {
		DRM_ERROR("Failed to create stream for sink!\n");
		goto finish;
	}

	stream->dm_stream_context = aconnector;

	stream->timing.flags.LTE_340MCSC_SCRAMBLE =
		drm_connector->display_info.hdmi.scdc.scrambling.low_rates;

	list_for_each_entry(preferred_mode, &aconnector->base.modes, head) {
		/* Search for preferred mode */
		if (preferred_mode->type & DRM_MODE_TYPE_PREFERRED) {
			native_mode_found = true;
			break;
		}
	}
	if (!native_mode_found)
		preferred_mode = list_first_entry_or_null(
				&aconnector->base.modes,
				struct drm_display_mode,
				head);

	mode_refresh = drm_mode_vrefresh(&mode);

	if (preferred_mode == NULL) {
		/*
		 * This may not be an error, the use case is when we have no
		 * usermode calls to reset and set mode upon hotplug. In this
		 * case, we call set mode ourselves to restore the previous mode
		 * and the modelist may not be filled in in time.
		 */
		DRM_DEBUG_DRIVER("No preferred mode found\n");
	} else {
		decide_crtc_timing_for_drm_display_mode(
				&mode, preferred_mode,
				dm_state ? (dm_state->scaling != RMX_OFF) : false);
		preferred_refresh = drm_mode_vrefresh(preferred_mode);
	}

	if (!dm_state)
		drm_mode_set_crtcinfo(&mode, 0);

	/*
	* If scaling is enabled and refresh rate didn't change
	* we copy the vic and polarities of the old timings
	*/
	if (!scale || mode_refresh != preferred_refresh)
		fill_stream_properties_from_drm_display_mode(stream,
			&mode, &aconnector->base, con_state, NULL, requested_bpc);
	else
		fill_stream_properties_from_drm_display_mode(stream,
			&mode, &aconnector->base, con_state, old_stream, requested_bpc);

	stream->timing.flags.DSC = 0;

	if (aconnector->dc_link && sink->sink_signal == SIGNAL_TYPE_DISPLAY_PORT) {
#if defined(CONFIG_DRM_AMD_DC_DCN)
		dc_dsc_parse_dsc_dpcd(aconnector->dc_link->ctx->dc,
				      aconnector->dc_link->dpcd_caps.dsc_caps.dsc_basic_caps.raw,
				      aconnector->dc_link->dpcd_caps.dsc_caps.dsc_branch_decoder_caps.raw,
				      &dsc_caps);
#endif
		link_bandwidth_kbps = dc_link_bandwidth_kbps(aconnector->dc_link,
							     dc_link_get_link_cap(aconnector->dc_link));

#if defined(CONFIG_DRM_AMD_DC_DCN)
		if (dsc_caps.is_dsc_supported)
			if (dc_dsc_compute_config(aconnector->dc_link->ctx->dc->res_pool->dscs[0],
						  &dsc_caps,
						  aconnector->dc_link->ctx->dc->debug.dsc_min_slice_height_override,
						  link_bandwidth_kbps,
						  &stream->timing,
						  &stream->timing.dsc_cfg))
				stream->timing.flags.DSC = 1;
#endif
	}

	update_stream_scaling_settings(&mode, dm_state, stream);

	fill_audio_info(
		&stream->audio_info,
		drm_connector,
		sink);

	update_stream_signal(stream, sink);

	if (stream->signal == SIGNAL_TYPE_HDMI_TYPE_A)
		mod_build_hf_vsif_infopacket(stream, &stream->vsp_infopacket, false, false);
	if (stream->link->psr_settings.psr_feature_enabled) {
		//
		// should decide stream support vsc sdp colorimetry capability
		// before building vsc info packet
		//
		stream->use_vsc_sdp_for_colorimetry = false;
		if (aconnector->dc_sink->sink_signal == SIGNAL_TYPE_DISPLAY_PORT_MST) {
			stream->use_vsc_sdp_for_colorimetry =
				aconnector->dc_sink->is_vsc_sdp_colorimetry_supported;
		} else {
			if (stream->link->dpcd_caps.dprx_feature.bits.VSC_SDP_COLORIMETRY_SUPPORTED)
				stream->use_vsc_sdp_for_colorimetry = true;
		}
		mod_build_vsc_infopacket(stream, &stream->vsc_infopacket);
	}
finish:
	dc_sink_release(sink);

	return stream;
}

static void amdgpu_dm_crtc_destroy(struct drm_crtc *crtc)
{
	drm_crtc_cleanup(crtc);
	kfree(crtc);
}

static void dm_crtc_destroy_state(struct drm_crtc *crtc,
				  struct drm_crtc_state *state)
{
	struct dm_crtc_state *cur = to_dm_crtc_state(state);

	/* TODO Destroy dc_stream objects are stream object is flattened */
	if (cur->stream)
		dc_stream_release(cur->stream);


	__drm_atomic_helper_crtc_destroy_state(state);


	kfree(state);
}

static void dm_crtc_reset_state(struct drm_crtc *crtc)
{
	struct dm_crtc_state *state;

	if (crtc->state)
		dm_crtc_destroy_state(crtc, crtc->state);

	state = kzalloc(sizeof(*state), GFP_KERNEL);
	if (WARN_ON(!state))
		return;

	__drm_atomic_helper_crtc_reset(crtc, &state->base);
}

static struct drm_crtc_state *
dm_crtc_duplicate_state(struct drm_crtc *crtc)
{
	struct dm_crtc_state *state, *cur;

	cur = to_dm_crtc_state(crtc->state);

	if (WARN_ON(!crtc->state))
		return NULL;

	state = kzalloc(sizeof(*state), GFP_KERNEL);
	if (!state)
		return NULL;

	__drm_atomic_helper_crtc_duplicate_state(crtc, &state->base);

	if (cur->stream) {
		state->stream = cur->stream;
		dc_stream_retain(state->stream);
	}

	state->active_planes = cur->active_planes;
	state->vrr_params = cur->vrr_params;
	state->vrr_infopacket = cur->vrr_infopacket;
	state->abm_level = cur->abm_level;
	state->vrr_supported = cur->vrr_supported;
	state->freesync_config = cur->freesync_config;
	state->crc_src = cur->crc_src;
	state->cm_has_degamma = cur->cm_has_degamma;
	state->cm_is_degamma_srgb = cur->cm_is_degamma_srgb;

	/* TODO Duplicate dc_stream after objects are stream object is flattened */

	return &state->base;
}

static inline int dm_set_vupdate_irq(struct drm_crtc *crtc, bool enable)
{
	enum dc_irq_source irq_source;
	struct amdgpu_crtc *acrtc = to_amdgpu_crtc(crtc);
	struct amdgpu_device *adev = crtc->dev->dev_private;
	int rc;

	irq_source = IRQ_TYPE_VUPDATE + acrtc->otg_inst;

	rc = dc_interrupt_set(adev->dm.dc, irq_source, enable) ? 0 : -EBUSY;

	DRM_DEBUG_DRIVER("crtc %d - vupdate irq %sabling: r=%d\n",
			 acrtc->crtc_id, enable ? "en" : "dis", rc);
	return rc;
}

static inline int dm_set_vblank(struct drm_crtc *crtc, bool enable)
{
	enum dc_irq_source irq_source;
	struct amdgpu_crtc *acrtc = to_amdgpu_crtc(crtc);
	struct amdgpu_device *adev = crtc->dev->dev_private;
	struct dm_crtc_state *acrtc_state = to_dm_crtc_state(crtc->state);
	int rc = 0;

	if (enable) {
		/* vblank irq on -> Only need vupdate irq in vrr mode */
		if (amdgpu_dm_vrr_active(acrtc_state))
			rc = dm_set_vupdate_irq(crtc, true);
	} else {
		/* vblank irq off -> vupdate irq off */
		rc = dm_set_vupdate_irq(crtc, false);
	}

	if (rc)
		return rc;

	irq_source = IRQ_TYPE_VBLANK + acrtc->otg_inst;
	return dc_interrupt_set(adev->dm.dc, irq_source, enable) ? 0 : -EBUSY;
}

static int dm_enable_vblank(struct drm_crtc *crtc)
{
	return dm_set_vblank(crtc, true);
}

static void dm_disable_vblank(struct drm_crtc *crtc)
{
	dm_set_vblank(crtc, false);
}

/* Implemented only the options currently availible for the driver */
static const struct drm_crtc_funcs amdgpu_dm_crtc_funcs = {
	.reset = dm_crtc_reset_state,
	.destroy = amdgpu_dm_crtc_destroy,
	.gamma_set = drm_atomic_helper_legacy_gamma_set,
	.set_config = drm_atomic_helper_set_config,
	.page_flip = drm_atomic_helper_page_flip,
	.atomic_duplicate_state = dm_crtc_duplicate_state,
	.atomic_destroy_state = dm_crtc_destroy_state,
	.set_crc_source = amdgpu_dm_crtc_set_crc_source,
	.verify_crc_source = amdgpu_dm_crtc_verify_crc_source,
	.get_crc_sources = amdgpu_dm_crtc_get_crc_sources,
	.get_vblank_counter = amdgpu_get_vblank_counter_kms,
	.enable_vblank = dm_enable_vblank,
	.disable_vblank = dm_disable_vblank,
	.get_vblank_timestamp = drm_crtc_vblank_helper_get_vblank_timestamp,
};

static enum drm_connector_status
amdgpu_dm_connector_detect(struct drm_connector *connector, bool force)
{
	bool connected;
	struct amdgpu_dm_connector *aconnector = to_amdgpu_dm_connector(connector);

	/*
	 * Notes:
	 * 1. This interface is NOT called in context of HPD irq.
	 * 2. This interface *is called* in context of user-mode ioctl. Which
	 * makes it a bad place for *any* MST-related activity.
	 */

	if (aconnector->base.force == DRM_FORCE_UNSPECIFIED &&
	    !aconnector->fake_enable)
		connected = (aconnector->dc_sink != NULL);
	else
		connected = (aconnector->base.force == DRM_FORCE_ON);

	return (connected ? connector_status_connected :
			connector_status_disconnected);
}

int amdgpu_dm_connector_atomic_set_property(struct drm_connector *connector,
					    struct drm_connector_state *connector_state,
					    struct drm_property *property,
					    uint64_t val)
{
	struct drm_device *dev = connector->dev;
	struct amdgpu_device *adev = dev->dev_private;
	struct dm_connector_state *dm_old_state =
		to_dm_connector_state(connector->state);
	struct dm_connector_state *dm_new_state =
		to_dm_connector_state(connector_state);

	int ret = -EINVAL;

	if (property == dev->mode_config.scaling_mode_property) {
		enum amdgpu_rmx_type rmx_type;

		switch (val) {
		case DRM_MODE_SCALE_CENTER:
			rmx_type = RMX_CENTER;
			break;
		case DRM_MODE_SCALE_ASPECT:
			rmx_type = RMX_ASPECT;
			break;
		case DRM_MODE_SCALE_FULLSCREEN:
			rmx_type = RMX_FULL;
			break;
		case DRM_MODE_SCALE_NONE:
		default:
			rmx_type = RMX_OFF;
			break;
		}

		if (dm_old_state->scaling == rmx_type)
			return 0;

		dm_new_state->scaling = rmx_type;
		ret = 0;
	} else if (property == adev->mode_info.underscan_hborder_property) {
		dm_new_state->underscan_hborder = val;
		ret = 0;
	} else if (property == adev->mode_info.underscan_vborder_property) {
		dm_new_state->underscan_vborder = val;
		ret = 0;
	} else if (property == adev->mode_info.underscan_property) {
		dm_new_state->underscan_enable = val;
		ret = 0;
	} else if (property == adev->mode_info.abm_level_property) {
		dm_new_state->abm_level = val;
		ret = 0;
	}

	return ret;
}

int amdgpu_dm_connector_atomic_get_property(struct drm_connector *connector,
					    const struct drm_connector_state *state,
					    struct drm_property *property,
					    uint64_t *val)
{
	struct drm_device *dev = connector->dev;
	struct amdgpu_device *adev = dev->dev_private;
	struct dm_connector_state *dm_state =
		to_dm_connector_state(state);
	int ret = -EINVAL;

	if (property == dev->mode_config.scaling_mode_property) {
		switch (dm_state->scaling) {
		case RMX_CENTER:
			*val = DRM_MODE_SCALE_CENTER;
			break;
		case RMX_ASPECT:
			*val = DRM_MODE_SCALE_ASPECT;
			break;
		case RMX_FULL:
			*val = DRM_MODE_SCALE_FULLSCREEN;
			break;
		case RMX_OFF:
		default:
			*val = DRM_MODE_SCALE_NONE;
			break;
		}
		ret = 0;
	} else if (property == adev->mode_info.underscan_hborder_property) {
		*val = dm_state->underscan_hborder;
		ret = 0;
	} else if (property == adev->mode_info.underscan_vborder_property) {
		*val = dm_state->underscan_vborder;
		ret = 0;
	} else if (property == adev->mode_info.underscan_property) {
		*val = dm_state->underscan_enable;
		ret = 0;
	} else if (property == adev->mode_info.abm_level_property) {
		*val = dm_state->abm_level;
		ret = 0;
	}

	return ret;
}

static void amdgpu_dm_connector_unregister(struct drm_connector *connector)
{
	struct amdgpu_dm_connector *amdgpu_dm_connector = to_amdgpu_dm_connector(connector);

	drm_dp_aux_unregister(&amdgpu_dm_connector->dm_dp_aux.aux);
}

static void amdgpu_dm_connector_destroy(struct drm_connector *connector)
{
	struct amdgpu_dm_connector *aconnector = to_amdgpu_dm_connector(connector);
	const struct dc_link *link = aconnector->dc_link;
	struct amdgpu_device *adev = connector->dev->dev_private;
	struct amdgpu_display_manager *dm = &adev->dm;

#if defined(CONFIG_BACKLIGHT_CLASS_DEVICE) ||\
	defined(CONFIG_BACKLIGHT_CLASS_DEVICE_MODULE)

	if ((link->connector_signal & (SIGNAL_TYPE_EDP | SIGNAL_TYPE_LVDS)) &&
	    link->type != dc_connection_none &&
	    dm->backlight_dev) {
		backlight_device_unregister(dm->backlight_dev);
		dm->backlight_dev = NULL;
	}
#endif

	if (aconnector->dc_em_sink)
		dc_sink_release(aconnector->dc_em_sink);
	aconnector->dc_em_sink = NULL;
	if (aconnector->dc_sink)
		dc_sink_release(aconnector->dc_sink);
	aconnector->dc_sink = NULL;

	drm_dp_cec_unregister_connector(&aconnector->dm_dp_aux.aux);
	drm_connector_unregister(connector);
	drm_connector_cleanup(connector);
	if (aconnector->i2c) {
		i2c_del_adapter(&aconnector->i2c->base);
		kfree(aconnector->i2c);
	}
	kfree(aconnector->dm_dp_aux.aux.name);

	kfree(connector);
}

void amdgpu_dm_connector_funcs_reset(struct drm_connector *connector)
{
	struct dm_connector_state *state =
		to_dm_connector_state(connector->state);

	if (connector->state)
		__drm_atomic_helper_connector_destroy_state(connector->state);

	kfree(state);

	state = kzalloc(sizeof(*state), GFP_KERNEL);

	if (state) {
		state->scaling = RMX_OFF;
		state->underscan_enable = false;
		state->underscan_hborder = 0;
		state->underscan_vborder = 0;
		state->base.max_requested_bpc = 8;
		state->vcpi_slots = 0;
		state->pbn = 0;
		if (connector->connector_type == DRM_MODE_CONNECTOR_eDP)
			state->abm_level = amdgpu_dm_abm_level;

		__drm_atomic_helper_connector_reset(connector, &state->base);
	}
}

struct drm_connector_state *
amdgpu_dm_connector_atomic_duplicate_state(struct drm_connector *connector)
{
	struct dm_connector_state *state =
		to_dm_connector_state(connector->state);

	struct dm_connector_state *new_state =
			kmemdup(state, sizeof(*state), GFP_KERNEL);

	if (!new_state)
		return NULL;

	__drm_atomic_helper_connector_duplicate_state(connector, &new_state->base);

	new_state->freesync_capable = state->freesync_capable;
	new_state->abm_level = state->abm_level;
	new_state->scaling = state->scaling;
	new_state->underscan_enable = state->underscan_enable;
	new_state->underscan_hborder = state->underscan_hborder;
	new_state->underscan_vborder = state->underscan_vborder;
	new_state->vcpi_slots = state->vcpi_slots;
	new_state->pbn = state->pbn;
	return &new_state->base;
}

static int
amdgpu_dm_connector_late_register(struct drm_connector *connector)
{
	struct amdgpu_dm_connector *amdgpu_dm_connector =
		to_amdgpu_dm_connector(connector);
	int r;

	if ((connector->connector_type == DRM_MODE_CONNECTOR_DisplayPort) ||
	    (connector->connector_type == DRM_MODE_CONNECTOR_eDP)) {
		amdgpu_dm_connector->dm_dp_aux.aux.dev = connector->kdev;
		r = drm_dp_aux_register(&amdgpu_dm_connector->dm_dp_aux.aux);
		if (r)
			return r;
	}

#if defined(CONFIG_DEBUG_FS)
	connector_debugfs_init(amdgpu_dm_connector);
#endif

	return 0;
}

static const struct drm_connector_funcs amdgpu_dm_connector_funcs = {
	.reset = amdgpu_dm_connector_funcs_reset,
	.detect = amdgpu_dm_connector_detect,
	.fill_modes = drm_helper_probe_single_connector_modes,
	.destroy = amdgpu_dm_connector_destroy,
	.atomic_duplicate_state = amdgpu_dm_connector_atomic_duplicate_state,
	.atomic_destroy_state = drm_atomic_helper_connector_destroy_state,
	.atomic_set_property = amdgpu_dm_connector_atomic_set_property,
	.atomic_get_property = amdgpu_dm_connector_atomic_get_property,
	.late_register = amdgpu_dm_connector_late_register,
	.early_unregister = amdgpu_dm_connector_unregister
};

static int get_modes(struct drm_connector *connector)
{
	return amdgpu_dm_connector_get_modes(connector);
}

static void create_eml_sink(struct amdgpu_dm_connector *aconnector)
{
	struct dc_sink_init_data init_params = {
			.link = aconnector->dc_link,
			.sink_signal = SIGNAL_TYPE_VIRTUAL
	};
	struct edid *edid;

	if (!aconnector->base.edid_blob_ptr) {
		DRM_ERROR("No EDID firmware found on connector: %s ,forcing to OFF!\n",
				aconnector->base.name);

		aconnector->base.force = DRM_FORCE_OFF;
		aconnector->base.override_edid = false;
		return;
	}

	edid = (struct edid *) aconnector->base.edid_blob_ptr->data;

	aconnector->edid = edid;

	aconnector->dc_em_sink = dc_link_add_remote_sink(
		aconnector->dc_link,
		(uint8_t *)edid,
		(edid->extensions + 1) * EDID_LENGTH,
		&init_params);

	if (aconnector->base.force == DRM_FORCE_ON) {
		aconnector->dc_sink = aconnector->dc_link->local_sink ?
		aconnector->dc_link->local_sink :
		aconnector->dc_em_sink;
		dc_sink_retain(aconnector->dc_sink);
	}
}

static void handle_edid_mgmt(struct amdgpu_dm_connector *aconnector)
{
	struct dc_link *link = (struct dc_link *)aconnector->dc_link;

	/*
	 * In case of headless boot with force on for DP managed connector
	 * Those settings have to be != 0 to get initial modeset
	 */
	if (link->connector_signal == SIGNAL_TYPE_DISPLAY_PORT) {
		link->verified_link_cap.lane_count = LANE_COUNT_FOUR;
		link->verified_link_cap.link_rate = LINK_RATE_HIGH2;
	}


	aconnector->base.override_edid = true;
	create_eml_sink(aconnector);
}

static struct dc_stream_state *
create_validate_stream_for_sink(struct amdgpu_dm_connector *aconnector,
				const struct drm_display_mode *drm_mode,
				const struct dm_connector_state *dm_state,
				const struct dc_stream_state *old_stream)
{
	struct drm_connector *connector = &aconnector->base;
	struct amdgpu_device *adev = connector->dev->dev_private;
	struct dc_stream_state *stream;
	const struct drm_connector_state *drm_state = dm_state ? &dm_state->base : NULL;
	int requested_bpc = drm_state ? drm_state->max_requested_bpc : 8;
	enum dc_status dc_result = DC_OK;

	do {
		stream = create_stream_for_sink(aconnector, drm_mode,
						dm_state, old_stream,
						requested_bpc);
		if (stream == NULL) {
			DRM_ERROR("Failed to create stream for sink!\n");
			break;
		}

		dc_result = dc_validate_stream(adev->dm.dc, stream);

		if (dc_result != DC_OK) {
			DRM_DEBUG_KMS("Mode %dx%d (clk %d) failed DC validation with error %d (%s)\n",
				      drm_mode->hdisplay,
				      drm_mode->vdisplay,
				      drm_mode->clock,
				      dc_result,
				      dc_status_to_str(dc_result));

			dc_stream_release(stream);
			stream = NULL;
			requested_bpc -= 2; /* lower bpc to retry validation */
		}

	} while (stream == NULL && requested_bpc >= 6);

	return stream;
}

enum drm_mode_status amdgpu_dm_connector_mode_valid(struct drm_connector *connector,
				   struct drm_display_mode *mode)
{
	int result = MODE_ERROR;
	struct dc_sink *dc_sink;
	/* TODO: Unhardcode stream count */
	struct dc_stream_state *stream;
	struct amdgpu_dm_connector *aconnector = to_amdgpu_dm_connector(connector);

	if ((mode->flags & DRM_MODE_FLAG_INTERLACE) ||
			(mode->flags & DRM_MODE_FLAG_DBLSCAN))
		return result;

	/*
	 * Only run this the first time mode_valid is called to initilialize
	 * EDID mgmt
	 */
	if (aconnector->base.force != DRM_FORCE_UNSPECIFIED &&
		!aconnector->dc_em_sink)
		handle_edid_mgmt(aconnector);

	dc_sink = to_amdgpu_dm_connector(connector)->dc_sink;

	if (dc_sink == NULL) {
		DRM_ERROR("dc_sink is NULL!\n");
		goto fail;
	}

	stream = create_validate_stream_for_sink(aconnector, mode, NULL, NULL);
	if (stream) {
		dc_stream_release(stream);
		result = MODE_OK;
	}

fail:
	/* TODO: error handling*/
	return result;
}

static int fill_hdr_info_packet(const struct drm_connector_state *state,
				struct dc_info_packet *out)
{
	struct hdmi_drm_infoframe frame;
	unsigned char buf[30]; /* 26 + 4 */
	ssize_t len;
	int ret, i;

	memset(out, 0, sizeof(*out));

	if (!state->hdr_output_metadata)
		return 0;

	ret = drm_hdmi_infoframe_set_hdr_metadata(&frame, state);
	if (ret)
		return ret;

	len = hdmi_drm_infoframe_pack_only(&frame, buf, sizeof(buf));
	if (len < 0)
		return (int)len;

	/* Static metadata is a fixed 26 bytes + 4 byte header. */
	if (len != 30)
		return -EINVAL;

	/* Prepare the infopacket for DC. */
	switch (state->connector->connector_type) {
	case DRM_MODE_CONNECTOR_HDMIA:
		out->hb0 = 0x87; /* type */
		out->hb1 = 0x01; /* version */
		out->hb2 = 0x1A; /* length */
		out->sb[0] = buf[3]; /* checksum */
		i = 1;
		break;

	case DRM_MODE_CONNECTOR_DisplayPort:
	case DRM_MODE_CONNECTOR_eDP:
		out->hb0 = 0x00; /* sdp id, zero */
		out->hb1 = 0x87; /* type */
		out->hb2 = 0x1D; /* payload len - 1 */
		out->hb3 = (0x13 << 2); /* sdp version */
		out->sb[0] = 0x01; /* version */
		out->sb[1] = 0x1A; /* length */
		i = 2;
		break;

	default:
		return -EINVAL;
	}

	memcpy(&out->sb[i], &buf[4], 26);
	out->valid = true;

	print_hex_dump(KERN_DEBUG, "HDR SB:", DUMP_PREFIX_NONE, 16, 1, out->sb,
		       sizeof(out->sb), false);

	return 0;
}

static bool
is_hdr_metadata_different(const struct drm_connector_state *old_state,
			  const struct drm_connector_state *new_state)
{
	struct drm_property_blob *old_blob = old_state->hdr_output_metadata;
	struct drm_property_blob *new_blob = new_state->hdr_output_metadata;

	if (old_blob != new_blob) {
		if (old_blob && new_blob &&
		    old_blob->length == new_blob->length)
			return memcmp(old_blob->data, new_blob->data,
				      old_blob->length);

		return true;
	}

	return false;
}

static int
amdgpu_dm_connector_atomic_check(struct drm_connector *conn,
				 struct drm_atomic_state *state)
{
	struct drm_connector_state *new_con_state =
		drm_atomic_get_new_connector_state(state, conn);
	struct drm_connector_state *old_con_state =
		drm_atomic_get_old_connector_state(state, conn);
	struct drm_crtc *crtc = new_con_state->crtc;
	struct drm_crtc_state *new_crtc_state;
	int ret;

	if (!crtc)
		return 0;

	if (is_hdr_metadata_different(old_con_state, new_con_state)) {
		struct dc_info_packet hdr_infopacket;

		ret = fill_hdr_info_packet(new_con_state, &hdr_infopacket);
		if (ret)
			return ret;

		new_crtc_state = drm_atomic_get_crtc_state(state, crtc);
		if (IS_ERR(new_crtc_state))
			return PTR_ERR(new_crtc_state);

		/*
		 * DC considers the stream backends changed if the
		 * static metadata changes. Forcing the modeset also
		 * gives a simple way for userspace to switch from
		 * 8bpc to 10bpc when setting the metadata to enter
		 * or exit HDR.
		 *
		 * Changing the static metadata after it's been
		 * set is permissible, however. So only force a
		 * modeset if we're entering or exiting HDR.
		 */
		new_crtc_state->mode_changed =
			!old_con_state->hdr_output_metadata ||
			!new_con_state->hdr_output_metadata;
	}

	return 0;
}

static const struct drm_connector_helper_funcs
amdgpu_dm_connector_helper_funcs = {
	/*
	 * If hotplugging a second bigger display in FB Con mode, bigger resolution
	 * modes will be filtered by drm_mode_validate_size(), and those modes
	 * are missing after user start lightdm. So we need to renew modes list.
	 * in get_modes call back, not just return the modes count
	 */
	.get_modes = get_modes,
	.mode_valid = amdgpu_dm_connector_mode_valid,
	.atomic_check = amdgpu_dm_connector_atomic_check,
};

static void dm_crtc_helper_disable(struct drm_crtc *crtc)
{
}

static bool does_crtc_have_active_cursor(struct drm_crtc_state *new_crtc_state)
{
	struct drm_device *dev = new_crtc_state->crtc->dev;
	struct drm_plane *plane;

	drm_for_each_plane_mask(plane, dev, new_crtc_state->plane_mask) {
		if (plane->type == DRM_PLANE_TYPE_CURSOR)
			return true;
	}

	return false;
}

static int count_crtc_active_planes(struct drm_crtc_state *new_crtc_state)
{
	struct drm_atomic_state *state = new_crtc_state->state;
	struct drm_plane *plane;
	int num_active = 0;

	drm_for_each_plane_mask(plane, state->dev, new_crtc_state->plane_mask) {
		struct drm_plane_state *new_plane_state;

		/* Cursor planes are "fake". */
		if (plane->type == DRM_PLANE_TYPE_CURSOR)
			continue;

		new_plane_state = drm_atomic_get_new_plane_state(state, plane);

		if (!new_plane_state) {
			/*
			 * The plane is enable on the CRTC and hasn't changed
			 * state. This means that it previously passed
			 * validation and is therefore enabled.
			 */
			num_active += 1;
			continue;
		}

		/* We need a framebuffer to be considered enabled. */
		num_active += (new_plane_state->fb != NULL);
	}

	return num_active;
}

static void dm_update_crtc_active_planes(struct drm_crtc *crtc,
					 struct drm_crtc_state *new_crtc_state)
{
	struct dm_crtc_state *dm_new_crtc_state =
		to_dm_crtc_state(new_crtc_state);

	dm_new_crtc_state->active_planes = 0;

	if (!dm_new_crtc_state->stream)
		return;

	dm_new_crtc_state->active_planes =
		count_crtc_active_planes(new_crtc_state);
}

static int dm_crtc_helper_atomic_check(struct drm_crtc *crtc,
				       struct drm_crtc_state *state)
{
	struct amdgpu_device *adev = crtc->dev->dev_private;
	struct dc *dc = adev->dm.dc;
	struct dm_crtc_state *dm_crtc_state = to_dm_crtc_state(state);
	int ret = -EINVAL;

	dm_update_crtc_active_planes(crtc, state);

	if (unlikely(!dm_crtc_state->stream &&
		     modeset_required(state, NULL, dm_crtc_state->stream))) {
		WARN_ON(1);
		return ret;
	}

	/* In some use cases, like reset, no stream is attached */
	if (!dm_crtc_state->stream)
		return 0;

	/*
	 * We want at least one hardware plane enabled to use
	 * the stream with a cursor enabled.
	 */
	if (state->enable && state->active &&
	    does_crtc_have_active_cursor(state) &&
	    dm_crtc_state->active_planes == 0)
		return -EINVAL;

	if (dc_validate_stream(dc, dm_crtc_state->stream) == DC_OK)
		return 0;

	return ret;
}

static bool dm_crtc_helper_mode_fixup(struct drm_crtc *crtc,
				      const struct drm_display_mode *mode,
				      struct drm_display_mode *adjusted_mode)
{
	return true;
}

static const struct drm_crtc_helper_funcs amdgpu_dm_crtc_helper_funcs = {
	.disable = dm_crtc_helper_disable,
	.atomic_check = dm_crtc_helper_atomic_check,
	.mode_fixup = dm_crtc_helper_mode_fixup,
	.get_scanout_position = amdgpu_crtc_get_scanout_position,
};

static void dm_encoder_helper_disable(struct drm_encoder *encoder)
{

}

static int convert_dc_color_depth_into_bpc (enum dc_color_depth display_color_depth)
{
	switch (display_color_depth) {
		case COLOR_DEPTH_666:
			return 6;
		case COLOR_DEPTH_888:
			return 8;
		case COLOR_DEPTH_101010:
			return 10;
		case COLOR_DEPTH_121212:
			return 12;
		case COLOR_DEPTH_141414:
			return 14;
		case COLOR_DEPTH_161616:
			return 16;
		default:
			break;
		}
	return 0;
}

static int dm_encoder_helper_atomic_check(struct drm_encoder *encoder,
					  struct drm_crtc_state *crtc_state,
					  struct drm_connector_state *conn_state)
{
	struct drm_atomic_state *state = crtc_state->state;
	struct drm_connector *connector = conn_state->connector;
	struct amdgpu_dm_connector *aconnector = to_amdgpu_dm_connector(connector);
	struct dm_connector_state *dm_new_connector_state = to_dm_connector_state(conn_state);
	const struct drm_display_mode *adjusted_mode = &crtc_state->adjusted_mode;
	struct drm_dp_mst_topology_mgr *mst_mgr;
	struct drm_dp_mst_port *mst_port;
	enum dc_color_depth color_depth;
	int clock, bpp = 0;
	bool is_y420 = false;

	if (!aconnector->port || !aconnector->dc_sink)
		return 0;

	mst_port = aconnector->port;
	mst_mgr = &aconnector->mst_port->mst_mgr;

	if (!crtc_state->connectors_changed && !crtc_state->mode_changed)
		return 0;

	if (!state->duplicated) {
		int max_bpc = conn_state->max_requested_bpc;
		is_y420 = drm_mode_is_420_also(&connector->display_info, adjusted_mode) &&
				aconnector->force_yuv420_output;
		color_depth = convert_color_depth_from_display_info(connector,
								    is_y420,
								    max_bpc);
		bpp = convert_dc_color_depth_into_bpc(color_depth) * 3;
		clock = adjusted_mode->clock;
		dm_new_connector_state->pbn = drm_dp_calc_pbn_mode(clock, bpp, false);
	}
	dm_new_connector_state->vcpi_slots = drm_dp_atomic_find_vcpi_slots(state,
									   mst_mgr,
									   mst_port,
									   dm_new_connector_state->pbn,
									   dm_mst_get_pbn_divider(aconnector->dc_link));
	if (dm_new_connector_state->vcpi_slots < 0) {
		DRM_DEBUG_ATOMIC("failed finding vcpi slots: %d\n", (int)dm_new_connector_state->vcpi_slots);
		return dm_new_connector_state->vcpi_slots;
	}
	return 0;
}

const struct drm_encoder_helper_funcs amdgpu_dm_encoder_helper_funcs = {
	.disable = dm_encoder_helper_disable,
	.atomic_check = dm_encoder_helper_atomic_check
};

#if defined(CONFIG_DRM_AMD_DC_DCN)
static int dm_update_mst_vcpi_slots_for_dsc(struct drm_atomic_state *state,
					    struct dc_state *dc_state)
{
	struct dc_stream_state *stream = NULL;
	struct drm_connector *connector;
	struct drm_connector_state *new_con_state, *old_con_state;
	struct amdgpu_dm_connector *aconnector;
	struct dm_connector_state *dm_conn_state;
	int i, j, clock, bpp;
	int vcpi, pbn_div, pbn = 0;

	for_each_oldnew_connector_in_state(state, connector, old_con_state, new_con_state, i) {

		aconnector = to_amdgpu_dm_connector(connector);

		if (!aconnector->port)
			continue;

		if (!new_con_state || !new_con_state->crtc)
			continue;

		dm_conn_state = to_dm_connector_state(new_con_state);

		for (j = 0; j < dc_state->stream_count; j++) {
			stream = dc_state->streams[j];
			if (!stream)
				continue;

			if ((struct amdgpu_dm_connector*)stream->dm_stream_context == aconnector)
				break;

			stream = NULL;
		}

		if (!stream)
			continue;

		if (stream->timing.flags.DSC != 1) {
			drm_dp_mst_atomic_enable_dsc(state,
						     aconnector->port,
						     dm_conn_state->pbn,
						     0,
						     false);
			continue;
		}

		pbn_div = dm_mst_get_pbn_divider(stream->link);
		bpp = stream->timing.dsc_cfg.bits_per_pixel;
		clock = stream->timing.pix_clk_100hz / 10;
		pbn = drm_dp_calc_pbn_mode(clock, bpp, true);
		vcpi = drm_dp_mst_atomic_enable_dsc(state,
						    aconnector->port,
						    pbn, pbn_div,
						    true);
		if (vcpi < 0)
			return vcpi;

		dm_conn_state->pbn = pbn;
		dm_conn_state->vcpi_slots = vcpi;
	}
	return 0;
}
#endif

static void dm_drm_plane_reset(struct drm_plane *plane)
{
	struct dm_plane_state *amdgpu_state = NULL;

	if (plane->state)
		plane->funcs->atomic_destroy_state(plane, plane->state);

	amdgpu_state = kzalloc(sizeof(*amdgpu_state), GFP_KERNEL);
	WARN_ON(amdgpu_state == NULL);

	if (amdgpu_state)
		__drm_atomic_helper_plane_reset(plane, &amdgpu_state->base);
}

static struct drm_plane_state *
dm_drm_plane_duplicate_state(struct drm_plane *plane)
{
	struct dm_plane_state *dm_plane_state, *old_dm_plane_state;

	old_dm_plane_state = to_dm_plane_state(plane->state);
	dm_plane_state = kzalloc(sizeof(*dm_plane_state), GFP_KERNEL);
	if (!dm_plane_state)
		return NULL;

	__drm_atomic_helper_plane_duplicate_state(plane, &dm_plane_state->base);

	if (old_dm_plane_state->dc_state) {
		dm_plane_state->dc_state = old_dm_plane_state->dc_state;
		dc_plane_state_retain(dm_plane_state->dc_state);
	}

	return &dm_plane_state->base;
}

static void dm_drm_plane_destroy_state(struct drm_plane *plane,
				struct drm_plane_state *state)
{
	struct dm_plane_state *dm_plane_state = to_dm_plane_state(state);

	if (dm_plane_state->dc_state)
		dc_plane_state_release(dm_plane_state->dc_state);

	drm_atomic_helper_plane_destroy_state(plane, state);
}

static const struct drm_plane_funcs dm_plane_funcs = {
	.update_plane	= drm_atomic_helper_update_plane,
	.disable_plane	= drm_atomic_helper_disable_plane,
	.destroy	= drm_primary_helper_destroy,
	.reset = dm_drm_plane_reset,
	.atomic_duplicate_state = dm_drm_plane_duplicate_state,
	.atomic_destroy_state = dm_drm_plane_destroy_state,
};

static int dm_plane_helper_prepare_fb(struct drm_plane *plane,
				      struct drm_plane_state *new_state)
{
	struct amdgpu_framebuffer *afb;
	struct drm_gem_object *obj;
	struct amdgpu_device *adev;
	struct amdgpu_bo *rbo;
	struct dm_plane_state *dm_plane_state_new, *dm_plane_state_old;
	struct list_head list;
	struct ttm_validate_buffer tv;
	struct ww_acquire_ctx ticket;
	uint64_t tiling_flags;
	uint32_t domain;
	int r;
	bool tmz_surface = false;
	bool force_disable_dcc = false;

	dm_plane_state_old = to_dm_plane_state(plane->state);
	dm_plane_state_new = to_dm_plane_state(new_state);

	if (!new_state->fb) {
		DRM_DEBUG_DRIVER("No FB bound\n");
		return 0;
	}

	afb = to_amdgpu_framebuffer(new_state->fb);
	obj = new_state->fb->obj[0];
	rbo = gem_to_amdgpu_bo(obj);
	adev = amdgpu_ttm_adev(rbo->tbo.bdev);
	INIT_LIST_HEAD(&list);

	tv.bo = &rbo->tbo;
	tv.num_shared = 1;
	list_add(&tv.head, &list);

	r = ttm_eu_reserve_buffers(&ticket, &list, false, NULL);
	if (r) {
		dev_err(adev->dev, "fail to reserve bo (%d)\n", r);
		return r;
	}

	if (plane->type != DRM_PLANE_TYPE_CURSOR)
		domain = amdgpu_display_supported_domains(adev, rbo->flags);
	else
		domain = AMDGPU_GEM_DOMAIN_VRAM;

	r = amdgpu_bo_pin(rbo, domain);
	if (unlikely(r != 0)) {
		if (r != -ERESTARTSYS)
			DRM_ERROR("Failed to pin framebuffer with error %d\n", r);
		ttm_eu_backoff_reservation(&ticket, &list);
		return r;
	}

	r = amdgpu_ttm_alloc_gart(&rbo->tbo);
	if (unlikely(r != 0)) {
		amdgpu_bo_unpin(rbo);
		ttm_eu_backoff_reservation(&ticket, &list);
		DRM_ERROR("%p bind failed\n", rbo);
		return r;
	}

	amdgpu_bo_get_tiling_flags(rbo, &tiling_flags);

	tmz_surface = amdgpu_bo_encrypted(rbo);

	ttm_eu_backoff_reservation(&ticket, &list);

	afb->address = amdgpu_bo_gpu_offset(rbo);

	amdgpu_bo_ref(rbo);

	if (dm_plane_state_new->dc_state &&
			dm_plane_state_old->dc_state != dm_plane_state_new->dc_state) {
		struct dc_plane_state *plane_state = dm_plane_state_new->dc_state;

		force_disable_dcc = adev->asic_type == CHIP_RAVEN && adev->in_suspend;
		fill_plane_buffer_attributes(
			adev, afb, plane_state->format, plane_state->rotation,
			tiling_flags, &plane_state->tiling_info,
			&plane_state->plane_size, &plane_state->dcc,
			&plane_state->address, tmz_surface,
			force_disable_dcc);
	}

	return 0;
}

static void dm_plane_helper_cleanup_fb(struct drm_plane *plane,
				       struct drm_plane_state *old_state)
{
	struct amdgpu_bo *rbo;
	int r;

	if (!old_state->fb)
		return;

	rbo = gem_to_amdgpu_bo(old_state->fb->obj[0]);
	r = amdgpu_bo_reserve(rbo, false);
	if (unlikely(r)) {
		DRM_ERROR("failed to reserve rbo before unpin\n");
		return;
	}

	amdgpu_bo_unpin(rbo);
	amdgpu_bo_unreserve(rbo);
	amdgpu_bo_unref(&rbo);
}

static int dm_plane_helper_check_state(struct drm_plane_state *state,
				       struct drm_crtc_state *new_crtc_state)
{
	int max_downscale = 0;
	int max_upscale = INT_MAX;

	/* TODO: These should be checked against DC plane caps */
	return drm_atomic_helper_check_plane_state(
		state, new_crtc_state, max_downscale, max_upscale, true, true);
}

static int dm_plane_atomic_check(struct drm_plane *plane,
				 struct drm_plane_state *state)
{
	struct amdgpu_device *adev = plane->dev->dev_private;
	struct dc *dc = adev->dm.dc;
	struct dm_plane_state *dm_plane_state;
	struct dc_scaling_info scaling_info;
	struct drm_crtc_state *new_crtc_state;
	int ret;

	dm_plane_state = to_dm_plane_state(state);

	if (!dm_plane_state->dc_state)
		return 0;

	new_crtc_state =
		drm_atomic_get_new_crtc_state(state->state, state->crtc);
	if (!new_crtc_state)
		return -EINVAL;

	ret = dm_plane_helper_check_state(state, new_crtc_state);
	if (ret)
		return ret;

	ret = fill_dc_scaling_info(state, &scaling_info);
	if (ret)
		return ret;

	if (dc_validate_plane(dc, dm_plane_state->dc_state) == DC_OK)
		return 0;

	return -EINVAL;
}

static int dm_plane_atomic_async_check(struct drm_plane *plane,
				       struct drm_plane_state *new_plane_state)
{
	/* Only support async updates on cursor planes. */
	if (plane->type != DRM_PLANE_TYPE_CURSOR)
		return -EINVAL;

	return 0;
}

static void dm_plane_atomic_async_update(struct drm_plane *plane,
					 struct drm_plane_state *new_state)
{
	struct drm_plane_state *old_state =
		drm_atomic_get_old_plane_state(new_state->state, plane);

	swap(plane->state->fb, new_state->fb);

	plane->state->src_x = new_state->src_x;
	plane->state->src_y = new_state->src_y;
	plane->state->src_w = new_state->src_w;
	plane->state->src_h = new_state->src_h;
	plane->state->crtc_x = new_state->crtc_x;
	plane->state->crtc_y = new_state->crtc_y;
	plane->state->crtc_w = new_state->crtc_w;
	plane->state->crtc_h = new_state->crtc_h;

	handle_cursor_update(plane, old_state);
}

static const struct drm_plane_helper_funcs dm_plane_helper_funcs = {
	.prepare_fb = dm_plane_helper_prepare_fb,
	.cleanup_fb = dm_plane_helper_cleanup_fb,
	.atomic_check = dm_plane_atomic_check,
	.atomic_async_check = dm_plane_atomic_async_check,
	.atomic_async_update = dm_plane_atomic_async_update
};

/*
 * TODO: these are currently initialized to rgb formats only.
 * For future use cases we should either initialize them dynamically based on
 * plane capabilities, or initialize this array to all formats, so internal drm
 * check will succeed, and let DC implement proper check
 */
static const uint32_t rgb_formats[] = {
	DRM_FORMAT_XRGB8888,
	DRM_FORMAT_ARGB8888,
	DRM_FORMAT_RGBA8888,
	DRM_FORMAT_XRGB2101010,
	DRM_FORMAT_XBGR2101010,
	DRM_FORMAT_ARGB2101010,
	DRM_FORMAT_ABGR2101010,
	DRM_FORMAT_XBGR8888,
	DRM_FORMAT_ABGR8888,
	DRM_FORMAT_RGB565,
};

static const uint32_t overlay_formats[] = {
	DRM_FORMAT_XRGB8888,
	DRM_FORMAT_ARGB8888,
	DRM_FORMAT_RGBA8888,
	DRM_FORMAT_XBGR8888,
	DRM_FORMAT_ABGR8888,
	DRM_FORMAT_RGB565
};

static const u32 cursor_formats[] = {
	DRM_FORMAT_ARGB8888
};

static int get_plane_formats(const struct drm_plane *plane,
			     const struct dc_plane_cap *plane_cap,
			     uint32_t *formats, int max_formats)
{
	int i, num_formats = 0;

	/*
	 * TODO: Query support for each group of formats directly from
	 * DC plane caps. This will require adding more formats to the
	 * caps list.
	 */

	switch (plane->type) {
	case DRM_PLANE_TYPE_PRIMARY:
		for (i = 0; i < ARRAY_SIZE(rgb_formats); ++i) {
			if (num_formats >= max_formats)
				break;

			formats[num_formats++] = rgb_formats[i];
		}

		if (plane_cap && plane_cap->pixel_format_support.nv12)
			formats[num_formats++] = DRM_FORMAT_NV12;
		if (plane_cap && plane_cap->pixel_format_support.p010)
			formats[num_formats++] = DRM_FORMAT_P010;
		if (plane_cap && plane_cap->pixel_format_support.fp16) {
			formats[num_formats++] = DRM_FORMAT_XRGB16161616F;
			formats[num_formats++] = DRM_FORMAT_ARGB16161616F;
			formats[num_formats++] = DRM_FORMAT_XBGR16161616F;
			formats[num_formats++] = DRM_FORMAT_ABGR16161616F;
		}
		break;

	case DRM_PLANE_TYPE_OVERLAY:
		for (i = 0; i < ARRAY_SIZE(overlay_formats); ++i) {
			if (num_formats >= max_formats)
				break;

			formats[num_formats++] = overlay_formats[i];
		}
		break;

	case DRM_PLANE_TYPE_CURSOR:
		for (i = 0; i < ARRAY_SIZE(cursor_formats); ++i) {
			if (num_formats >= max_formats)
				break;

			formats[num_formats++] = cursor_formats[i];
		}
		break;
	}

	return num_formats;
}

static int amdgpu_dm_plane_init(struct amdgpu_display_manager *dm,
				struct drm_plane *plane,
				unsigned long possible_crtcs,
				const struct dc_plane_cap *plane_cap)
{
	uint32_t formats[32];
	int num_formats;
	int res = -EPERM;
	unsigned int supported_rotations;

	num_formats = get_plane_formats(plane, plane_cap, formats,
					ARRAY_SIZE(formats));

	res = drm_universal_plane_init(dm->adev->ddev, plane, possible_crtcs,
				       &dm_plane_funcs, formats, num_formats,
				       NULL, plane->type, NULL);
	if (res)
		return res;

	if (plane->type == DRM_PLANE_TYPE_OVERLAY &&
	    plane_cap && plane_cap->per_pixel_alpha) {
		unsigned int blend_caps = BIT(DRM_MODE_BLEND_PIXEL_NONE) |
					  BIT(DRM_MODE_BLEND_PREMULTI);

		drm_plane_create_alpha_property(plane);
		drm_plane_create_blend_mode_property(plane, blend_caps);
	}

	if (plane->type == DRM_PLANE_TYPE_PRIMARY &&
	    plane_cap &&
	    (plane_cap->pixel_format_support.nv12 ||
	     plane_cap->pixel_format_support.p010)) {
		/* This only affects YUV formats. */
		drm_plane_create_color_properties(
			plane,
			BIT(DRM_COLOR_YCBCR_BT601) |
			BIT(DRM_COLOR_YCBCR_BT709) |
			BIT(DRM_COLOR_YCBCR_BT2020),
			BIT(DRM_COLOR_YCBCR_LIMITED_RANGE) |
			BIT(DRM_COLOR_YCBCR_FULL_RANGE),
			DRM_COLOR_YCBCR_BT709, DRM_COLOR_YCBCR_LIMITED_RANGE);
	}

	supported_rotations =
		DRM_MODE_ROTATE_0 | DRM_MODE_ROTATE_90 |
		DRM_MODE_ROTATE_180 | DRM_MODE_ROTATE_270;

	drm_plane_create_rotation_property(plane, DRM_MODE_ROTATE_0,
					   supported_rotations);

	drm_plane_helper_add(plane, &dm_plane_helper_funcs);

	/* Create (reset) the plane state */
	if (plane->funcs->reset)
		plane->funcs->reset(plane);

	return 0;
}

static int amdgpu_dm_crtc_init(struct amdgpu_display_manager *dm,
			       struct drm_plane *plane,
			       uint32_t crtc_index)
{
	struct amdgpu_crtc *acrtc = NULL;
	struct drm_plane *cursor_plane;

	int res = -ENOMEM;

	cursor_plane = kzalloc(sizeof(*cursor_plane), GFP_KERNEL);
	if (!cursor_plane)
		goto fail;

	cursor_plane->type = DRM_PLANE_TYPE_CURSOR;
	res = amdgpu_dm_plane_init(dm, cursor_plane, 0, NULL);

	acrtc = kzalloc(sizeof(struct amdgpu_crtc), GFP_KERNEL);
	if (!acrtc)
		goto fail;

	res = drm_crtc_init_with_planes(
			dm->ddev,
			&acrtc->base,
			plane,
			cursor_plane,
			&amdgpu_dm_crtc_funcs, NULL);

	if (res)
		goto fail;

	drm_crtc_helper_add(&acrtc->base, &amdgpu_dm_crtc_helper_funcs);

	/* Create (reset) the plane state */
	if (acrtc->base.funcs->reset)
		acrtc->base.funcs->reset(&acrtc->base);

	acrtc->max_cursor_width = dm->adev->dm.dc->caps.max_cursor_size;
	acrtc->max_cursor_height = dm->adev->dm.dc->caps.max_cursor_size;

	acrtc->crtc_id = crtc_index;
	acrtc->base.enabled = false;
	acrtc->otg_inst = -1;

	dm->adev->mode_info.crtcs[crtc_index] = acrtc;
	drm_crtc_enable_color_mgmt(&acrtc->base, MAX_COLOR_LUT_ENTRIES,
				   true, MAX_COLOR_LUT_ENTRIES);
	drm_mode_crtc_set_gamma_size(&acrtc->base, MAX_COLOR_LEGACY_LUT_ENTRIES);

	return 0;

fail:
	kfree(acrtc);
	kfree(cursor_plane);
	return res;
}


static int to_drm_connector_type(enum signal_type st)
{
	switch (st) {
	case SIGNAL_TYPE_HDMI_TYPE_A:
		return DRM_MODE_CONNECTOR_HDMIA;
	case SIGNAL_TYPE_EDP:
		return DRM_MODE_CONNECTOR_eDP;
	case SIGNAL_TYPE_LVDS:
		return DRM_MODE_CONNECTOR_LVDS;
	case SIGNAL_TYPE_RGB:
		return DRM_MODE_CONNECTOR_VGA;
	case SIGNAL_TYPE_DISPLAY_PORT:
	case SIGNAL_TYPE_DISPLAY_PORT_MST:
		return DRM_MODE_CONNECTOR_DisplayPort;
	case SIGNAL_TYPE_DVI_DUAL_LINK:
	case SIGNAL_TYPE_DVI_SINGLE_LINK:
		return DRM_MODE_CONNECTOR_DVID;
	case SIGNAL_TYPE_VIRTUAL:
		return DRM_MODE_CONNECTOR_VIRTUAL;

	default:
		return DRM_MODE_CONNECTOR_Unknown;
	}
}

static struct drm_encoder *amdgpu_dm_connector_to_encoder(struct drm_connector *connector)
{
	struct drm_encoder *encoder;

	/* There is only one encoder per connector */
	drm_connector_for_each_possible_encoder(connector, encoder)
		return encoder;

	return NULL;
}

static void amdgpu_dm_get_native_mode(struct drm_connector *connector)
{
	struct drm_encoder *encoder;
	struct amdgpu_encoder *amdgpu_encoder;

	encoder = amdgpu_dm_connector_to_encoder(connector);

	if (encoder == NULL)
		return;

	amdgpu_encoder = to_amdgpu_encoder(encoder);

	amdgpu_encoder->native_mode.clock = 0;

	if (!list_empty(&connector->probed_modes)) {
		struct drm_display_mode *preferred_mode = NULL;

		list_for_each_entry(preferred_mode,
				    &connector->probed_modes,
				    head) {
			if (preferred_mode->type & DRM_MODE_TYPE_PREFERRED)
				amdgpu_encoder->native_mode = *preferred_mode;

			break;
		}

	}
}

static struct drm_display_mode *
amdgpu_dm_create_common_mode(struct drm_encoder *encoder,
			     char *name,
			     int hdisplay, int vdisplay)
{
	struct drm_device *dev = encoder->dev;
	struct amdgpu_encoder *amdgpu_encoder = to_amdgpu_encoder(encoder);
	struct drm_display_mode *mode = NULL;
	struct drm_display_mode *native_mode = &amdgpu_encoder->native_mode;

	mode = drm_mode_duplicate(dev, native_mode);

	if (mode == NULL)
		return NULL;

	mode->hdisplay = hdisplay;
	mode->vdisplay = vdisplay;
	mode->type &= ~DRM_MODE_TYPE_PREFERRED;
	strscpy(mode->name, name, DRM_DISPLAY_MODE_LEN);

	return mode;

}

static void amdgpu_dm_connector_add_common_modes(struct drm_encoder *encoder,
						 struct drm_connector *connector)
{
	struct amdgpu_encoder *amdgpu_encoder = to_amdgpu_encoder(encoder);
	struct drm_display_mode *mode = NULL;
	struct drm_display_mode *native_mode = &amdgpu_encoder->native_mode;
	struct amdgpu_dm_connector *amdgpu_dm_connector =
				to_amdgpu_dm_connector(connector);
	int i;
	int n;
	struct mode_size {
		char name[DRM_DISPLAY_MODE_LEN];
		int w;
		int h;
	} common_modes[] = {
		{  "640x480",  640,  480},
		{  "800x600",  800,  600},
		{ "1024x768", 1024,  768},
		{ "1280x720", 1280,  720},
		{ "1280x800", 1280,  800},
		{"1280x1024", 1280, 1024},
		{ "1440x900", 1440,  900},
		{"1680x1050", 1680, 1050},
		{"1600x1200", 1600, 1200},
		{"1920x1080", 1920, 1080},
		{"1920x1200", 1920, 1200}
	};

	n = ARRAY_SIZE(common_modes);

	for (i = 0; i < n; i++) {
		struct drm_display_mode *curmode = NULL;
		bool mode_existed = false;

		if (common_modes[i].w > native_mode->hdisplay ||
		    common_modes[i].h > native_mode->vdisplay ||
		   (common_modes[i].w == native_mode->hdisplay &&
		    common_modes[i].h == native_mode->vdisplay))
			continue;

		list_for_each_entry(curmode, &connector->probed_modes, head) {
			if (common_modes[i].w == curmode->hdisplay &&
			    common_modes[i].h == curmode->vdisplay) {
				mode_existed = true;
				break;
			}
		}

		if (mode_existed)
			continue;

		mode = amdgpu_dm_create_common_mode(encoder,
				common_modes[i].name, common_modes[i].w,
				common_modes[i].h);
		drm_mode_probed_add(connector, mode);
		amdgpu_dm_connector->num_modes++;
	}
}

static void amdgpu_dm_connector_ddc_get_modes(struct drm_connector *connector,
					      struct edid *edid)
{
	struct amdgpu_dm_connector *amdgpu_dm_connector =
			to_amdgpu_dm_connector(connector);

	if (edid) {
		/* empty probed_modes */
		INIT_LIST_HEAD(&connector->probed_modes);
		amdgpu_dm_connector->num_modes =
				drm_add_edid_modes(connector, edid);

		/* sorting the probed modes before calling function
		 * amdgpu_dm_get_native_mode() since EDID can have
		 * more than one preferred mode. The modes that are
		 * later in the probed mode list could be of higher
		 * and preferred resolution. For example, 3840x2160
		 * resolution in base EDID preferred timing and 4096x2160
		 * preferred resolution in DID extension block later.
		 */
		drm_mode_sort(&connector->probed_modes);
		amdgpu_dm_get_native_mode(connector);
	} else {
		amdgpu_dm_connector->num_modes = 0;
	}
}

static int amdgpu_dm_connector_get_modes(struct drm_connector *connector)
{
	struct amdgpu_dm_connector *amdgpu_dm_connector =
			to_amdgpu_dm_connector(connector);
	struct drm_encoder *encoder;
	struct edid *edid = amdgpu_dm_connector->edid;

	encoder = amdgpu_dm_connector_to_encoder(connector);

	if (!edid || !drm_edid_is_valid(edid)) {
		amdgpu_dm_connector->num_modes =
				drm_add_modes_noedid(connector, 640, 480);
	} else {
		amdgpu_dm_connector_ddc_get_modes(connector, edid);
		amdgpu_dm_connector_add_common_modes(encoder, connector);
	}
	amdgpu_dm_fbc_init(connector);

	return amdgpu_dm_connector->num_modes;
}

void amdgpu_dm_connector_init_helper(struct amdgpu_display_manager *dm,
				     struct amdgpu_dm_connector *aconnector,
				     int connector_type,
				     struct dc_link *link,
				     int link_index)
{
	struct amdgpu_device *adev = dm->ddev->dev_private;

	/*
	 * Some of the properties below require access to state, like bpc.
	 * Allocate some default initial connector state with our reset helper.
	 */
	if (aconnector->base.funcs->reset)
		aconnector->base.funcs->reset(&aconnector->base);

	aconnector->connector_id = link_index;
	aconnector->dc_link = link;
	aconnector->base.interlace_allowed = false;
	aconnector->base.doublescan_allowed = false;
	aconnector->base.stereo_allowed = false;
	aconnector->base.dpms = DRM_MODE_DPMS_OFF;
	aconnector->hpd.hpd = AMDGPU_HPD_NONE; /* not used */
	aconnector->audio_inst = -1;
	mutex_init(&aconnector->hpd_lock);

	/*
	 * configure support HPD hot plug connector_>polled default value is 0
	 * which means HPD hot plug not supported
	 */
	switch (connector_type) {
	case DRM_MODE_CONNECTOR_HDMIA:
		aconnector->base.polled = DRM_CONNECTOR_POLL_HPD;
		aconnector->base.ycbcr_420_allowed =
			link->link_enc->features.hdmi_ycbcr420_supported ? true : false;
		break;
	case DRM_MODE_CONNECTOR_DisplayPort:
		aconnector->base.polled = DRM_CONNECTOR_POLL_HPD;
		aconnector->base.ycbcr_420_allowed =
			link->link_enc->features.dp_ycbcr420_supported ? true : false;
		break;
	case DRM_MODE_CONNECTOR_DVID:
		aconnector->base.polled = DRM_CONNECTOR_POLL_HPD;
		break;
	default:
		break;
	}

	drm_object_attach_property(&aconnector->base.base,
				dm->ddev->mode_config.scaling_mode_property,
				DRM_MODE_SCALE_NONE);

	drm_object_attach_property(&aconnector->base.base,
				adev->mode_info.underscan_property,
				UNDERSCAN_OFF);
	drm_object_attach_property(&aconnector->base.base,
				adev->mode_info.underscan_hborder_property,
				0);
	drm_object_attach_property(&aconnector->base.base,
				adev->mode_info.underscan_vborder_property,
				0);

	if (!aconnector->mst_port)
		drm_connector_attach_max_bpc_property(&aconnector->base, 8, 16);

	/* This defaults to the max in the range, but we want 8bpc for non-edp. */
	aconnector->base.state->max_bpc = (connector_type == DRM_MODE_CONNECTOR_eDP) ? 16 : 8;
	aconnector->base.state->max_requested_bpc = aconnector->base.state->max_bpc;

	if (connector_type == DRM_MODE_CONNECTOR_eDP &&
	    (dc_is_dmcu_initialized(adev->dm.dc) || adev->dm.dc->ctx->dmub_srv)) {
		drm_object_attach_property(&aconnector->base.base,
				adev->mode_info.abm_level_property, 0);
	}

	if (connector_type == DRM_MODE_CONNECTOR_HDMIA ||
	    connector_type == DRM_MODE_CONNECTOR_DisplayPort ||
	    connector_type == DRM_MODE_CONNECTOR_eDP) {
		drm_object_attach_property(
			&aconnector->base.base,
			dm->ddev->mode_config.hdr_output_metadata_property, 0);

		if (!aconnector->mst_port)
			drm_connector_attach_vrr_capable_property(&aconnector->base);

#ifdef CONFIG_DRM_AMD_DC_HDCP
		if (adev->dm.hdcp_workqueue)
			drm_connector_attach_content_protection_property(&aconnector->base, true);
#endif
	}
}

static int amdgpu_dm_i2c_xfer(struct i2c_adapter *i2c_adap,
			      struct i2c_msg *msgs, int num)
{
	struct amdgpu_i2c_adapter *i2c = i2c_get_adapdata(i2c_adap);
	struct ddc_service *ddc_service = i2c->ddc_service;
	struct i2c_command cmd;
	int i;
	int result = -EIO;

	cmd.payloads = kcalloc(num, sizeof(struct i2c_payload), GFP_KERNEL);

	if (!cmd.payloads)
		return result;

	cmd.number_of_payloads = num;
	cmd.engine = I2C_COMMAND_ENGINE_DEFAULT;
	cmd.speed = 100;

	for (i = 0; i < num; i++) {
		cmd.payloads[i].write = !(msgs[i].flags & I2C_M_RD);
		cmd.payloads[i].address = msgs[i].addr;
		cmd.payloads[i].length = msgs[i].len;
		cmd.payloads[i].data = msgs[i].buf;
	}

	if (dc_submit_i2c(
			ddc_service->ctx->dc,
			ddc_service->ddc_pin->hw_info.ddc_channel,
			&cmd))
		result = num;

	kfree(cmd.payloads);
	return result;
}

static u32 amdgpu_dm_i2c_func(struct i2c_adapter *adap)
{
	return I2C_FUNC_I2C | I2C_FUNC_SMBUS_EMUL;
}

static const struct i2c_algorithm amdgpu_dm_i2c_algo = {
	.master_xfer = amdgpu_dm_i2c_xfer,
	.functionality = amdgpu_dm_i2c_func,
};

static struct amdgpu_i2c_adapter *
create_i2c(struct ddc_service *ddc_service,
	   int link_index,
	   int *res)
{
	struct amdgpu_device *adev = ddc_service->ctx->driver_context;
	struct amdgpu_i2c_adapter *i2c;

	i2c = kzalloc(sizeof(struct amdgpu_i2c_adapter), GFP_KERNEL);
	if (!i2c)
		return NULL;
	i2c->base.owner = THIS_MODULE;
	i2c->base.class = I2C_CLASS_DDC;
	i2c->base.dev.parent = &adev->pdev->dev;
	i2c->base.algo = &amdgpu_dm_i2c_algo;
	snprintf(i2c->base.name, sizeof(i2c->base.name), "AMDGPU DM i2c hw bus %d", link_index);
	i2c_set_adapdata(&i2c->base, i2c);
	i2c->ddc_service = ddc_service;
	i2c->ddc_service->ddc_pin->hw_info.ddc_channel = link_index;

	return i2c;
}


/*
 * Note: this function assumes that dc_link_detect() was called for the
 * dc_link which will be represented by this aconnector.
 */
static int amdgpu_dm_connector_init(struct amdgpu_display_manager *dm,
				    struct amdgpu_dm_connector *aconnector,
				    uint32_t link_index,
				    struct amdgpu_encoder *aencoder)
{
	int res = 0;
	int connector_type;
	struct dc *dc = dm->dc;
	struct dc_link *link = dc_get_link_at_index(dc, link_index);
	struct amdgpu_i2c_adapter *i2c;

	link->priv = aconnector;

	DRM_DEBUG_DRIVER("%s()\n", __func__);

	i2c = create_i2c(link->ddc, link->link_index, &res);
	if (!i2c) {
		DRM_ERROR("Failed to create i2c adapter data\n");
		return -ENOMEM;
	}

	aconnector->i2c = i2c;
	res = i2c_add_adapter(&i2c->base);

	if (res) {
		DRM_ERROR("Failed to register hw i2c %d\n", link->link_index);
		goto out_free;
	}

	connector_type = to_drm_connector_type(link->connector_signal);

	res = drm_connector_init_with_ddc(
			dm->ddev,
			&aconnector->base,
			&amdgpu_dm_connector_funcs,
			connector_type,
			&i2c->base);

	if (res) {
		DRM_ERROR("connector_init failed\n");
		aconnector->connector_id = -1;
		goto out_free;
	}

	drm_connector_helper_add(
			&aconnector->base,
			&amdgpu_dm_connector_helper_funcs);

	amdgpu_dm_connector_init_helper(
		dm,
		aconnector,
		connector_type,
		link,
		link_index);

	drm_connector_attach_encoder(
		&aconnector->base, &aencoder->base);

	if (connector_type == DRM_MODE_CONNECTOR_DisplayPort
		|| connector_type == DRM_MODE_CONNECTOR_eDP)
		amdgpu_dm_initialize_dp_connector(dm, aconnector, link->link_index);

out_free:
	if (res) {
		kfree(i2c);
		aconnector->i2c = NULL;
	}
	return res;
}

int amdgpu_dm_get_encoder_crtc_mask(struct amdgpu_device *adev)
{
	switch (adev->mode_info.num_crtc) {
	case 1:
		return 0x1;
	case 2:
		return 0x3;
	case 3:
		return 0x7;
	case 4:
		return 0xf;
	case 5:
		return 0x1f;
	case 6:
	default:
		return 0x3f;
	}
}

static int amdgpu_dm_encoder_init(struct drm_device *dev,
				  struct amdgpu_encoder *aencoder,
				  uint32_t link_index)
{
	struct amdgpu_device *adev = dev->dev_private;

	int res = drm_encoder_init(dev,
				   &aencoder->base,
				   &amdgpu_dm_encoder_funcs,
				   DRM_MODE_ENCODER_TMDS,
				   NULL);

	aencoder->base.possible_crtcs = amdgpu_dm_get_encoder_crtc_mask(adev);

	if (!res)
		aencoder->encoder_id = link_index;
	else
		aencoder->encoder_id = -1;

	drm_encoder_helper_add(&aencoder->base, &amdgpu_dm_encoder_helper_funcs);

	return res;
}

static void manage_dm_interrupts(struct amdgpu_device *adev,
				 struct amdgpu_crtc *acrtc,
				 bool enable)
{
	/*
	 * We have no guarantee that the frontend index maps to the same
	 * backend index - some even map to more than one.
	 *
	 * TODO: Use a different interrupt or check DC itself for the mapping.
	 */
	int irq_type =
		amdgpu_display_crtc_idx_to_irq_type(
			adev,
			acrtc->crtc_id);

	if (enable) {
		drm_crtc_vblank_on(&acrtc->base);
		amdgpu_irq_get(
			adev,
			&adev->pageflip_irq,
			irq_type);
	} else {

		amdgpu_irq_put(
			adev,
			&adev->pageflip_irq,
			irq_type);
		drm_crtc_vblank_off(&acrtc->base);
	}
}

static void dm_update_pflip_irq_state(struct amdgpu_device *adev,
				      struct amdgpu_crtc *acrtc)
{
	int irq_type =
		amdgpu_display_crtc_idx_to_irq_type(adev, acrtc->crtc_id);

	/**
	 * This reads the current state for the IRQ and force reapplies
	 * the setting to hardware.
	 */
	amdgpu_irq_update(adev, &adev->pageflip_irq, irq_type);
}

static bool
is_scaling_state_different(const struct dm_connector_state *dm_state,
			   const struct dm_connector_state *old_dm_state)
{
	if (dm_state->scaling != old_dm_state->scaling)
		return true;
	if (!dm_state->underscan_enable && old_dm_state->underscan_enable) {
		if (old_dm_state->underscan_hborder != 0 && old_dm_state->underscan_vborder != 0)
			return true;
	} else  if (dm_state->underscan_enable && !old_dm_state->underscan_enable) {
		if (dm_state->underscan_hborder != 0 && dm_state->underscan_vborder != 0)
			return true;
	} else if (dm_state->underscan_hborder != old_dm_state->underscan_hborder ||
		   dm_state->underscan_vborder != old_dm_state->underscan_vborder)
		return true;
	return false;
}

#ifdef CONFIG_DRM_AMD_DC_HDCP
static bool is_content_protection_different(struct drm_connector_state *state,
					    const struct drm_connector_state *old_state,
					    const struct drm_connector *connector, struct hdcp_workqueue *hdcp_w)
{
	struct amdgpu_dm_connector *aconnector = to_amdgpu_dm_connector(connector);

	if (old_state->hdcp_content_type != state->hdcp_content_type &&
	    state->content_protection != DRM_MODE_CONTENT_PROTECTION_UNDESIRED) {
		state->content_protection = DRM_MODE_CONTENT_PROTECTION_DESIRED;
		return true;
	}

	/* CP is being re enabled, ignore this */
	if (old_state->content_protection == DRM_MODE_CONTENT_PROTECTION_ENABLED &&
	    state->content_protection == DRM_MODE_CONTENT_PROTECTION_DESIRED) {
		state->content_protection = DRM_MODE_CONTENT_PROTECTION_ENABLED;
		return false;
	}

	/* S3 resume case, since old state will always be 0 (UNDESIRED) and the restored state will be ENABLED */
	if (old_state->content_protection == DRM_MODE_CONTENT_PROTECTION_UNDESIRED &&
	    state->content_protection == DRM_MODE_CONTENT_PROTECTION_ENABLED)
		state->content_protection = DRM_MODE_CONTENT_PROTECTION_DESIRED;

	/* Check if something is connected/enabled, otherwise we start hdcp but nothing is connected/enabled
	 * hot-plug, headless s3, dpms
	 */
	if (state->content_protection == DRM_MODE_CONTENT_PROTECTION_DESIRED && connector->dpms == DRM_MODE_DPMS_ON &&
	    aconnector->dc_sink != NULL)
		return true;

	if (old_state->content_protection == state->content_protection)
		return false;

	if (state->content_protection == DRM_MODE_CONTENT_PROTECTION_UNDESIRED)
		return true;

	return false;
}

#endif
static void remove_stream(struct amdgpu_device *adev,
			  struct amdgpu_crtc *acrtc,
			  struct dc_stream_state *stream)
{
	/* this is the update mode case */

	acrtc->otg_inst = -1;
	acrtc->enabled = false;
}

static int get_cursor_position(struct drm_plane *plane, struct drm_crtc *crtc,
			       struct dc_cursor_position *position)
{
	struct amdgpu_crtc *amdgpu_crtc = to_amdgpu_crtc(crtc);
	int x, y;
	int xorigin = 0, yorigin = 0;

	position->enable = false;
	position->x = 0;
	position->y = 0;

	if (!crtc || !plane->state->fb)
		return 0;

	if ((plane->state->crtc_w > amdgpu_crtc->max_cursor_width) ||
	    (plane->state->crtc_h > amdgpu_crtc->max_cursor_height)) {
		DRM_ERROR("%s: bad cursor width or height %d x %d\n",
			  __func__,
			  plane->state->crtc_w,
			  plane->state->crtc_h);
		return -EINVAL;
	}

	x = plane->state->crtc_x;
	y = plane->state->crtc_y;

	if (x <= -amdgpu_crtc->max_cursor_width ||
	    y <= -amdgpu_crtc->max_cursor_height)
		return 0;

	if (x < 0) {
		xorigin = min(-x, amdgpu_crtc->max_cursor_width - 1);
		x = 0;
	}
	if (y < 0) {
		yorigin = min(-y, amdgpu_crtc->max_cursor_height - 1);
		y = 0;
	}
	position->enable = true;
	position->translate_by_source = true;
	position->x = x;
	position->y = y;
	position->x_hotspot = xorigin;
	position->y_hotspot = yorigin;

	return 0;
}

static void handle_cursor_update(struct drm_plane *plane,
				 struct drm_plane_state *old_plane_state)
{
	struct amdgpu_device *adev = plane->dev->dev_private;
	struct amdgpu_framebuffer *afb = to_amdgpu_framebuffer(plane->state->fb);
	struct drm_crtc *crtc = afb ? plane->state->crtc : old_plane_state->crtc;
	struct dm_crtc_state *crtc_state = crtc ? to_dm_crtc_state(crtc->state) : NULL;
	struct amdgpu_crtc *amdgpu_crtc = to_amdgpu_crtc(crtc);
	uint64_t address = afb ? afb->address : 0;
	struct dc_cursor_position position;
	struct dc_cursor_attributes attributes;
	int ret;

	if (!plane->state->fb && !old_plane_state->fb)
		return;

	DRM_DEBUG_DRIVER("%s: crtc_id=%d with size %d to %d\n",
			 __func__,
			 amdgpu_crtc->crtc_id,
			 plane->state->crtc_w,
			 plane->state->crtc_h);

	ret = get_cursor_position(plane, crtc, &position);
	if (ret)
		return;

	if (!position.enable) {
		/* turn off cursor */
		if (crtc_state && crtc_state->stream) {
			mutex_lock(&adev->dm.dc_lock);
			dc_stream_set_cursor_position(crtc_state->stream,
						      &position);
			mutex_unlock(&adev->dm.dc_lock);
		}
		return;
	}

	amdgpu_crtc->cursor_width = plane->state->crtc_w;
	amdgpu_crtc->cursor_height = plane->state->crtc_h;

	memset(&attributes, 0, sizeof(attributes));
	attributes.address.high_part = upper_32_bits(address);
	attributes.address.low_part  = lower_32_bits(address);
	attributes.width             = plane->state->crtc_w;
	attributes.height            = plane->state->crtc_h;
	attributes.color_format      = CURSOR_MODE_COLOR_PRE_MULTIPLIED_ALPHA;
	attributes.rotation_angle    = 0;
	attributes.attribute_flags.value = 0;

	attributes.pitch = attributes.width;

	if (crtc_state->stream) {
		mutex_lock(&adev->dm.dc_lock);
		if (!dc_stream_set_cursor_attributes(crtc_state->stream,
							 &attributes))
			DRM_ERROR("DC failed to set cursor attributes\n");

		if (!dc_stream_set_cursor_position(crtc_state->stream,
						   &position))
			DRM_ERROR("DC failed to set cursor position\n");
		mutex_unlock(&adev->dm.dc_lock);
	}
}

static void prepare_flip_isr(struct amdgpu_crtc *acrtc)
{

	assert_spin_locked(&acrtc->base.dev->event_lock);
	WARN_ON(acrtc->event);

	acrtc->event = acrtc->base.state->event;

	/* Set the flip status */
	acrtc->pflip_status = AMDGPU_FLIP_SUBMITTED;

	/* Mark this event as consumed */
	acrtc->base.state->event = NULL;

	DRM_DEBUG_DRIVER("crtc:%d, pflip_stat:AMDGPU_FLIP_SUBMITTED\n",
						 acrtc->crtc_id);
}

static void update_freesync_state_on_stream(
	struct amdgpu_display_manager *dm,
	struct dm_crtc_state *new_crtc_state,
	struct dc_stream_state *new_stream,
	struct dc_plane_state *surface,
	u32 flip_timestamp_in_us)
{
	struct mod_vrr_params vrr_params;
	struct dc_info_packet vrr_infopacket = {0};
	struct amdgpu_device *adev = dm->adev;
	unsigned long flags;

	if (!new_stream)
		return;

	/*
	 * TODO: Determine why min/max totals and vrefresh can be 0 here.
	 * For now it's sufficient to just guard against these conditions.
	 */

	if (!new_stream->timing.h_total || !new_stream->timing.v_total)
		return;

	spin_lock_irqsave(&adev->ddev->event_lock, flags);
	vrr_params = new_crtc_state->vrr_params;

	if (surface) {
		mod_freesync_handle_preflip(
			dm->freesync_module,
			surface,
			new_stream,
			flip_timestamp_in_us,
			&vrr_params);

		if (adev->family < AMDGPU_FAMILY_AI &&
		    amdgpu_dm_vrr_active(new_crtc_state)) {
			mod_freesync_handle_v_update(dm->freesync_module,
						     new_stream, &vrr_params);

			/* Need to call this before the frame ends. */
			dc_stream_adjust_vmin_vmax(dm->dc,
						   new_crtc_state->stream,
						   &vrr_params.adjust);
		}
	}

	mod_freesync_build_vrr_infopacket(
		dm->freesync_module,
		new_stream,
		&vrr_params,
		PACKET_TYPE_VRR,
		TRANSFER_FUNC_UNKNOWN,
		&vrr_infopacket);

	new_crtc_state->freesync_timing_changed |=
		(memcmp(&new_crtc_state->vrr_params.adjust,
			&vrr_params.adjust,
			sizeof(vrr_params.adjust)) != 0);

	new_crtc_state->freesync_vrr_info_changed |=
		(memcmp(&new_crtc_state->vrr_infopacket,
			&vrr_infopacket,
			sizeof(vrr_infopacket)) != 0);

	new_crtc_state->vrr_params = vrr_params;
	new_crtc_state->vrr_infopacket = vrr_infopacket;

	new_stream->adjust = new_crtc_state->vrr_params.adjust;
	new_stream->vrr_infopacket = vrr_infopacket;

	if (new_crtc_state->freesync_vrr_info_changed)
		DRM_DEBUG_KMS("VRR packet update: crtc=%u enabled=%d state=%d",
			      new_crtc_state->base.crtc->base.id,
			      (int)new_crtc_state->base.vrr_enabled,
			      (int)vrr_params.state);

	spin_unlock_irqrestore(&adev->ddev->event_lock, flags);
}

static void pre_update_freesync_state_on_stream(
	struct amdgpu_display_manager *dm,
	struct dm_crtc_state *new_crtc_state)
{
	struct dc_stream_state *new_stream = new_crtc_state->stream;
	struct mod_vrr_params vrr_params;
	struct mod_freesync_config config = new_crtc_state->freesync_config;
	struct amdgpu_device *adev = dm->adev;
	unsigned long flags;

	if (!new_stream)
		return;

	/*
	 * TODO: Determine why min/max totals and vrefresh can be 0 here.
	 * For now it's sufficient to just guard against these conditions.
	 */
	if (!new_stream->timing.h_total || !new_stream->timing.v_total)
		return;

	spin_lock_irqsave(&adev->ddev->event_lock, flags);
	vrr_params = new_crtc_state->vrr_params;

	if (new_crtc_state->vrr_supported &&
	    config.min_refresh_in_uhz &&
	    config.max_refresh_in_uhz) {
		config.state = new_crtc_state->base.vrr_enabled ?
			VRR_STATE_ACTIVE_VARIABLE :
			VRR_STATE_INACTIVE;
	} else {
		config.state = VRR_STATE_UNSUPPORTED;
	}

	mod_freesync_build_vrr_params(dm->freesync_module,
				      new_stream,
				      &config, &vrr_params);

	new_crtc_state->freesync_timing_changed |=
		(memcmp(&new_crtc_state->vrr_params.adjust,
			&vrr_params.adjust,
			sizeof(vrr_params.adjust)) != 0);

	new_crtc_state->vrr_params = vrr_params;
	spin_unlock_irqrestore(&adev->ddev->event_lock, flags);
}

static void amdgpu_dm_handle_vrr_transition(struct dm_crtc_state *old_state,
					    struct dm_crtc_state *new_state)
{
	bool old_vrr_active = amdgpu_dm_vrr_active(old_state);
	bool new_vrr_active = amdgpu_dm_vrr_active(new_state);

	if (!old_vrr_active && new_vrr_active) {
		/* Transition VRR inactive -> active:
		 * While VRR is active, we must not disable vblank irq, as a
		 * reenable after disable would compute bogus vblank/pflip
		 * timestamps if it likely happened inside display front-porch.
		 *
		 * We also need vupdate irq for the actual core vblank handling
		 * at end of vblank.
		 */
		dm_set_vupdate_irq(new_state->base.crtc, true);
		drm_crtc_vblank_get(new_state->base.crtc);
		DRM_DEBUG_DRIVER("%s: crtc=%u VRR off->on: Get vblank ref\n",
				 __func__, new_state->base.crtc->base.id);
	} else if (old_vrr_active && !new_vrr_active) {
		/* Transition VRR active -> inactive:
		 * Allow vblank irq disable again for fixed refresh rate.
		 */
		dm_set_vupdate_irq(new_state->base.crtc, false);
		drm_crtc_vblank_put(new_state->base.crtc);
		DRM_DEBUG_DRIVER("%s: crtc=%u VRR on->off: Drop vblank ref\n",
				 __func__, new_state->base.crtc->base.id);
	}
}

static void amdgpu_dm_commit_cursors(struct drm_atomic_state *state)
{
	struct drm_plane *plane;
	struct drm_plane_state *old_plane_state, *new_plane_state;
	int i;

	/*
	 * TODO: Make this per-stream so we don't issue redundant updates for
	 * commits with multiple streams.
	 */
	for_each_oldnew_plane_in_state(state, plane, old_plane_state,
				       new_plane_state, i)
		if (plane->type == DRM_PLANE_TYPE_CURSOR)
			handle_cursor_update(plane, old_plane_state);
}

static void amdgpu_dm_commit_planes(struct drm_atomic_state *state,
				    struct dc_state *dc_state,
				    struct drm_device *dev,
				    struct amdgpu_display_manager *dm,
				    struct drm_crtc *pcrtc,
				    bool wait_for_vblank)
{
	uint32_t i;
	uint64_t timestamp_ns;
	struct drm_plane *plane;
	struct drm_plane_state *old_plane_state, *new_plane_state;
	struct amdgpu_crtc *acrtc_attach = to_amdgpu_crtc(pcrtc);
	struct drm_crtc_state *new_pcrtc_state =
			drm_atomic_get_new_crtc_state(state, pcrtc);
	struct dm_crtc_state *acrtc_state = to_dm_crtc_state(new_pcrtc_state);
	struct dm_crtc_state *dm_old_crtc_state =
			to_dm_crtc_state(drm_atomic_get_old_crtc_state(state, pcrtc));
	int planes_count = 0, vpos, hpos;
	long r;
	unsigned long flags;
	struct amdgpu_bo *abo;
	uint64_t tiling_flags;
	bool tmz_surface = false;
	uint32_t target_vblank, last_flip_vblank;
	bool vrr_active = amdgpu_dm_vrr_active(acrtc_state);
	bool pflip_present = false;
	struct {
		struct dc_surface_update surface_updates[MAX_SURFACES];
		struct dc_plane_info plane_infos[MAX_SURFACES];
		struct dc_scaling_info scaling_infos[MAX_SURFACES];
		struct dc_flip_addrs flip_addrs[MAX_SURFACES];
		struct dc_stream_update stream_update;
	} *bundle;

	bundle = kzalloc(sizeof(*bundle), GFP_KERNEL);

	if (!bundle) {
		dm_error("Failed to allocate update bundle\n");
		goto cleanup;
	}

	/*
	 * Disable the cursor first if we're disabling all the planes.
	 * It'll remain on the screen after the planes are re-enabled
	 * if we don't.
	 */
	if (acrtc_state->active_planes == 0)
		amdgpu_dm_commit_cursors(state);

	/* update planes when needed */
	for_each_oldnew_plane_in_state(state, plane, old_plane_state, new_plane_state, i) {
		struct drm_crtc *crtc = new_plane_state->crtc;
		struct drm_crtc_state *new_crtc_state;
		struct drm_framebuffer *fb = new_plane_state->fb;
		bool plane_needs_flip;
		struct dc_plane_state *dc_plane;
		struct dm_plane_state *dm_new_plane_state = to_dm_plane_state(new_plane_state);

		/* Cursor plane is handled after stream updates */
		if (plane->type == DRM_PLANE_TYPE_CURSOR)
			continue;

		if (!fb || !crtc || pcrtc != crtc)
			continue;

		new_crtc_state = drm_atomic_get_new_crtc_state(state, crtc);
		if (!new_crtc_state->active)
			continue;

		dc_plane = dm_new_plane_state->dc_state;

		bundle->surface_updates[planes_count].surface = dc_plane;
		if (new_pcrtc_state->color_mgmt_changed) {
			bundle->surface_updates[planes_count].gamma = dc_plane->gamma_correction;
			bundle->surface_updates[planes_count].in_transfer_func = dc_plane->in_transfer_func;
			bundle->surface_updates[planes_count].gamut_remap_matrix = &dc_plane->gamut_remap_matrix;
		}

		fill_dc_scaling_info(new_plane_state,
				     &bundle->scaling_infos[planes_count]);

		bundle->surface_updates[planes_count].scaling_info =
			&bundle->scaling_infos[planes_count];

		plane_needs_flip = old_plane_state->fb && new_plane_state->fb;

		pflip_present = pflip_present || plane_needs_flip;

		if (!plane_needs_flip) {
			planes_count += 1;
			continue;
		}

		abo = gem_to_amdgpu_bo(fb->obj[0]);

		/*
		 * Wait for all fences on this FB. Do limited wait to avoid
		 * deadlock during GPU reset when this fence will not signal
		 * but we hold reservation lock for the BO.
		 */
		r = dma_resv_wait_timeout_rcu(abo->tbo.base.resv, true,
							false,
							msecs_to_jiffies(5000));
		if (unlikely(r <= 0))
			DRM_ERROR("Waiting for fences timed out!");

		/*
		 * TODO This might fail and hence better not used, wait
		 * explicitly on fences instead
		 * and in general should be called for
		 * blocking commit to as per framework helpers
		 */
		r = amdgpu_bo_reserve(abo, true);
		if (unlikely(r != 0))
			DRM_ERROR("failed to reserve buffer before flip\n");

		amdgpu_bo_get_tiling_flags(abo, &tiling_flags);

		tmz_surface = amdgpu_bo_encrypted(abo);

		amdgpu_bo_unreserve(abo);

		fill_dc_plane_info_and_addr(
			dm->adev, new_plane_state, tiling_flags,
			&bundle->plane_infos[planes_count],
			&bundle->flip_addrs[planes_count].address,
			tmz_surface,
			false);

		DRM_DEBUG_DRIVER("plane: id=%d dcc_en=%d\n",
				 new_plane_state->plane->index,
				 bundle->plane_infos[planes_count].dcc.enable);

		bundle->surface_updates[planes_count].plane_info =
			&bundle->plane_infos[planes_count];

		/*
		 * Only allow immediate flips for fast updates that don't
		 * change FB pitch, DCC state, rotation or mirroing.
		 */
		bundle->flip_addrs[planes_count].flip_immediate =
			crtc->state->async_flip &&
			acrtc_state->update_type == UPDATE_TYPE_FAST;

		timestamp_ns = ktime_get_ns();
		bundle->flip_addrs[planes_count].flip_timestamp_in_us = div_u64(timestamp_ns, 1000);
		bundle->surface_updates[planes_count].flip_addr = &bundle->flip_addrs[planes_count];
		bundle->surface_updates[planes_count].surface = dc_plane;

		if (!bundle->surface_updates[planes_count].surface) {
			DRM_ERROR("No surface for CRTC: id=%d\n",
					acrtc_attach->crtc_id);
			continue;
		}

		if (plane == pcrtc->primary)
			update_freesync_state_on_stream(
				dm,
				acrtc_state,
				acrtc_state->stream,
				dc_plane,
				bundle->flip_addrs[planes_count].flip_timestamp_in_us);

		DRM_DEBUG_DRIVER("%s Flipping to hi: 0x%x, low: 0x%x\n",
				 __func__,
				 bundle->flip_addrs[planes_count].address.grph.addr.high_part,
				 bundle->flip_addrs[planes_count].address.grph.addr.low_part);

		planes_count += 1;

	}

	if (pflip_present) {
		if (!vrr_active) {
			/* Use old throttling in non-vrr fixed refresh rate mode
			 * to keep flip scheduling based on target vblank counts
			 * working in a backwards compatible way, e.g., for
			 * clients using the GLX_OML_sync_control extension or
			 * DRI3/Present extension with defined target_msc.
			 */
			last_flip_vblank = amdgpu_get_vblank_counter_kms(pcrtc);
		}
		else {
			/* For variable refresh rate mode only:
			 * Get vblank of last completed flip to avoid > 1 vrr
			 * flips per video frame by use of throttling, but allow
			 * flip programming anywhere in the possibly large
			 * variable vrr vblank interval for fine-grained flip
			 * timing control and more opportunity to avoid stutter
			 * on late submission of flips.
			 */
			spin_lock_irqsave(&pcrtc->dev->event_lock, flags);
			last_flip_vblank = acrtc_attach->last_flip_vblank;
			spin_unlock_irqrestore(&pcrtc->dev->event_lock, flags);
		}

		target_vblank = last_flip_vblank + wait_for_vblank;

		/*
		 * Wait until we're out of the vertical blank period before the one
		 * targeted by the flip
		 */
		while ((acrtc_attach->enabled &&
			(amdgpu_display_get_crtc_scanoutpos(dm->ddev, acrtc_attach->crtc_id,
							    0, &vpos, &hpos, NULL,
							    NULL, &pcrtc->hwmode)
			 & (DRM_SCANOUTPOS_VALID | DRM_SCANOUTPOS_IN_VBLANK)) ==
			(DRM_SCANOUTPOS_VALID | DRM_SCANOUTPOS_IN_VBLANK) &&
			(int)(target_vblank -
			  amdgpu_get_vblank_counter_kms(pcrtc)) > 0)) {
			usleep_range(1000, 1100);
		}

		/**
		 * Prepare the flip event for the pageflip interrupt to handle.
		 *
		 * This only works in the case where we've already turned on the
		 * appropriate hardware blocks (eg. HUBP) so in the transition case
		 * from 0 -> n planes we have to skip a hardware generated event
		 * and rely on sending it from software.
		 */
		if (acrtc_attach->base.state->event &&
		    acrtc_state->active_planes > 0) {
			drm_crtc_vblank_get(pcrtc);

			spin_lock_irqsave(&pcrtc->dev->event_lock, flags);

			WARN_ON(acrtc_attach->pflip_status != AMDGPU_FLIP_NONE);
			prepare_flip_isr(acrtc_attach);

			spin_unlock_irqrestore(&pcrtc->dev->event_lock, flags);
		}

		if (acrtc_state->stream) {
			if (acrtc_state->freesync_vrr_info_changed)
				bundle->stream_update.vrr_infopacket =
					&acrtc_state->stream->vrr_infopacket;
		}
	}

	/* Update the planes if changed or disable if we don't have any. */
	if ((planes_count || acrtc_state->active_planes == 0) &&
		acrtc_state->stream) {
		bundle->stream_update.stream = acrtc_state->stream;
		if (new_pcrtc_state->mode_changed) {
			bundle->stream_update.src = acrtc_state->stream->src;
			bundle->stream_update.dst = acrtc_state->stream->dst;
		}

		if (new_pcrtc_state->color_mgmt_changed) {
			/*
			 * TODO: This isn't fully correct since we've actually
			 * already modified the stream in place.
			 */
			bundle->stream_update.gamut_remap =
				&acrtc_state->stream->gamut_remap_matrix;
			bundle->stream_update.output_csc_transform =
				&acrtc_state->stream->csc_color_matrix;
			bundle->stream_update.out_transfer_func =
				acrtc_state->stream->out_transfer_func;
		}

		acrtc_state->stream->abm_level = acrtc_state->abm_level;
		if (acrtc_state->abm_level != dm_old_crtc_state->abm_level)
			bundle->stream_update.abm_level = &acrtc_state->abm_level;

		/*
		 * If FreeSync state on the stream has changed then we need to
		 * re-adjust the min/max bounds now that DC doesn't handle this
		 * as part of commit.
		 */
		if (amdgpu_dm_vrr_active(dm_old_crtc_state) !=
		    amdgpu_dm_vrr_active(acrtc_state)) {
			spin_lock_irqsave(&pcrtc->dev->event_lock, flags);
			dc_stream_adjust_vmin_vmax(
				dm->dc, acrtc_state->stream,
				&acrtc_state->vrr_params.adjust);
			spin_unlock_irqrestore(&pcrtc->dev->event_lock, flags);
		}
		mutex_lock(&dm->dc_lock);
		if ((acrtc_state->update_type > UPDATE_TYPE_FAST) &&
				acrtc_state->stream->link->psr_settings.psr_allow_active)
			amdgpu_dm_psr_disable(acrtc_state->stream);

		dc_commit_updates_for_stream(dm->dc,
						     bundle->surface_updates,
						     planes_count,
						     acrtc_state->stream,
						     &bundle->stream_update,
						     dc_state);

		/**
		 * Enable or disable the interrupts on the backend.
		 *
		 * Most pipes are put into power gating when unused.
		 *
		 * When power gating is enabled on a pipe we lose the
		 * interrupt enablement state when power gating is disabled.
		 *
		 * So we need to update the IRQ control state in hardware
		 * whenever the pipe turns on (since it could be previously
		 * power gated) or off (since some pipes can't be power gated
		 * on some ASICs).
		 */
		if (dm_old_crtc_state->active_planes != acrtc_state->active_planes)
			dm_update_pflip_irq_state(
				(struct amdgpu_device *)dev->dev_private,
				acrtc_attach);

		if ((acrtc_state->update_type > UPDATE_TYPE_FAST) &&
				acrtc_state->stream->link->psr_settings.psr_version != DC_PSR_VERSION_UNSUPPORTED &&
				!acrtc_state->stream->link->psr_settings.psr_feature_enabled)
			amdgpu_dm_link_setup_psr(acrtc_state->stream);
		else if ((acrtc_state->update_type == UPDATE_TYPE_FAST) &&
				acrtc_state->stream->link->psr_settings.psr_feature_enabled &&
				!acrtc_state->stream->link->psr_settings.psr_allow_active) {
			amdgpu_dm_psr_enable(acrtc_state->stream);
		}

		mutex_unlock(&dm->dc_lock);
	}

	/*
	 * Update cursor state *after* programming all the planes.
	 * This avoids redundant programming in the case where we're going
	 * to be disabling a single plane - those pipes are being disabled.
	 */
	if (acrtc_state->active_planes)
		amdgpu_dm_commit_cursors(state);

cleanup:
	kfree(bundle);
}

static void amdgpu_dm_commit_audio(struct drm_device *dev,
				   struct drm_atomic_state *state)
{
	struct amdgpu_device *adev = dev->dev_private;
	struct amdgpu_dm_connector *aconnector;
	struct drm_connector *connector;
	struct drm_connector_state *old_con_state, *new_con_state;
	struct drm_crtc_state *new_crtc_state;
	struct dm_crtc_state *new_dm_crtc_state;
	const struct dc_stream_status *status;
	int i, inst;

	/* Notify device removals. */
	for_each_oldnew_connector_in_state(state, connector, old_con_state, new_con_state, i) {
		if (old_con_state->crtc != new_con_state->crtc) {
			/* CRTC changes require notification. */
			goto notify;
		}

		if (!new_con_state->crtc)
			continue;

		new_crtc_state = drm_atomic_get_new_crtc_state(
			state, new_con_state->crtc);

		if (!new_crtc_state)
			continue;

		if (!drm_atomic_crtc_needs_modeset(new_crtc_state))
			continue;

	notify:
		aconnector = to_amdgpu_dm_connector(connector);

		mutex_lock(&adev->dm.audio_lock);
		inst = aconnector->audio_inst;
		aconnector->audio_inst = -1;
		mutex_unlock(&adev->dm.audio_lock);

		amdgpu_dm_audio_eld_notify(adev, inst);
	}

	/* Notify audio device additions. */
	for_each_new_connector_in_state(state, connector, new_con_state, i) {
		if (!new_con_state->crtc)
			continue;

		new_crtc_state = drm_atomic_get_new_crtc_state(
			state, new_con_state->crtc);

		if (!new_crtc_state)
			continue;

		if (!drm_atomic_crtc_needs_modeset(new_crtc_state))
			continue;

		new_dm_crtc_state = to_dm_crtc_state(new_crtc_state);
		if (!new_dm_crtc_state->stream)
			continue;

		status = dc_stream_get_status(new_dm_crtc_state->stream);
		if (!status)
			continue;

		aconnector = to_amdgpu_dm_connector(connector);

		mutex_lock(&adev->dm.audio_lock);
		inst = status->audio_inst;
		aconnector->audio_inst = inst;
		mutex_unlock(&adev->dm.audio_lock);

		amdgpu_dm_audio_eld_notify(adev, inst);
	}
}

/*
 * amdgpu_dm_crtc_copy_transient_flags - copy mirrored flags from DRM to DC
 * @crtc_state: the DRM CRTC state
 * @stream_state: the DC stream state.
 *
 * Copy the mirrored transient state flags from DRM, to DC. It is used to bring
 * a dc_stream_state's flags in sync with a drm_crtc_state's flags.
 */
static void amdgpu_dm_crtc_copy_transient_flags(struct drm_crtc_state *crtc_state,
						struct dc_stream_state *stream_state)
{
	stream_state->mode_changed = drm_atomic_crtc_needs_modeset(crtc_state);
}

static int amdgpu_dm_atomic_commit(struct drm_device *dev,
				   struct drm_atomic_state *state,
				   bool nonblock)
{
	struct drm_crtc *crtc;
	struct drm_crtc_state *old_crtc_state, *new_crtc_state;
	struct amdgpu_device *adev = dev->dev_private;
	int i;

	/*
	 * We evade vblank and pflip interrupts on CRTCs that are undergoing
	 * a modeset, being disabled, or have no active planes.
	 *
	 * It's done in atomic commit rather than commit tail for now since
	 * some of these interrupt handlers access the current CRTC state and
	 * potentially the stream pointer itself.
	 *
	 * Since the atomic state is swapped within atomic commit and not within
	 * commit tail this would leave to new state (that hasn't been committed yet)
	 * being accesssed from within the handlers.
	 *
	 * TODO: Fix this so we can do this in commit tail and not have to block
	 * in atomic check.
	 */
	for_each_oldnew_crtc_in_state(state, crtc, old_crtc_state, new_crtc_state, i) {
		struct amdgpu_crtc *acrtc = to_amdgpu_crtc(crtc);

		if (old_crtc_state->active &&
		    (!new_crtc_state->active ||
		     drm_atomic_crtc_needs_modeset(new_crtc_state)))
			manage_dm_interrupts(adev, acrtc, false);
	}
	/*
	 * Add check here for SoC's that support hardware cursor plane, to
	 * unset legacy_cursor_update
	 */

	return drm_atomic_helper_commit(dev, state, nonblock);

	/*TODO Handle EINTR, reenable IRQ*/
}

/**
 * amdgpu_dm_atomic_commit_tail() - AMDgpu DM's commit tail implementation.
 * @state: The atomic state to commit
 *
 * This will tell DC to commit the constructed DC state from atomic_check,
 * programming the hardware. Any failures here implies a hardware failure, since
 * atomic check should have filtered anything non-kosher.
 */
static void amdgpu_dm_atomic_commit_tail(struct drm_atomic_state *state)
{
	struct drm_device *dev = state->dev;
	struct amdgpu_device *adev = dev->dev_private;
	struct amdgpu_display_manager *dm = &adev->dm;
	struct dm_atomic_state *dm_state;
	struct dc_state *dc_state = NULL, *dc_state_temp = NULL;
	uint32_t i, j;
	struct drm_crtc *crtc;
	struct drm_crtc_state *old_crtc_state, *new_crtc_state;
	unsigned long flags;
	bool wait_for_vblank = true;
	struct drm_connector *connector;
	struct drm_connector_state *old_con_state, *new_con_state;
	struct dm_crtc_state *dm_old_crtc_state, *dm_new_crtc_state;
	int crtc_disable_count = 0;

	drm_atomic_helper_update_legacy_modeset_state(dev, state);

	dm_state = dm_atomic_get_new_state(state);
	if (dm_state && dm_state->context) {
		dc_state = dm_state->context;
	} else {
		/* No state changes, retain current state. */
		dc_state_temp = dc_create_state(dm->dc);
		ASSERT(dc_state_temp);
		dc_state = dc_state_temp;
		dc_resource_state_copy_construct_current(dm->dc, dc_state);
	}

	/* update changed items */
	for_each_oldnew_crtc_in_state(state, crtc, old_crtc_state, new_crtc_state, i) {
		struct amdgpu_crtc *acrtc = to_amdgpu_crtc(crtc);

		dm_new_crtc_state = to_dm_crtc_state(new_crtc_state);
		dm_old_crtc_state = to_dm_crtc_state(old_crtc_state);

		DRM_DEBUG_DRIVER(
			"amdgpu_crtc id:%d crtc_state_flags: enable:%d, active:%d, "
			"planes_changed:%d, mode_changed:%d,active_changed:%d,"
			"connectors_changed:%d\n",
			acrtc->crtc_id,
			new_crtc_state->enable,
			new_crtc_state->active,
			new_crtc_state->planes_changed,
			new_crtc_state->mode_changed,
			new_crtc_state->active_changed,
			new_crtc_state->connectors_changed);

		/* Copy all transient state flags into dc state */
		if (dm_new_crtc_state->stream) {
			amdgpu_dm_crtc_copy_transient_flags(&dm_new_crtc_state->base,
							    dm_new_crtc_state->stream);
		}

		/* handles headless hotplug case, updating new_state and
		 * aconnector as needed
		 */

		if (modeset_required(new_crtc_state, dm_new_crtc_state->stream, dm_old_crtc_state->stream)) {

			DRM_DEBUG_DRIVER("Atomic commit: SET crtc id %d: [%p]\n", acrtc->crtc_id, acrtc);

			if (!dm_new_crtc_state->stream) {
				/*
				 * this could happen because of issues with
				 * userspace notifications delivery.
				 * In this case userspace tries to set mode on
				 * display which is disconnected in fact.
				 * dc_sink is NULL in this case on aconnector.
				 * We expect reset mode will come soon.
				 *
				 * This can also happen when unplug is done
				 * during resume sequence ended
				 *
				 * In this case, we want to pretend we still
				 * have a sink to keep the pipe running so that
				 * hw state is consistent with the sw state
				 */
				DRM_DEBUG_DRIVER("%s: Failed to create new stream for crtc %d\n",
						__func__, acrtc->base.base.id);
				continue;
			}

			if (dm_old_crtc_state->stream)
				remove_stream(adev, acrtc, dm_old_crtc_state->stream);

			pm_runtime_get_noresume(dev->dev);

			acrtc->enabled = true;
			acrtc->hw_mode = new_crtc_state->mode;
			crtc->hwmode = new_crtc_state->mode;
		} else if (modereset_required(new_crtc_state)) {
			DRM_DEBUG_DRIVER("Atomic commit: RESET. crtc id %d:[%p]\n", acrtc->crtc_id, acrtc);
			/* i.e. reset mode */
			if (dm_old_crtc_state->stream) {
				if (dm_old_crtc_state->stream->link->psr_settings.psr_allow_active)
					amdgpu_dm_psr_disable(dm_old_crtc_state->stream);

				remove_stream(adev, acrtc, dm_old_crtc_state->stream);
			}
		}
	} /* for_each_crtc_in_state() */

	if (dc_state) {
		dm_enable_per_frame_crtc_master_sync(dc_state);
		mutex_lock(&dm->dc_lock);
		WARN_ON(!dc_commit_state(dm->dc, dc_state));
		mutex_unlock(&dm->dc_lock);
	}

	for_each_new_crtc_in_state(state, crtc, new_crtc_state, i) {
		struct amdgpu_crtc *acrtc = to_amdgpu_crtc(crtc);

		dm_new_crtc_state = to_dm_crtc_state(new_crtc_state);

		if (dm_new_crtc_state->stream != NULL) {
			const struct dc_stream_status *status =
					dc_stream_get_status(dm_new_crtc_state->stream);

			if (!status)
				status = dc_stream_get_status_from_state(dc_state,
									 dm_new_crtc_state->stream);

			if (!status)
				DC_ERR("got no status for stream %p on acrtc%p\n", dm_new_crtc_state->stream, acrtc);
			else
				acrtc->otg_inst = status->primary_otg_inst;
		}
	}
#ifdef CONFIG_DRM_AMD_DC_HDCP
	for_each_oldnew_connector_in_state(state, connector, old_con_state, new_con_state, i) {
		struct dm_connector_state *dm_new_con_state = to_dm_connector_state(new_con_state);
		struct amdgpu_crtc *acrtc = to_amdgpu_crtc(dm_new_con_state->base.crtc);
		struct amdgpu_dm_connector *aconnector = to_amdgpu_dm_connector(connector);

		new_crtc_state = NULL;

		if (acrtc)
			new_crtc_state = drm_atomic_get_new_crtc_state(state, &acrtc->base);

		dm_new_crtc_state = to_dm_crtc_state(new_crtc_state);

		if (dm_new_crtc_state && dm_new_crtc_state->stream == NULL &&
		    connector->state->content_protection == DRM_MODE_CONTENT_PROTECTION_ENABLED) {
			hdcp_reset_display(adev->dm.hdcp_workqueue, aconnector->dc_link->link_index);
			new_con_state->content_protection = DRM_MODE_CONTENT_PROTECTION_DESIRED;
			continue;
		}

		if (is_content_protection_different(new_con_state, old_con_state, connector, adev->dm.hdcp_workqueue))
			hdcp_update_display(
				adev->dm.hdcp_workqueue, aconnector->dc_link->link_index, aconnector,
				new_con_state->hdcp_content_type,
				new_con_state->content_protection == DRM_MODE_CONTENT_PROTECTION_DESIRED ? true
													 : false);
	}
#endif

	/* Handle connector state changes */
	for_each_oldnew_connector_in_state(state, connector, old_con_state, new_con_state, i) {
		struct dm_connector_state *dm_new_con_state = to_dm_connector_state(new_con_state);
		struct dm_connector_state *dm_old_con_state = to_dm_connector_state(old_con_state);
		struct amdgpu_crtc *acrtc = to_amdgpu_crtc(dm_new_con_state->base.crtc);
		struct dc_surface_update dummy_updates[MAX_SURFACES];
		struct dc_stream_update stream_update;
		struct dc_info_packet hdr_packet;
		struct dc_stream_status *status = NULL;
		bool abm_changed, hdr_changed, scaling_changed;

		memset(&dummy_updates, 0, sizeof(dummy_updates));
		memset(&stream_update, 0, sizeof(stream_update));

		if (acrtc) {
			new_crtc_state = drm_atomic_get_new_crtc_state(state, &acrtc->base);
			old_crtc_state = drm_atomic_get_old_crtc_state(state, &acrtc->base);
		}

		/* Skip any modesets/resets */
		if (!acrtc || drm_atomic_crtc_needs_modeset(new_crtc_state))
			continue;

		dm_new_crtc_state = to_dm_crtc_state(new_crtc_state);
		dm_old_crtc_state = to_dm_crtc_state(old_crtc_state);

		scaling_changed = is_scaling_state_different(dm_new_con_state,
							     dm_old_con_state);

		abm_changed = dm_new_crtc_state->abm_level !=
			      dm_old_crtc_state->abm_level;

		hdr_changed =
			is_hdr_metadata_different(old_con_state, new_con_state);

		if (!scaling_changed && !abm_changed && !hdr_changed)
			continue;

		stream_update.stream = dm_new_crtc_state->stream;
		if (scaling_changed) {
			update_stream_scaling_settings(&dm_new_con_state->base.crtc->mode,
					dm_new_con_state, dm_new_crtc_state->stream);

			stream_update.src = dm_new_crtc_state->stream->src;
			stream_update.dst = dm_new_crtc_state->stream->dst;
		}

		if (abm_changed) {
			dm_new_crtc_state->stream->abm_level = dm_new_crtc_state->abm_level;

			stream_update.abm_level = &dm_new_crtc_state->abm_level;
		}

		if (hdr_changed) {
			fill_hdr_info_packet(new_con_state, &hdr_packet);
			stream_update.hdr_static_metadata = &hdr_packet;
		}

		status = dc_stream_get_status(dm_new_crtc_state->stream);
		WARN_ON(!status);
		WARN_ON(!status->plane_count);

		/*
		 * TODO: DC refuses to perform stream updates without a dc_surface_update.
		 * Here we create an empty update on each plane.
		 * To fix this, DC should permit updating only stream properties.
		 */
		for (j = 0; j < status->plane_count; j++)
			dummy_updates[j].surface = status->plane_states[0];


		mutex_lock(&dm->dc_lock);
		dc_commit_updates_for_stream(dm->dc,
						     dummy_updates,
						     status->plane_count,
						     dm_new_crtc_state->stream,
						     &stream_update,
						     dc_state);
		mutex_unlock(&dm->dc_lock);
	}

	/* Count number of newly disabled CRTCs for dropping PM refs later. */
	for_each_oldnew_crtc_in_state(state, crtc, old_crtc_state,
				      new_crtc_state, i) {
		if (old_crtc_state->active && !new_crtc_state->active)
			crtc_disable_count++;

		dm_new_crtc_state = to_dm_crtc_state(new_crtc_state);
		dm_old_crtc_state = to_dm_crtc_state(old_crtc_state);

		/* Update freesync active state. */
		pre_update_freesync_state_on_stream(dm, dm_new_crtc_state);

		/* Handle vrr on->off / off->on transitions */
		amdgpu_dm_handle_vrr_transition(dm_old_crtc_state,
						dm_new_crtc_state);
	}

	/**
	 * Enable interrupts for CRTCs that are newly enabled or went through
	 * a modeset. It was intentionally deferred until after the front end
	 * state was modified to wait until the OTG was on and so the IRQ
	 * handlers didn't access stale or invalid state.
	 */
	for_each_oldnew_crtc_in_state(state, crtc, old_crtc_state, new_crtc_state, i) {
		struct amdgpu_crtc *acrtc = to_amdgpu_crtc(crtc);

		if (new_crtc_state->active &&
		    (!old_crtc_state->active ||
		     drm_atomic_crtc_needs_modeset(new_crtc_state))) {
			manage_dm_interrupts(adev, acrtc, true);
#ifdef CONFIG_DEBUG_FS
			/**
			 * Frontend may have changed so reapply the CRC capture
			 * settings for the stream.
			 */
			dm_new_crtc_state = to_dm_crtc_state(new_crtc_state);

			if (amdgpu_dm_is_valid_crc_source(dm_new_crtc_state->crc_src)) {
				amdgpu_dm_crtc_configure_crc_source(
					crtc, dm_new_crtc_state,
					dm_new_crtc_state->crc_src);
			}
#endif
		}
	}

	for_each_new_crtc_in_state(state, crtc, new_crtc_state, j)
		if (new_crtc_state->async_flip)
			wait_for_vblank = false;

	/* update planes when needed per crtc*/
	for_each_new_crtc_in_state(state, crtc, new_crtc_state, j) {
		dm_new_crtc_state = to_dm_crtc_state(new_crtc_state);

		if (dm_new_crtc_state->stream)
			amdgpu_dm_commit_planes(state, dc_state, dev,
						dm, crtc, wait_for_vblank);
	}

	/* Update audio instances for each connector. */
	amdgpu_dm_commit_audio(dev, state);

	/*
	 * send vblank event on all events not handled in flip and
	 * mark consumed event for drm_atomic_helper_commit_hw_done
	 */
	spin_lock_irqsave(&adev->ddev->event_lock, flags);
	for_each_new_crtc_in_state(state, crtc, new_crtc_state, i) {

		if (new_crtc_state->event)
			drm_send_event_locked(dev, &new_crtc_state->event->base);

		new_crtc_state->event = NULL;
	}
	spin_unlock_irqrestore(&adev->ddev->event_lock, flags);

	/* Signal HW programming completion */
	drm_atomic_helper_commit_hw_done(state);

	if (wait_for_vblank)
		drm_atomic_helper_wait_for_flip_done(dev, state);

	drm_atomic_helper_cleanup_planes(dev, state);

	/*
	 * Finally, drop a runtime PM reference for each newly disabled CRTC,
	 * so we can put the GPU into runtime suspend if we're not driving any
	 * displays anymore
	 */
	for (i = 0; i < crtc_disable_count; i++)
		pm_runtime_put_autosuspend(dev->dev);
	pm_runtime_mark_last_busy(dev->dev);

	if (dc_state_temp)
		dc_release_state(dc_state_temp);
}


static int dm_force_atomic_commit(struct drm_connector *connector)
{
	int ret = 0;
	struct drm_device *ddev = connector->dev;
	struct drm_atomic_state *state = drm_atomic_state_alloc(ddev);
	struct amdgpu_crtc *disconnected_acrtc = to_amdgpu_crtc(connector->encoder->crtc);
	struct drm_plane *plane = disconnected_acrtc->base.primary;
	struct drm_connector_state *conn_state;
	struct drm_crtc_state *crtc_state;
	struct drm_plane_state *plane_state;

	if (!state)
		return -ENOMEM;

	state->acquire_ctx = ddev->mode_config.acquire_ctx;

	/* Construct an atomic state to restore previous display setting */

	/*
	 * Attach connectors to drm_atomic_state
	 */
	conn_state = drm_atomic_get_connector_state(state, connector);

	ret = PTR_ERR_OR_ZERO(conn_state);
	if (ret)
		goto err;

	/* Attach crtc to drm_atomic_state*/
	crtc_state = drm_atomic_get_crtc_state(state, &disconnected_acrtc->base);

	ret = PTR_ERR_OR_ZERO(crtc_state);
	if (ret)
		goto err;

	/* force a restore */
	crtc_state->mode_changed = true;

	/* Attach plane to drm_atomic_state */
	plane_state = drm_atomic_get_plane_state(state, plane);

	ret = PTR_ERR_OR_ZERO(plane_state);
	if (ret)
		goto err;


	/* Call commit internally with the state we just constructed */
	ret = drm_atomic_commit(state);
	if (!ret)
		return 0;

err:
	DRM_ERROR("Restoring old state failed with %i\n", ret);
	drm_atomic_state_put(state);

	return ret;
}

/*
 * This function handles all cases when set mode does not come upon hotplug.
 * This includes when a display is unplugged then plugged back into the
 * same port and when running without usermode desktop manager supprot
 */
void dm_restore_drm_connector_state(struct drm_device *dev,
				    struct drm_connector *connector)
{
	struct amdgpu_dm_connector *aconnector = to_amdgpu_dm_connector(connector);
	struct amdgpu_crtc *disconnected_acrtc;
	struct dm_crtc_state *acrtc_state;

	if (!aconnector->dc_sink || !connector->state || !connector->encoder)
		return;

	disconnected_acrtc = to_amdgpu_crtc(connector->encoder->crtc);
	if (!disconnected_acrtc)
		return;

	acrtc_state = to_dm_crtc_state(disconnected_acrtc->base.state);
	if (!acrtc_state->stream)
		return;

	/*
	 * If the previous sink is not released and different from the current,
	 * we deduce we are in a state where we can not rely on usermode call
	 * to turn on the display, so we do it here
	 */
	if (acrtc_state->stream->sink != aconnector->dc_sink)
		dm_force_atomic_commit(&aconnector->base);
}

/*
 * Grabs all modesetting locks to serialize against any blocking commits,
 * Waits for completion of all non blocking commits.
 */
static int do_aquire_global_lock(struct drm_device *dev,
				 struct drm_atomic_state *state)
{
	struct drm_crtc *crtc;
	struct drm_crtc_commit *commit;
	long ret;

	/*
	 * Adding all modeset locks to aquire_ctx will
	 * ensure that when the framework release it the
	 * extra locks we are locking here will get released to
	 */
	ret = drm_modeset_lock_all_ctx(dev, state->acquire_ctx);
	if (ret)
		return ret;

	list_for_each_entry(crtc, &dev->mode_config.crtc_list, head) {
		spin_lock(&crtc->commit_lock);
		commit = list_first_entry_or_null(&crtc->commit_list,
				struct drm_crtc_commit, commit_entry);
		if (commit)
			drm_crtc_commit_get(commit);
		spin_unlock(&crtc->commit_lock);

		if (!commit)
			continue;

		/*
		 * Make sure all pending HW programming completed and
		 * page flips done
		 */
		ret = wait_for_completion_interruptible_timeout(&commit->hw_done, 10*HZ);

		if (ret > 0)
			ret = wait_for_completion_interruptible_timeout(
					&commit->flip_done, 10*HZ);

		if (ret == 0)
			DRM_ERROR("[CRTC:%d:%s] hw_done or flip_done "
				  "timed out\n", crtc->base.id, crtc->name);

		drm_crtc_commit_put(commit);
	}

	return ret < 0 ? ret : 0;
}

static void get_freesync_config_for_crtc(
	struct dm_crtc_state *new_crtc_state,
	struct dm_connector_state *new_con_state)
{
	struct mod_freesync_config config = {0};
	struct amdgpu_dm_connector *aconnector =
			to_amdgpu_dm_connector(new_con_state->base.connector);
	struct drm_display_mode *mode = &new_crtc_state->base.mode;
	int vrefresh = drm_mode_vrefresh(mode);

	new_crtc_state->vrr_supported = new_con_state->freesync_capable &&
					vrefresh >= aconnector->min_vfreq &&
					vrefresh <= aconnector->max_vfreq;

	if (new_crtc_state->vrr_supported) {
		new_crtc_state->stream->ignore_msa_timing_param = true;
		config.state = new_crtc_state->base.vrr_enabled ?
				VRR_STATE_ACTIVE_VARIABLE :
				VRR_STATE_INACTIVE;
		config.min_refresh_in_uhz =
				aconnector->min_vfreq * 1000000;
		config.max_refresh_in_uhz =
				aconnector->max_vfreq * 1000000;
		config.vsif_supported = true;
		config.btr = true;
	}

	new_crtc_state->freesync_config = config;
}

static void reset_freesync_config_for_crtc(
	struct dm_crtc_state *new_crtc_state)
{
	new_crtc_state->vrr_supported = false;

	memset(&new_crtc_state->vrr_params, 0,
	       sizeof(new_crtc_state->vrr_params));
	memset(&new_crtc_state->vrr_infopacket, 0,
	       sizeof(new_crtc_state->vrr_infopacket));
}

static int dm_update_crtc_state(struct amdgpu_display_manager *dm,
				struct drm_atomic_state *state,
				struct drm_crtc *crtc,
				struct drm_crtc_state *old_crtc_state,
				struct drm_crtc_state *new_crtc_state,
				bool enable,
				bool *lock_and_validation_needed)
{
	struct dm_atomic_state *dm_state = NULL;
	struct dm_crtc_state *dm_old_crtc_state, *dm_new_crtc_state;
	struct dc_stream_state *new_stream;
	int ret = 0;

	/*
	 * TODO Move this code into dm_crtc_atomic_check once we get rid of dc_validation_set
	 * update changed items
	 */
	struct amdgpu_crtc *acrtc = NULL;
	struct amdgpu_dm_connector *aconnector = NULL;
	struct drm_connector_state *drm_new_conn_state = NULL, *drm_old_conn_state = NULL;
	struct dm_connector_state *dm_new_conn_state = NULL, *dm_old_conn_state = NULL;

	new_stream = NULL;

	dm_old_crtc_state = to_dm_crtc_state(old_crtc_state);
	dm_new_crtc_state = to_dm_crtc_state(new_crtc_state);
	acrtc = to_amdgpu_crtc(crtc);
	aconnector = amdgpu_dm_find_first_crtc_matching_connector(state, crtc);

	/* TODO This hack should go away */
	if (aconnector && enable) {
		/* Make sure fake sink is created in plug-in scenario */
		drm_new_conn_state = drm_atomic_get_new_connector_state(state,
							    &aconnector->base);
		drm_old_conn_state = drm_atomic_get_old_connector_state(state,
							    &aconnector->base);

		if (IS_ERR(drm_new_conn_state)) {
			ret = PTR_ERR_OR_ZERO(drm_new_conn_state);
			goto fail;
		}

		dm_new_conn_state = to_dm_connector_state(drm_new_conn_state);
		dm_old_conn_state = to_dm_connector_state(drm_old_conn_state);

		if (!drm_atomic_crtc_needs_modeset(new_crtc_state))
			goto skip_modeset;

		new_stream = create_validate_stream_for_sink(aconnector,
							     &new_crtc_state->mode,
							     dm_new_conn_state,
							     dm_old_crtc_state->stream);

		/*
		 * we can have no stream on ACTION_SET if a display
		 * was disconnected during S3, in this case it is not an
		 * error, the OS will be updated after detection, and
		 * will do the right thing on next atomic commit
		 */

		if (!new_stream) {
			DRM_DEBUG_DRIVER("%s: Failed to create new stream for crtc %d\n",
					__func__, acrtc->base.base.id);
			ret = -ENOMEM;
			goto fail;
		}

		dm_new_crtc_state->abm_level = dm_new_conn_state->abm_level;

		ret = fill_hdr_info_packet(drm_new_conn_state,
					   &new_stream->hdr_static_metadata);
		if (ret)
			goto fail;

		/*
		 * If we already removed the old stream from the context
		 * (and set the new stream to NULL) then we can't reuse
		 * the old stream even if the stream and scaling are unchanged.
		 * We'll hit the BUG_ON and black screen.
		 *
		 * TODO: Refactor this function to allow this check to work
		 * in all conditions.
		 */
		if (dm_new_crtc_state->stream &&
		    dc_is_stream_unchanged(new_stream, dm_old_crtc_state->stream) &&
		    dc_is_stream_scaling_unchanged(new_stream, dm_old_crtc_state->stream)) {
			new_crtc_state->mode_changed = false;
			DRM_DEBUG_DRIVER("Mode change not required, setting mode_changed to %d",
					 new_crtc_state->mode_changed);
		}
	}

	/* mode_changed flag may get updated above, need to check again */
	if (!drm_atomic_crtc_needs_modeset(new_crtc_state))
		goto skip_modeset;

	DRM_DEBUG_DRIVER(
		"amdgpu_crtc id:%d crtc_state_flags: enable:%d, active:%d, "
		"planes_changed:%d, mode_changed:%d,active_changed:%d,"
		"connectors_changed:%d\n",
		acrtc->crtc_id,
		new_crtc_state->enable,
		new_crtc_state->active,
		new_crtc_state->planes_changed,
		new_crtc_state->mode_changed,
		new_crtc_state->active_changed,
		new_crtc_state->connectors_changed);

	/* Remove stream for any changed/disabled CRTC */
	if (!enable) {

		if (!dm_old_crtc_state->stream)
			goto skip_modeset;

		ret = dm_atomic_get_state(state, &dm_state);
		if (ret)
			goto fail;

		DRM_DEBUG_DRIVER("Disabling DRM crtc: %d\n",
				crtc->base.id);

		/* i.e. reset mode */
		if (dc_remove_stream_from_ctx(
				dm->dc,
				dm_state->context,
				dm_old_crtc_state->stream) != DC_OK) {
			ret = -EINVAL;
			goto fail;
		}

		dc_stream_release(dm_old_crtc_state->stream);
		dm_new_crtc_state->stream = NULL;

		reset_freesync_config_for_crtc(dm_new_crtc_state);

		*lock_and_validation_needed = true;

	} else {/* Add stream for any updated/enabled CRTC */
		/*
		 * Quick fix to prevent NULL pointer on new_stream when
		 * added MST connectors not found in existing crtc_state in the chained mode
		 * TODO: need to dig out the root cause of that
		 */
		if (!aconnector || (!aconnector->dc_sink && aconnector->mst_port))
			goto skip_modeset;

		if (modereset_required(new_crtc_state))
			goto skip_modeset;

		if (modeset_required(new_crtc_state, new_stream,
				     dm_old_crtc_state->stream)) {

			WARN_ON(dm_new_crtc_state->stream);

			ret = dm_atomic_get_state(state, &dm_state);
			if (ret)
				goto fail;

			dm_new_crtc_state->stream = new_stream;

			dc_stream_retain(new_stream);

			DRM_DEBUG_DRIVER("Enabling DRM crtc: %d\n",
						crtc->base.id);

			if (dc_add_stream_to_ctx(
					dm->dc,
					dm_state->context,
					dm_new_crtc_state->stream) != DC_OK) {
				ret = -EINVAL;
				goto fail;
			}

			*lock_and_validation_needed = true;
		}
	}

skip_modeset:
	/* Release extra reference */
	if (new_stream)
		 dc_stream_release(new_stream);

	/*
	 * We want to do dc stream updates that do not require a
	 * full modeset below.
	 */
	if (!(enable && aconnector && new_crtc_state->enable &&
	      new_crtc_state->active))
		return 0;
	/*
	 * Given above conditions, the dc state cannot be NULL because:
	 * 1. We're in the process of enabling CRTCs (just been added
	 *    to the dc context, or already is on the context)
	 * 2. Has a valid connector attached, and
	 * 3. Is currently active and enabled.
	 * => The dc stream state currently exists.
	 */
	BUG_ON(dm_new_crtc_state->stream == NULL);

	/* Scaling or underscan settings */
	if (is_scaling_state_different(dm_old_conn_state, dm_new_conn_state))
		update_stream_scaling_settings(
			&new_crtc_state->mode, dm_new_conn_state, dm_new_crtc_state->stream);

	/* ABM settings */
	dm_new_crtc_state->abm_level = dm_new_conn_state->abm_level;

	/*
	 * Color management settings. We also update color properties
	 * when a modeset is needed, to ensure it gets reprogrammed.
	 */
	if (dm_new_crtc_state->base.color_mgmt_changed ||
	    drm_atomic_crtc_needs_modeset(new_crtc_state)) {
		ret = amdgpu_dm_update_crtc_color_mgmt(dm_new_crtc_state);
		if (ret)
			goto fail;
	}

	/* Update Freesync settings. */
	get_freesync_config_for_crtc(dm_new_crtc_state,
				     dm_new_conn_state);

	return ret;

fail:
	if (new_stream)
		dc_stream_release(new_stream);
	return ret;
}

static bool should_reset_plane(struct drm_atomic_state *state,
			       struct drm_plane *plane,
			       struct drm_plane_state *old_plane_state,
			       struct drm_plane_state *new_plane_state)
{
	struct drm_plane *other;
	struct drm_plane_state *old_other_state, *new_other_state;
	struct drm_crtc_state *new_crtc_state;
	int i;

	/*
	 * TODO: Remove this hack once the checks below are sufficient
	 * enough to determine when we need to reset all the planes on
	 * the stream.
	 */
	if (state->allow_modeset)
		return true;

	/* Exit early if we know that we're adding or removing the plane. */
	if (old_plane_state->crtc != new_plane_state->crtc)
		return true;

	/* old crtc == new_crtc == NULL, plane not in context. */
	if (!new_plane_state->crtc)
		return false;

	new_crtc_state =
		drm_atomic_get_new_crtc_state(state, new_plane_state->crtc);

	if (!new_crtc_state)
		return true;

	/* CRTC Degamma changes currently require us to recreate planes. */
	if (new_crtc_state->color_mgmt_changed)
		return true;

	if (drm_atomic_crtc_needs_modeset(new_crtc_state))
		return true;

	/*
	 * If there are any new primary or overlay planes being added or
	 * removed then the z-order can potentially change. To ensure
	 * correct z-order and pipe acquisition the current DC architecture
	 * requires us to remove and recreate all existing planes.
	 *
	 * TODO: Come up with a more elegant solution for this.
	 */
	for_each_oldnew_plane_in_state(state, other, old_other_state, new_other_state, i) {
		if (other->type == DRM_PLANE_TYPE_CURSOR)
			continue;

		if (old_other_state->crtc != new_plane_state->crtc &&
		    new_other_state->crtc != new_plane_state->crtc)
			continue;

		if (old_other_state->crtc != new_other_state->crtc)
			return true;

		/* TODO: Remove this once we can handle fast format changes. */
		if (old_other_state->fb && new_other_state->fb &&
		    old_other_state->fb->format != new_other_state->fb->format)
			return true;
	}

	return false;
}

static int dm_update_plane_state(struct dc *dc,
				 struct drm_atomic_state *state,
				 struct drm_plane *plane,
				 struct drm_plane_state *old_plane_state,
				 struct drm_plane_state *new_plane_state,
				 bool enable,
				 bool *lock_and_validation_needed)
{

	struct dm_atomic_state *dm_state = NULL;
	struct drm_crtc *new_plane_crtc, *old_plane_crtc;
	struct drm_crtc_state *old_crtc_state, *new_crtc_state;
	struct dm_crtc_state *dm_new_crtc_state, *dm_old_crtc_state;
	struct dm_plane_state *dm_new_plane_state, *dm_old_plane_state;
	struct amdgpu_crtc *new_acrtc;
	bool needs_reset;
	int ret = 0;


	new_plane_crtc = new_plane_state->crtc;
	old_plane_crtc = old_plane_state->crtc;
	dm_new_plane_state = to_dm_plane_state(new_plane_state);
	dm_old_plane_state = to_dm_plane_state(old_plane_state);

	/*TODO Implement better atomic check for cursor plane */
	if (plane->type == DRM_PLANE_TYPE_CURSOR) {
		if (!enable || !new_plane_crtc ||
			drm_atomic_plane_disabling(plane->state, new_plane_state))
			return 0;

		new_acrtc = to_amdgpu_crtc(new_plane_crtc);

		if ((new_plane_state->crtc_w > new_acrtc->max_cursor_width) ||
			(new_plane_state->crtc_h > new_acrtc->max_cursor_height)) {
			DRM_DEBUG_ATOMIC("Bad cursor size %d x %d\n",
							 new_plane_state->crtc_w, new_plane_state->crtc_h);
			return -EINVAL;
		}

		return 0;
	}

	needs_reset = should_reset_plane(state, plane, old_plane_state,
					 new_plane_state);

	/* Remove any changed/removed planes */
	if (!enable) {
		if (!needs_reset)
			return 0;

		if (!old_plane_crtc)
			return 0;

		old_crtc_state = drm_atomic_get_old_crtc_state(
				state, old_plane_crtc);
		dm_old_crtc_state = to_dm_crtc_state(old_crtc_state);

		if (!dm_old_crtc_state->stream)
			return 0;

		DRM_DEBUG_ATOMIC("Disabling DRM plane: %d on DRM crtc %d\n",
				plane->base.id, old_plane_crtc->base.id);

		ret = dm_atomic_get_state(state, &dm_state);
		if (ret)
			return ret;

		if (!dc_remove_plane_from_context(
				dc,
				dm_old_crtc_state->stream,
				dm_old_plane_state->dc_state,
				dm_state->context)) {

			ret = EINVAL;
			return ret;
		}


		dc_plane_state_release(dm_old_plane_state->dc_state);
		dm_new_plane_state->dc_state = NULL;

		*lock_and_validation_needed = true;

	} else { /* Add new planes */
		struct dc_plane_state *dc_new_plane_state;

		if (drm_atomic_plane_disabling(plane->state, new_plane_state))
			return 0;

		if (!new_plane_crtc)
			return 0;

		new_crtc_state = drm_atomic_get_new_crtc_state(state, new_plane_crtc);
		dm_new_crtc_state = to_dm_crtc_state(new_crtc_state);

		if (!dm_new_crtc_state->stream)
			return 0;

		if (!needs_reset)
			return 0;

		ret = dm_plane_helper_check_state(new_plane_state, new_crtc_state);
		if (ret)
			return ret;

		WARN_ON(dm_new_plane_state->dc_state);

		dc_new_plane_state = dc_create_plane_state(dc);
		if (!dc_new_plane_state)
			return -ENOMEM;

		DRM_DEBUG_DRIVER("Enabling DRM plane: %d on DRM crtc %d\n",
				plane->base.id, new_plane_crtc->base.id);

		ret = fill_dc_plane_attributes(
			new_plane_crtc->dev->dev_private,
			dc_new_plane_state,
			new_plane_state,
			new_crtc_state);
		if (ret) {
			dc_plane_state_release(dc_new_plane_state);
			return ret;
		}

		ret = dm_atomic_get_state(state, &dm_state);
		if (ret) {
			dc_plane_state_release(dc_new_plane_state);
			return ret;
		}

		/*
		 * Any atomic check errors that occur after this will
		 * not need a release. The plane state will be attached
		 * to the stream, and therefore part of the atomic
		 * state. It'll be released when the atomic state is
		 * cleaned.
		 */
		if (!dc_add_plane_to_context(
				dc,
				dm_new_crtc_state->stream,
				dc_new_plane_state,
				dm_state->context)) {

			dc_plane_state_release(dc_new_plane_state);
			return -EINVAL;
		}

		dm_new_plane_state->dc_state = dc_new_plane_state;

		/* Tell DC to do a full surface update every time there
		 * is a plane change. Inefficient, but works for now.
		 */
		dm_new_plane_state->dc_state->update_flags.bits.full_update = 1;

		*lock_and_validation_needed = true;
	}


	return ret;
}

static int
dm_determine_update_type_for_commit(struct amdgpu_display_manager *dm,
				    struct drm_atomic_state *state,
				    enum surface_update_type *out_type)
{
	struct dc *dc = dm->dc;
	struct dm_atomic_state *dm_state = NULL, *old_dm_state = NULL;
	int i, j, num_plane, ret = 0;
	struct drm_plane_state *old_plane_state, *new_plane_state;
	struct dm_plane_state *new_dm_plane_state, *old_dm_plane_state;
	struct drm_crtc *new_plane_crtc;
	struct drm_plane *plane;

	struct drm_crtc *crtc;
	struct drm_crtc_state *new_crtc_state, *old_crtc_state;
	struct dm_crtc_state *new_dm_crtc_state, *old_dm_crtc_state;
	struct dc_stream_status *status = NULL;
	enum surface_update_type update_type = UPDATE_TYPE_FAST;
	struct surface_info_bundle {
		struct dc_surface_update surface_updates[MAX_SURFACES];
		struct dc_plane_info plane_infos[MAX_SURFACES];
		struct dc_scaling_info scaling_infos[MAX_SURFACES];
		struct dc_flip_addrs flip_addrs[MAX_SURFACES];
		struct dc_stream_update stream_update;
	} *bundle;

	bundle = kzalloc(sizeof(*bundle), GFP_KERNEL);

	if (!bundle) {
		DRM_ERROR("Failed to allocate update bundle\n");
		/* Set type to FULL to avoid crashing in DC*/
		update_type = UPDATE_TYPE_FULL;
		goto cleanup;
	}

	for_each_oldnew_crtc_in_state(state, crtc, old_crtc_state, new_crtc_state, i) {

		memset(bundle, 0, sizeof(struct surface_info_bundle));

		new_dm_crtc_state = to_dm_crtc_state(new_crtc_state);
		old_dm_crtc_state = to_dm_crtc_state(old_crtc_state);
		num_plane = 0;

		if (new_dm_crtc_state->stream != old_dm_crtc_state->stream) {
			update_type = UPDATE_TYPE_FULL;
			goto cleanup;
		}

		if (!new_dm_crtc_state->stream)
			continue;

		for_each_oldnew_plane_in_state(state, plane, old_plane_state, new_plane_state, j) {
			const struct amdgpu_framebuffer *amdgpu_fb =
				to_amdgpu_framebuffer(new_plane_state->fb);
			struct dc_plane_info *plane_info = &bundle->plane_infos[num_plane];
			struct dc_flip_addrs *flip_addr = &bundle->flip_addrs[num_plane];
			struct dc_scaling_info *scaling_info = &bundle->scaling_infos[num_plane];
			uint64_t tiling_flags;
			bool tmz_surface = false;

			new_plane_crtc = new_plane_state->crtc;
			new_dm_plane_state = to_dm_plane_state(new_plane_state);
			old_dm_plane_state = to_dm_plane_state(old_plane_state);

			if (plane->type == DRM_PLANE_TYPE_CURSOR)
				continue;

			if (new_dm_plane_state->dc_state != old_dm_plane_state->dc_state) {
				update_type = UPDATE_TYPE_FULL;
				goto cleanup;
			}

			if (crtc != new_plane_crtc)
				continue;

			bundle->surface_updates[num_plane].surface =
					new_dm_plane_state->dc_state;

			if (new_crtc_state->mode_changed) {
				bundle->stream_update.dst = new_dm_crtc_state->stream->dst;
				bundle->stream_update.src = new_dm_crtc_state->stream->src;
			}

			if (new_crtc_state->color_mgmt_changed) {
				bundle->surface_updates[num_plane].gamma =
						new_dm_plane_state->dc_state->gamma_correction;
				bundle->surface_updates[num_plane].in_transfer_func =
						new_dm_plane_state->dc_state->in_transfer_func;
				bundle->surface_updates[num_plane].gamut_remap_matrix =
						&new_dm_plane_state->dc_state->gamut_remap_matrix;
				bundle->stream_update.gamut_remap =
						&new_dm_crtc_state->stream->gamut_remap_matrix;
				bundle->stream_update.output_csc_transform =
						&new_dm_crtc_state->stream->csc_color_matrix;
				bundle->stream_update.out_transfer_func =
						new_dm_crtc_state->stream->out_transfer_func;
			}

			ret = fill_dc_scaling_info(new_plane_state,
						   scaling_info);
			if (ret)
				goto cleanup;

			bundle->surface_updates[num_plane].scaling_info = scaling_info;

			if (amdgpu_fb) {
				ret = get_fb_info(amdgpu_fb, &tiling_flags, &tmz_surface);
				if (ret)
					goto cleanup;

				ret = fill_dc_plane_info_and_addr(
					dm->adev, new_plane_state, tiling_flags,
					plane_info,
					&flip_addr->address, tmz_surface,
					false);
				if (ret)
					goto cleanup;

				bundle->surface_updates[num_plane].plane_info = plane_info;
				bundle->surface_updates[num_plane].flip_addr = flip_addr;
			}

			num_plane++;
		}

		if (num_plane == 0)
			continue;

		ret = dm_atomic_get_state(state, &dm_state);
		if (ret)
			goto cleanup;

		old_dm_state = dm_atomic_get_old_state(state);
		if (!old_dm_state) {
			ret = -EINVAL;
			goto cleanup;
		}

		status = dc_stream_get_status_from_state(old_dm_state->context,
							 new_dm_crtc_state->stream);
		bundle->stream_update.stream = new_dm_crtc_state->stream;
		/*
		 * TODO: DC modifies the surface during this call so we need
		 * to lock here - find a way to do this without locking.
		 */
		mutex_lock(&dm->dc_lock);
		update_type = dc_check_update_surfaces_for_stream(
				dc,	bundle->surface_updates, num_plane,
				&bundle->stream_update, status);
		mutex_unlock(&dm->dc_lock);

		if (update_type > UPDATE_TYPE_MED) {
			update_type = UPDATE_TYPE_FULL;
			goto cleanup;
		}
	}

cleanup:
	kfree(bundle);

	*out_type = update_type;
	return ret;
}
#if defined(CONFIG_DRM_AMD_DC_DCN)
static int add_affected_mst_dsc_crtcs(struct drm_atomic_state *state, struct drm_crtc *crtc)
{
	struct drm_connector *connector;
	struct drm_connector_state *conn_state;
	struct amdgpu_dm_connector *aconnector = NULL;
	int i;
	for_each_new_connector_in_state(state, connector, conn_state, i) {
		if (conn_state->crtc != crtc)
			continue;

		aconnector = to_amdgpu_dm_connector(connector);
		if (!aconnector->port || !aconnector->mst_port)
			aconnector = NULL;
		else
			break;
	}

	if (!aconnector)
		return 0;

	return drm_dp_mst_add_affected_dsc_crtcs(state, &aconnector->mst_port->mst_mgr);
}
#endif

/**
 * amdgpu_dm_atomic_check() - Atomic check implementation for AMDgpu DM.
 * @dev: The DRM device
 * @state: The atomic state to commit
 *
 * Validate that the given atomic state is programmable by DC into hardware.
 * This involves constructing a &struct dc_state reflecting the new hardware
 * state we wish to commit, then querying DC to see if it is programmable. It's
 * important not to modify the existing DC state. Otherwise, atomic_check
 * may unexpectedly commit hardware changes.
 *
 * When validating the DC state, it's important that the right locks are
 * acquired. For full updates case which removes/adds/updates streams on one
 * CRTC while flipping on another CRTC, acquiring global lock will guarantee
 * that any such full update commit will wait for completion of any outstanding
 * flip using DRMs synchronization events. See
 * dm_determine_update_type_for_commit()
 *
 * Note that DM adds the affected connectors for all CRTCs in state, when that
 * might not seem necessary. This is because DC stream creation requires the
 * DC sink, which is tied to the DRM connector state. Cleaning this up should
 * be possible but non-trivial - a possible TODO item.
 *
 * Return: -Error code if validation failed.
 */
static int amdgpu_dm_atomic_check(struct drm_device *dev,
				  struct drm_atomic_state *state)
{
	struct amdgpu_device *adev = dev->dev_private;
	struct dm_atomic_state *dm_state = NULL;
	struct dc *dc = adev->dm.dc;
	struct drm_connector *connector;
	struct drm_connector_state *old_con_state, *new_con_state;
	struct drm_crtc *crtc;
	struct drm_crtc_state *old_crtc_state, *new_crtc_state;
	struct drm_plane *plane;
	struct drm_plane_state *old_plane_state, *new_plane_state;
	enum surface_update_type update_type = UPDATE_TYPE_FAST;
	enum surface_update_type overall_update_type = UPDATE_TYPE_FAST;
	enum dc_status status;
	int ret, i;

	/*
	 * This bool will be set for true for any modeset/reset
	 * or plane update which implies non fast surface update.
	 */
	bool lock_and_validation_needed = false;

	ret = drm_atomic_helper_check_modeset(dev, state);
	if (ret)
		goto fail;

	/* Check connector changes */
	for_each_oldnew_connector_in_state(state, connector, old_con_state, new_con_state, i) {
		struct dm_connector_state *dm_old_con_state = to_dm_connector_state(old_con_state);
		struct dm_connector_state *dm_new_con_state = to_dm_connector_state(new_con_state);

		/* Skip connectors that are disabled or part of modeset already. */
		if (!old_con_state->crtc && !new_con_state->crtc)
			continue;

		if (!new_con_state->crtc)
			continue;

		new_crtc_state = drm_atomic_get_crtc_state(state, new_con_state->crtc);
		if (IS_ERR(new_crtc_state)) {
			ret = PTR_ERR(new_crtc_state);
			goto fail;
		}

		if (dm_old_con_state->abm_level !=
		    dm_new_con_state->abm_level)
			new_crtc_state->connectors_changed = true;
	}

#if defined(CONFIG_DRM_AMD_DC_DCN)
	if (adev->asic_type >= CHIP_NAVI10) {
		for_each_oldnew_crtc_in_state(state, crtc, old_crtc_state, new_crtc_state, i) {
			if (drm_atomic_crtc_needs_modeset(new_crtc_state)) {
				ret = add_affected_mst_dsc_crtcs(state, crtc);
				if (ret)
					goto fail;
			}
		}
	}
#endif
	for_each_oldnew_crtc_in_state(state, crtc, old_crtc_state, new_crtc_state, i) {
		if (!drm_atomic_crtc_needs_modeset(new_crtc_state) &&
		    !new_crtc_state->color_mgmt_changed &&
		    old_crtc_state->vrr_enabled == new_crtc_state->vrr_enabled)
			continue;

		if (!new_crtc_state->enable)
			continue;

		ret = drm_atomic_add_affected_connectors(state, crtc);
		if (ret)
			return ret;

		ret = drm_atomic_add_affected_planes(state, crtc);
		if (ret)
			goto fail;
	}

	/*
	 * Add all primary and overlay planes on the CRTC to the state
	 * whenever a plane is enabled to maintain correct z-ordering
	 * and to enable fast surface updates.
	 */
	drm_for_each_crtc(crtc, dev) {
		bool modified = false;

		for_each_oldnew_plane_in_state(state, plane, old_plane_state, new_plane_state, i) {
			if (plane->type == DRM_PLANE_TYPE_CURSOR)
				continue;

			if (new_plane_state->crtc == crtc ||
			    old_plane_state->crtc == crtc) {
				modified = true;
				break;
			}
		}

		if (!modified)
			continue;

		drm_for_each_plane_mask(plane, state->dev, crtc->state->plane_mask) {
			if (plane->type == DRM_PLANE_TYPE_CURSOR)
				continue;

			new_plane_state =
				drm_atomic_get_plane_state(state, plane);

			if (IS_ERR(new_plane_state)) {
				ret = PTR_ERR(new_plane_state);
				goto fail;
			}
		}
	}

	/* Remove exiting planes if they are modified */
	for_each_oldnew_plane_in_state_reverse(state, plane, old_plane_state, new_plane_state, i) {
		ret = dm_update_plane_state(dc, state, plane,
					    old_plane_state,
					    new_plane_state,
					    false,
					    &lock_and_validation_needed);
		if (ret)
			goto fail;
	}

	/* Disable all crtcs which require disable */
	for_each_oldnew_crtc_in_state(state, crtc, old_crtc_state, new_crtc_state, i) {
		ret = dm_update_crtc_state(&adev->dm, state, crtc,
					   old_crtc_state,
					   new_crtc_state,
					   false,
					   &lock_and_validation_needed);
		if (ret)
			goto fail;
	}

	/* Enable all crtcs which require enable */
	for_each_oldnew_crtc_in_state(state, crtc, old_crtc_state, new_crtc_state, i) {
		ret = dm_update_crtc_state(&adev->dm, state, crtc,
					   old_crtc_state,
					   new_crtc_state,
					   true,
					   &lock_and_validation_needed);
		if (ret)
			goto fail;
	}

	/* Add new/modified planes */
	for_each_oldnew_plane_in_state_reverse(state, plane, old_plane_state, new_plane_state, i) {
		ret = dm_update_plane_state(dc, state, plane,
					    old_plane_state,
					    new_plane_state,
					    true,
					    &lock_and_validation_needed);
		if (ret)
			goto fail;
	}

	/* Run this here since we want to validate the streams we created */
	ret = drm_atomic_helper_check_planes(dev, state);
	if (ret)
		goto fail;

	if (state->legacy_cursor_update) {
		/*
		 * This is a fast cursor update coming from the plane update
		 * helper, check if it can be done asynchronously for better
		 * performance.
		 */
		state->async_update =
			!drm_atomic_helper_async_check(dev, state);

		/*
		 * Skip the remaining global validation if this is an async
		 * update. Cursor updates can be done without affecting
		 * state or bandwidth calcs and this avoids the performance
		 * penalty of locking the private state object and
		 * allocating a new dc_state.
		 */
		if (state->async_update)
			return 0;
	}

	/* Check scaling and underscan changes*/
	/* TODO Removed scaling changes validation due to inability to commit
	 * new stream into context w\o causing full reset. Need to
	 * decide how to handle.
	 */
	for_each_oldnew_connector_in_state(state, connector, old_con_state, new_con_state, i) {
		struct dm_connector_state *dm_old_con_state = to_dm_connector_state(old_con_state);
		struct dm_connector_state *dm_new_con_state = to_dm_connector_state(new_con_state);
		struct amdgpu_crtc *acrtc = to_amdgpu_crtc(dm_new_con_state->base.crtc);

		/* Skip any modesets/resets */
		if (!acrtc || drm_atomic_crtc_needs_modeset(
				drm_atomic_get_new_crtc_state(state, &acrtc->base)))
			continue;

		/* Skip any thing not scale or underscan changes */
		if (!is_scaling_state_different(dm_new_con_state, dm_old_con_state))
			continue;

		overall_update_type = UPDATE_TYPE_FULL;
		lock_and_validation_needed = true;
	}

	ret = dm_determine_update_type_for_commit(&adev->dm, state, &update_type);
	if (ret)
		goto fail;

	if (overall_update_type < update_type)
		overall_update_type = update_type;

	/*
	 * lock_and_validation_needed was an old way to determine if we need to set
	 * the global lock. Leaving it in to check if we broke any corner cases
	 * lock_and_validation_needed true = UPDATE_TYPE_FULL or UPDATE_TYPE_MED
	 * lock_and_validation_needed false = UPDATE_TYPE_FAST
	 */
	if (lock_and_validation_needed && overall_update_type <= UPDATE_TYPE_FAST)
		WARN(1, "Global lock should be Set, overall_update_type should be UPDATE_TYPE_MED or UPDATE_TYPE_FULL");

	if (overall_update_type > UPDATE_TYPE_FAST) {
		ret = dm_atomic_get_state(state, &dm_state);
		if (ret)
			goto fail;

		ret = do_aquire_global_lock(dev, state);
		if (ret)
			goto fail;

#if defined(CONFIG_DRM_AMD_DC_DCN)
		if (!compute_mst_dsc_configs_for_state(state, dm_state->context))
			goto fail;

		ret = dm_update_mst_vcpi_slots_for_dsc(state, dm_state->context);
		if (ret)
			goto fail;
#endif

		/*
		 * Perform validation of MST topology in the state:
		 * We need to perform MST atomic check before calling
		 * dc_validate_global_state(), or there is a chance
		 * to get stuck in an infinite loop and hang eventually.
		 */
		ret = drm_dp_mst_atomic_check(state);
		if (ret)
			goto fail;
		status = dc_validate_global_state(dc, dm_state->context, false);
		if (status != DC_OK) {
			DC_LOG_WARNING("DC global validation failure: %s (%d)",
				       dc_status_to_str(status), status);
			ret = -EINVAL;
			goto fail;
		}
	} else {
		/*
		 * The commit is a fast update. Fast updates shouldn't change
		 * the DC context, affect global validation, and can have their
		 * commit work done in parallel with other commits not touching
		 * the same resource. If we have a new DC context as part of
		 * the DM atomic state from validation we need to free it and
		 * retain the existing one instead.
		 *
		 * Furthermore, since the DM atomic state only contains the DC
		 * context and can safely be annulled, we can free the state
		 * and clear the associated private object now to free
		 * some memory and avoid a possible use-after-free later.
		 */

		for (i = 0; i < state->num_private_objs; i++) {
			struct drm_private_obj *obj = state->private_objs[i].ptr;
<<<<<<< HEAD

			if (obj->funcs == adev->dm.atomic_obj.funcs) {
				int j = state->num_private_objs-1;

				dm_atomic_destroy_state(obj,
						state->private_objs[i].state);

				/* If i is not at the end of the array then the
				 * last element needs to be moved to where i was
				 * before the array can safely be truncated.
				 */
				if (i != j)
					state->private_objs[i] =
						state->private_objs[j];

				state->private_objs[j].ptr = NULL;
				state->private_objs[j].state = NULL;
				state->private_objs[j].old_state = NULL;
				state->private_objs[j].new_state = NULL;

=======

			if (obj->funcs == adev->dm.atomic_obj.funcs) {
				int j = state->num_private_objs-1;

				dm_atomic_destroy_state(obj,
						state->private_objs[i].state);

				/* If i is not at the end of the array then the
				 * last element needs to be moved to where i was
				 * before the array can safely be truncated.
				 */
				if (i != j)
					state->private_objs[i] =
						state->private_objs[j];

				state->private_objs[j].ptr = NULL;
				state->private_objs[j].state = NULL;
				state->private_objs[j].old_state = NULL;
				state->private_objs[j].new_state = NULL;

>>>>>>> 62975d27
				state->num_private_objs = j;
				break;
			}
		}
	}

	/* Store the overall update type for use later in atomic check. */
	for_each_new_crtc_in_state (state, crtc, new_crtc_state, i) {
		struct dm_crtc_state *dm_new_crtc_state =
			to_dm_crtc_state(new_crtc_state);

		dm_new_crtc_state->update_type = (int)overall_update_type;
	}

	/* Must be success */
	WARN_ON(ret);
	return ret;

fail:
	if (ret == -EDEADLK)
		DRM_DEBUG_DRIVER("Atomic check stopped to avoid deadlock.\n");
	else if (ret == -EINTR || ret == -EAGAIN || ret == -ERESTARTSYS)
		DRM_DEBUG_DRIVER("Atomic check stopped due to signal.\n");
	else
		DRM_DEBUG_DRIVER("Atomic check failed with err: %d \n", ret);

	return ret;
}

static bool is_dp_capable_without_timing_msa(struct dc *dc,
					     struct amdgpu_dm_connector *amdgpu_dm_connector)
{
	uint8_t dpcd_data;
	bool capable = false;

	if (amdgpu_dm_connector->dc_link &&
		dm_helpers_dp_read_dpcd(
				NULL,
				amdgpu_dm_connector->dc_link,
				DP_DOWN_STREAM_PORT_COUNT,
				&dpcd_data,
				sizeof(dpcd_data))) {
		capable = (dpcd_data & DP_MSA_TIMING_PAR_IGNORED) ? true:false;
	}

	return capable;
}
void amdgpu_dm_update_freesync_caps(struct drm_connector *connector,
					struct edid *edid)
{
	int i;
	bool edid_check_required;
	struct detailed_timing *timing;
	struct detailed_non_pixel *data;
	struct detailed_data_monitor_range *range;
	struct amdgpu_dm_connector *amdgpu_dm_connector =
			to_amdgpu_dm_connector(connector);
	struct dm_connector_state *dm_con_state = NULL;

	struct drm_device *dev = connector->dev;
	struct amdgpu_device *adev = dev->dev_private;
	bool freesync_capable = false;

	if (!connector->state) {
		DRM_ERROR("%s - Connector has no state", __func__);
		goto update;
	}

	if (!edid) {
		dm_con_state = to_dm_connector_state(connector->state);

		amdgpu_dm_connector->min_vfreq = 0;
		amdgpu_dm_connector->max_vfreq = 0;
		amdgpu_dm_connector->pixel_clock_mhz = 0;

		goto update;
	}

	dm_con_state = to_dm_connector_state(connector->state);

	edid_check_required = false;
	if (!amdgpu_dm_connector->dc_sink) {
		DRM_ERROR("dc_sink NULL, could not add free_sync module.\n");
		goto update;
	}
	if (!adev->dm.freesync_module)
		goto update;
	/*
	 * if edid non zero restrict freesync only for dp and edp
	 */
	if (edid) {
		if (amdgpu_dm_connector->dc_sink->sink_signal == SIGNAL_TYPE_DISPLAY_PORT
			|| amdgpu_dm_connector->dc_sink->sink_signal == SIGNAL_TYPE_EDP) {
			edid_check_required = is_dp_capable_without_timing_msa(
						adev->dm.dc,
						amdgpu_dm_connector);
		}
	}
	if (edid_check_required == true && (edid->version > 1 ||
	   (edid->version == 1 && edid->revision > 1))) {
		for (i = 0; i < 4; i++) {

			timing	= &edid->detailed_timings[i];
			data	= &timing->data.other_data;
			range	= &data->data.range;
			/*
			 * Check if monitor has continuous frequency mode
			 */
			if (data->type != EDID_DETAIL_MONITOR_RANGE)
				continue;
			/*
			 * Check for flag range limits only. If flag == 1 then
			 * no additional timing information provided.
			 * Default GTF, GTF Secondary curve and CVT are not
			 * supported
			 */
			if (range->flags != 1)
				continue;

			amdgpu_dm_connector->min_vfreq = range->min_vfreq;
			amdgpu_dm_connector->max_vfreq = range->max_vfreq;
			amdgpu_dm_connector->pixel_clock_mhz =
				range->pixel_clock_mhz * 10;
			break;
		}

		if (amdgpu_dm_connector->max_vfreq -
		    amdgpu_dm_connector->min_vfreq > 10) {

			freesync_capable = true;
		}
	}

update:
	if (dm_con_state)
		dm_con_state->freesync_capable = freesync_capable;

	if (connector->vrr_capable_property)
		drm_connector_set_vrr_capable_property(connector,
						       freesync_capable);
}

static void amdgpu_dm_set_psr_caps(struct dc_link *link)
{
	uint8_t dpcd_data[EDP_PSR_RECEIVER_CAP_SIZE];

	if (!(link->connector_signal & SIGNAL_TYPE_EDP))
		return;
	if (link->type == dc_connection_none)
		return;
	if (dm_helpers_dp_read_dpcd(NULL, link, DP_PSR_SUPPORT,
					dpcd_data, sizeof(dpcd_data))) {
		link->dpcd_caps.psr_caps.psr_version = dpcd_data[0];

		if (dpcd_data[0] == 0) {
			link->psr_settings.psr_version = DC_PSR_VERSION_UNSUPPORTED;
			link->psr_settings.psr_feature_enabled = false;
		} else {
			link->psr_settings.psr_version = DC_PSR_VERSION_1;
			link->psr_settings.psr_feature_enabled = true;
		}

		DRM_INFO("PSR support:%d\n", link->psr_settings.psr_feature_enabled);
	}
}

/*
 * amdgpu_dm_link_setup_psr() - configure psr link
 * @stream: stream state
 *
 * Return: true if success
 */
static bool amdgpu_dm_link_setup_psr(struct dc_stream_state *stream)
{
	struct dc_link *link = NULL;
	struct psr_config psr_config = {0};
	struct psr_context psr_context = {0};
	bool ret = false;

	if (stream == NULL)
		return false;

	link = stream->link;

	psr_config.psr_version = link->dpcd_caps.psr_caps.psr_version;

	if (psr_config.psr_version > 0) {
		psr_config.psr_exit_link_training_required = 0x1;
		psr_config.psr_frame_capture_indication_req = 0;
		psr_config.psr_rfb_setup_time = 0x37;
		psr_config.psr_sdp_transmit_line_num_deadline = 0x20;
		psr_config.allow_smu_optimizations = 0x0;

		ret = dc_link_setup_psr(link, stream, &psr_config, &psr_context);

	}
	DRM_DEBUG_DRIVER("PSR link: %d\n",	link->psr_settings.psr_feature_enabled);

	return ret;
}

/*
 * amdgpu_dm_psr_enable() - enable psr f/w
 * @stream: stream state
 *
 * Return: true if success
 */
bool amdgpu_dm_psr_enable(struct dc_stream_state *stream)
{
	struct dc_link *link = stream->link;
	unsigned int vsync_rate_hz = 0;
	struct dc_static_screen_params params = {0};
	/* Calculate number of static frames before generating interrupt to
	 * enter PSR.
	 */
	// Init fail safe of 2 frames static
	unsigned int num_frames_static = 2;

	DRM_DEBUG_DRIVER("Enabling psr...\n");

	vsync_rate_hz = div64_u64(div64_u64((
			stream->timing.pix_clk_100hz * 100),
			stream->timing.v_total),
			stream->timing.h_total);

	/* Round up
	 * Calculate number of frames such that at least 30 ms of time has
	 * passed.
	 */
	if (vsync_rate_hz != 0) {
		unsigned int frame_time_microsec = 1000000 / vsync_rate_hz;
		num_frames_static = (30000 / frame_time_microsec) + 1;
	}

	params.triggers.cursor_update = true;
	params.triggers.overlay_update = true;
	params.triggers.surface_update = true;
	params.num_frames = num_frames_static;

	dc_stream_set_static_screen_params(link->ctx->dc,
					   &stream, 1,
					   &params);

	return dc_link_set_psr_allow_active(link, true, false);
}

/*
 * amdgpu_dm_psr_disable() - disable psr f/w
 * @stream:  stream state
 *
 * Return: true if success
 */
static bool amdgpu_dm_psr_disable(struct dc_stream_state *stream)
{

	DRM_DEBUG_DRIVER("Disabling psr...\n");

	return dc_link_set_psr_allow_active(stream->link, false, true);
}<|MERGE_RESOLUTION|>--- conflicted
+++ resolved
@@ -8796,7 +8796,6 @@
 
 		for (i = 0; i < state->num_private_objs; i++) {
 			struct drm_private_obj *obj = state->private_objs[i].ptr;
-<<<<<<< HEAD
 
 			if (obj->funcs == adev->dm.atomic_obj.funcs) {
 				int j = state->num_private_objs-1;
@@ -8817,28 +8816,6 @@
 				state->private_objs[j].old_state = NULL;
 				state->private_objs[j].new_state = NULL;
 
-=======
-
-			if (obj->funcs == adev->dm.atomic_obj.funcs) {
-				int j = state->num_private_objs-1;
-
-				dm_atomic_destroy_state(obj,
-						state->private_objs[i].state);
-
-				/* If i is not at the end of the array then the
-				 * last element needs to be moved to where i was
-				 * before the array can safely be truncated.
-				 */
-				if (i != j)
-					state->private_objs[i] =
-						state->private_objs[j];
-
-				state->private_objs[j].ptr = NULL;
-				state->private_objs[j].state = NULL;
-				state->private_objs[j].old_state = NULL;
-				state->private_objs[j].new_state = NULL;
-
->>>>>>> 62975d27
 				state->num_private_objs = j;
 				break;
 			}
