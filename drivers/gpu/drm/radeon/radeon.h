/*
 * Copyright 2008 Advanced Micro Devices, Inc.
 * Copyright 2008 Red Hat Inc.
 * Copyright 2009 Jerome Glisse.
 *
 * Permission is hereby granted, free of charge, to any person obtaining a
 * copy of this software and associated documentation files (the "Software"),
 * to deal in the Software without restriction, including without limitation
 * the rights to use, copy, modify, merge, publish, distribute, sublicense,
 * and/or sell copies of the Software, and to permit persons to whom the
 * Software is furnished to do so, subject to the following conditions:
 *
 * The above copyright notice and this permission notice shall be included in
 * all copies or substantial portions of the Software.
 *
 * THE SOFTWARE IS PROVIDED "AS IS", WITHOUT WARRANTY OF ANY KIND, EXPRESS OR
 * IMPLIED, INCLUDING BUT NOT LIMITED TO THE WARRANTIES OF MERCHANTABILITY,
 * FITNESS FOR A PARTICULAR PURPOSE AND NONINFRINGEMENT.  IN NO EVENT SHALL
 * THE COPYRIGHT HOLDER(S) OR AUTHOR(S) BE LIABLE FOR ANY CLAIM, DAMAGES OR
 * OTHER LIABILITY, WHETHER IN AN ACTION OF CONTRACT, TORT OR OTHERWISE,
 * ARISING FROM, OUT OF OR IN CONNECTION WITH THE SOFTWARE OR THE USE OR
 * OTHER DEALINGS IN THE SOFTWARE.
 *
 * Authors: Dave Airlie
 *          Alex Deucher
 *          Jerome Glisse
 */
#ifndef __RADEON_H__
#define __RADEON_H__

/* TODO: Here are things that needs to be done :
 *	- surface allocator & initializer : (bit like scratch reg) should
 *	  initialize HDP_ stuff on RS600, R600, R700 hw, well anythings
 *	  related to surface
 *	- WB : write back stuff (do it bit like scratch reg things)
 *	- Vblank : look at Jesse's rework and what we should do
 *	- r600/r700: gart & cp
 *	- cs : clean cs ioctl use bitmap & things like that.
 *	- power management stuff
 *	- Barrier in gart code
 *	- Unmappabled vram ?
 *	- TESTING, TESTING, TESTING
 */

/* Initialization path:
 *  We expect that acceleration initialization might fail for various
 *  reasons even thought we work hard to make it works on most
 *  configurations. In order to still have a working userspace in such
 *  situation the init path must succeed up to the memory controller
 *  initialization point. Failure before this point are considered as
 *  fatal error. Here is the init callchain :
 *      radeon_device_init  perform common structure, mutex initialization
 *      asic_init           setup the GPU memory layout and perform all
 *                          one time initialization (failure in this
 *                          function are considered fatal)
 *      asic_startup        setup the GPU acceleration, in order to
 *                          follow guideline the first thing this
 *                          function should do is setting the GPU
 *                          memory controller (only MC setup failure
 *                          are considered as fatal)
 */

#include <linux/atomic.h>
#include <linux/wait.h>
#include <linux/list.h>
#include <linux/kref.h>
#include <linux/interval_tree.h>

#include <ttm/ttm_bo_api.h>
#include <ttm/ttm_bo_driver.h>
#include <ttm/ttm_placement.h>
#include <ttm/ttm_module.h>
#include <ttm/ttm_execbuf_util.h>

#include "radeon_family.h"
#include "radeon_mode.h"
#include "radeon_reg.h"

/*
 * Modules parameters.
 */
extern int radeon_no_wb;
extern int radeon_modeset;
extern int radeon_dynclks;
extern int radeon_r4xx_atom;
extern int radeon_agpmode;
extern int radeon_vram_limit;
extern int radeon_gart_size;
extern int radeon_benchmarking;
extern int radeon_testing;
extern int radeon_connector_table;
extern int radeon_tv;
extern int radeon_audio;
extern int radeon_disp_priority;
extern int radeon_hw_i2c;
extern int radeon_pcie_gen2;
extern int radeon_msi;
extern int radeon_lockup_timeout;
extern int radeon_fastfb;
extern int radeon_dpm;
extern int radeon_aspm;
extern int radeon_runtime_pm;
extern int radeon_hard_reset;
extern int radeon_vm_size;
extern int radeon_vm_block_size;
extern int radeon_deep_color;
extern int radeon_use_pflipirq;
<<<<<<< HEAD
=======
extern int radeon_bapm;
>>>>>>> 9e82bf01

/*
 * Copy from radeon_drv.h so we don't have to include both and have conflicting
 * symbol;
 */
#define RADEON_MAX_USEC_TIMEOUT			100000	/* 100 ms */
#define RADEON_FENCE_JIFFIES_TIMEOUT		(HZ / 2)
/* RADEON_IB_POOL_SIZE must be a power of 2 */
#define RADEON_IB_POOL_SIZE			16
#define RADEON_DEBUGFS_MAX_COMPONENTS		32
#define RADEONFB_CONN_LIMIT			4
#define RADEON_BIOS_NUM_SCRATCH			8

/* fence seq are set to this number when signaled */
#define RADEON_FENCE_SIGNALED_SEQ		0LL

/* internal ring indices */
/* r1xx+ has gfx CP ring */
#define RADEON_RING_TYPE_GFX_INDEX		0

/* cayman has 2 compute CP rings */
#define CAYMAN_RING_TYPE_CP1_INDEX		1
#define CAYMAN_RING_TYPE_CP2_INDEX		2

/* R600+ has an async dma ring */
#define R600_RING_TYPE_DMA_INDEX		3
/* cayman add a second async dma ring */
#define CAYMAN_RING_TYPE_DMA1_INDEX		4

/* R600+ */
#define R600_RING_TYPE_UVD_INDEX		5

/* TN+ */
#define TN_RING_TYPE_VCE1_INDEX			6
#define TN_RING_TYPE_VCE2_INDEX			7

/* max number of rings */
#define RADEON_NUM_RINGS			8

/* number of hw syncs before falling back on blocking */
#define RADEON_NUM_SYNCS			4

/* number of hw syncs before falling back on blocking */
#define RADEON_NUM_SYNCS			4

/* hardcode those limit for now */
#define RADEON_VA_IB_OFFSET			(1 << 20)
#define RADEON_VA_RESERVED_SIZE			(8 << 20)
#define RADEON_IB_VM_MAX_SIZE			(64 << 10)

/* hard reset data */
#define RADEON_ASIC_RESET_DATA                  0x39d5e86b

/* reset flags */
#define RADEON_RESET_GFX			(1 << 0)
#define RADEON_RESET_COMPUTE			(1 << 1)
#define RADEON_RESET_DMA			(1 << 2)
#define RADEON_RESET_CP				(1 << 3)
#define RADEON_RESET_GRBM			(1 << 4)
#define RADEON_RESET_DMA1			(1 << 5)
#define RADEON_RESET_RLC			(1 << 6)
#define RADEON_RESET_SEM			(1 << 7)
#define RADEON_RESET_IH				(1 << 8)
#define RADEON_RESET_VMC			(1 << 9)
#define RADEON_RESET_MC				(1 << 10)
#define RADEON_RESET_DISPLAY			(1 << 11)

/* CG block flags */
#define RADEON_CG_BLOCK_GFX			(1 << 0)
#define RADEON_CG_BLOCK_MC			(1 << 1)
#define RADEON_CG_BLOCK_SDMA			(1 << 2)
#define RADEON_CG_BLOCK_UVD			(1 << 3)
#define RADEON_CG_BLOCK_VCE			(1 << 4)
#define RADEON_CG_BLOCK_HDP			(1 << 5)
#define RADEON_CG_BLOCK_BIF			(1 << 6)

/* CG flags */
#define RADEON_CG_SUPPORT_GFX_MGCG		(1 << 0)
#define RADEON_CG_SUPPORT_GFX_MGLS		(1 << 1)
#define RADEON_CG_SUPPORT_GFX_CGCG		(1 << 2)
#define RADEON_CG_SUPPORT_GFX_CGLS		(1 << 3)
#define RADEON_CG_SUPPORT_GFX_CGTS		(1 << 4)
#define RADEON_CG_SUPPORT_GFX_CGTS_LS		(1 << 5)
#define RADEON_CG_SUPPORT_GFX_CP_LS		(1 << 6)
#define RADEON_CG_SUPPORT_GFX_RLC_LS		(1 << 7)
#define RADEON_CG_SUPPORT_MC_LS			(1 << 8)
#define RADEON_CG_SUPPORT_MC_MGCG		(1 << 9)
#define RADEON_CG_SUPPORT_SDMA_LS		(1 << 10)
#define RADEON_CG_SUPPORT_SDMA_MGCG		(1 << 11)
#define RADEON_CG_SUPPORT_BIF_LS		(1 << 12)
#define RADEON_CG_SUPPORT_UVD_MGCG		(1 << 13)
#define RADEON_CG_SUPPORT_VCE_MGCG		(1 << 14)
#define RADEON_CG_SUPPORT_HDP_LS		(1 << 15)
#define RADEON_CG_SUPPORT_HDP_MGCG		(1 << 16)

/* PG flags */
#define RADEON_PG_SUPPORT_GFX_PG		(1 << 0)
#define RADEON_PG_SUPPORT_GFX_SMG		(1 << 1)
#define RADEON_PG_SUPPORT_GFX_DMG		(1 << 2)
#define RADEON_PG_SUPPORT_UVD			(1 << 3)
#define RADEON_PG_SUPPORT_VCE			(1 << 4)
#define RADEON_PG_SUPPORT_CP			(1 << 5)
#define RADEON_PG_SUPPORT_GDS			(1 << 6)
#define RADEON_PG_SUPPORT_RLC_SMU_HS		(1 << 7)
#define RADEON_PG_SUPPORT_SDMA			(1 << 8)
#define RADEON_PG_SUPPORT_ACP			(1 << 9)
#define RADEON_PG_SUPPORT_SAMU			(1 << 10)

/* max cursor sizes (in pixels) */
#define CURSOR_WIDTH 64
#define CURSOR_HEIGHT 64

#define CIK_CURSOR_WIDTH 128
#define CIK_CURSOR_HEIGHT 128

/*
 * Errata workarounds.
 */
enum radeon_pll_errata {
	CHIP_ERRATA_R300_CG             = 0x00000001,
	CHIP_ERRATA_PLL_DUMMYREADS      = 0x00000002,
	CHIP_ERRATA_PLL_DELAY           = 0x00000004
};


struct radeon_device;


/*
 * BIOS.
 */
bool radeon_get_bios(struct radeon_device *rdev);

/*
 * Dummy page
 */
struct radeon_dummy_page {
	struct page	*page;
	dma_addr_t	addr;
};
int radeon_dummy_page_init(struct radeon_device *rdev);
void radeon_dummy_page_fini(struct radeon_device *rdev);


/*
 * Clocks
 */
struct radeon_clock {
	struct radeon_pll p1pll;
	struct radeon_pll p2pll;
	struct radeon_pll dcpll;
	struct radeon_pll spll;
	struct radeon_pll mpll;
	/* 10 Khz units */
	uint32_t default_mclk;
	uint32_t default_sclk;
	uint32_t default_dispclk;
	uint32_t current_dispclk;
	uint32_t dp_extclk;
	uint32_t max_pixel_clock;
};

/*
 * Power management
 */
int radeon_pm_init(struct radeon_device *rdev);
int radeon_pm_late_init(struct radeon_device *rdev);
void radeon_pm_fini(struct radeon_device *rdev);
void radeon_pm_compute_clocks(struct radeon_device *rdev);
void radeon_pm_suspend(struct radeon_device *rdev);
void radeon_pm_resume(struct radeon_device *rdev);
void radeon_combios_get_power_modes(struct radeon_device *rdev);
void radeon_atombios_get_power_modes(struct radeon_device *rdev);
int radeon_atom_get_clock_dividers(struct radeon_device *rdev,
				   u8 clock_type,
				   u32 clock,
				   bool strobe_mode,
				   struct atom_clock_dividers *dividers);
int radeon_atom_get_memory_pll_dividers(struct radeon_device *rdev,
					u32 clock,
					bool strobe_mode,
					struct atom_mpll_param *mpll_param);
void radeon_atom_set_voltage(struct radeon_device *rdev, u16 voltage_level, u8 voltage_type);
int radeon_atom_get_voltage_gpio_settings(struct radeon_device *rdev,
					  u16 voltage_level, u8 voltage_type,
					  u32 *gpio_value, u32 *gpio_mask);
void radeon_atom_set_engine_dram_timings(struct radeon_device *rdev,
					 u32 eng_clock, u32 mem_clock);
int radeon_atom_get_voltage_step(struct radeon_device *rdev,
				 u8 voltage_type, u16 *voltage_step);
int radeon_atom_get_max_vddc(struct radeon_device *rdev, u8 voltage_type,
			     u16 voltage_id, u16 *voltage);
int radeon_atom_get_leakage_vddc_based_on_leakage_idx(struct radeon_device *rdev,
						      u16 *voltage,
						      u16 leakage_idx);
int radeon_atom_get_leakage_id_from_vbios(struct radeon_device *rdev,
					  u16 *leakage_id);
int radeon_atom_get_leakage_vddc_based_on_leakage_params(struct radeon_device *rdev,
							 u16 *vddc, u16 *vddci,
							 u16 virtual_voltage_id,
							 u16 vbios_voltage_id);
int radeon_atom_get_voltage_evv(struct radeon_device *rdev,
				u16 virtual_voltage_id,
				u16 *voltage);
int radeon_atom_round_to_true_voltage(struct radeon_device *rdev,
				      u8 voltage_type,
				      u16 nominal_voltage,
				      u16 *true_voltage);
int radeon_atom_get_min_voltage(struct radeon_device *rdev,
				u8 voltage_type, u16 *min_voltage);
int radeon_atom_get_max_voltage(struct radeon_device *rdev,
				u8 voltage_type, u16 *max_voltage);
int radeon_atom_get_voltage_table(struct radeon_device *rdev,
				  u8 voltage_type, u8 voltage_mode,
				  struct atom_voltage_table *voltage_table);
bool radeon_atom_is_voltage_gpio(struct radeon_device *rdev,
				 u8 voltage_type, u8 voltage_mode);
int radeon_atom_get_svi2_info(struct radeon_device *rdev,
			      u8 voltage_type,
			      u8 *svd_gpio_id, u8 *svc_gpio_id);
void radeon_atom_update_memory_dll(struct radeon_device *rdev,
				   u32 mem_clock);
void radeon_atom_set_ac_timing(struct radeon_device *rdev,
			       u32 mem_clock);
int radeon_atom_init_mc_reg_table(struct radeon_device *rdev,
				  u8 module_index,
				  struct atom_mc_reg_table *reg_table);
int radeon_atom_get_memory_info(struct radeon_device *rdev,
				u8 module_index, struct atom_memory_info *mem_info);
int radeon_atom_get_mclk_range_table(struct radeon_device *rdev,
				     bool gddr5, u8 module_index,
				     struct atom_memory_clock_range_table *mclk_range_table);
int radeon_atom_get_max_vddc(struct radeon_device *rdev, u8 voltage_type,
			     u16 voltage_id, u16 *voltage);
void rs690_pm_info(struct radeon_device *rdev);
extern void evergreen_tiling_fields(unsigned tiling_flags, unsigned *bankw,
				    unsigned *bankh, unsigned *mtaspect,
				    unsigned *tile_split);

/*
 * Fences.
 */
struct radeon_fence_driver {
	uint32_t			scratch_reg;
	uint64_t			gpu_addr;
	volatile uint32_t		*cpu_addr;
	/* sync_seq is protected by ring emission lock */
	uint64_t			sync_seq[RADEON_NUM_RINGS];
	atomic64_t			last_seq;
	bool				initialized;
};

struct radeon_fence {
	struct radeon_device		*rdev;
	struct kref			kref;
	/* protected by radeon_fence.lock */
	uint64_t			seq;
	/* RB, DMA, etc. */
	unsigned			ring;
};

int radeon_fence_driver_start_ring(struct radeon_device *rdev, int ring);
int radeon_fence_driver_init(struct radeon_device *rdev);
void radeon_fence_driver_fini(struct radeon_device *rdev);
void radeon_fence_driver_force_completion(struct radeon_device *rdev);
int radeon_fence_emit(struct radeon_device *rdev, struct radeon_fence **fence, int ring);
void radeon_fence_process(struct radeon_device *rdev, int ring);
bool radeon_fence_signaled(struct radeon_fence *fence);
int radeon_fence_wait(struct radeon_fence *fence, bool interruptible);
int radeon_fence_wait_next(struct radeon_device *rdev, int ring);
int radeon_fence_wait_empty(struct radeon_device *rdev, int ring);
int radeon_fence_wait_any(struct radeon_device *rdev,
			  struct radeon_fence **fences,
			  bool intr);
struct radeon_fence *radeon_fence_ref(struct radeon_fence *fence);
void radeon_fence_unref(struct radeon_fence **fence);
unsigned radeon_fence_count_emitted(struct radeon_device *rdev, int ring);
bool radeon_fence_need_sync(struct radeon_fence *fence, int ring);
void radeon_fence_note_sync(struct radeon_fence *fence, int ring);
static inline struct radeon_fence *radeon_fence_later(struct radeon_fence *a,
						      struct radeon_fence *b)
{
	if (!a) {
		return b;
	}

	if (!b) {
		return a;
	}

	BUG_ON(a->ring != b->ring);

	if (a->seq > b->seq) {
		return a;
	} else {
		return b;
	}
}

static inline bool radeon_fence_is_earlier(struct radeon_fence *a,
					   struct radeon_fence *b)
{
	if (!a) {
		return false;
	}

	if (!b) {
		return true;
	}

	BUG_ON(a->ring != b->ring);

	return a->seq < b->seq;
}

/*
 * Tiling registers
 */
struct radeon_surface_reg {
	struct radeon_bo *bo;
};

#define RADEON_GEM_MAX_SURFACES 8

/*
 * TTM.
 */
struct radeon_mman {
	struct ttm_bo_global_ref        bo_global_ref;
	struct drm_global_reference	mem_global_ref;
	struct ttm_bo_device		bdev;
	bool				mem_global_referenced;
	bool				initialized;

#if defined(CONFIG_DEBUG_FS)
	struct dentry			*vram;
	struct dentry			*gtt;
#endif
};

/* bo virtual address in a specific vm */
struct radeon_bo_va {
	/* protected by bo being reserved */
	struct list_head		bo_list;
	uint32_t			flags;
	uint64_t			addr;
	unsigned			ref_count;

	/* protected by vm mutex */
	struct interval_tree_node	it;
	struct list_head		vm_status;

	/* constant after initialization */
	struct radeon_vm		*vm;
	struct radeon_bo		*bo;
};

struct radeon_bo {
	/* Protected by gem.mutex */
	struct list_head		list;
	/* Protected by tbo.reserved */
	u32				initial_domain;
	u32				placements[3];
	struct ttm_placement		placement;
	struct ttm_buffer_object	tbo;
	struct ttm_bo_kmap_obj		kmap;
	u32				flags;
	unsigned			pin_count;
	void				*kptr;
	u32				tiling_flags;
	u32				pitch;
	int				surface_reg;
	/* list of all virtual address to which this bo
	 * is associated to
	 */
	struct list_head		va;
	/* Constant after initialization */
	struct radeon_device		*rdev;
	struct drm_gem_object		gem_base;

	struct ttm_bo_kmap_obj		dma_buf_vmap;
	pid_t				pid;
};
#define gem_to_radeon_bo(gobj) container_of((gobj), struct radeon_bo, gem_base)

int radeon_gem_debugfs_init(struct radeon_device *rdev);

/* sub-allocation manager, it has to be protected by another lock.
 * By conception this is an helper for other part of the driver
 * like the indirect buffer or semaphore, which both have their
 * locking.
 *
 * Principe is simple, we keep a list of sub allocation in offset
 * order (first entry has offset == 0, last entry has the highest
 * offset).
 *
 * When allocating new object we first check if there is room at
 * the end total_size - (last_object_offset + last_object_size) >=
 * alloc_size. If so we allocate new object there.
 *
 * When there is not enough room at the end, we start waiting for
 * each sub object until we reach object_offset+object_size >=
 * alloc_size, this object then become the sub object we return.
 *
 * Alignment can't be bigger than page size.
 *
 * Hole are not considered for allocation to keep things simple.
 * Assumption is that there won't be hole (all object on same
 * alignment).
 */
struct radeon_sa_manager {
	wait_queue_head_t	wq;
	struct radeon_bo	*bo;
	struct list_head	*hole;
	struct list_head	flist[RADEON_NUM_RINGS];
	struct list_head	olist;
	unsigned		size;
	uint64_t		gpu_addr;
	void			*cpu_ptr;
	uint32_t		domain;
	uint32_t		align;
};

struct radeon_sa_bo;

/* sub-allocation buffer */
struct radeon_sa_bo {
	struct list_head		olist;
	struct list_head		flist;
	struct radeon_sa_manager	*manager;
	unsigned			soffset;
	unsigned			eoffset;
	struct radeon_fence		*fence;
};

/*
 * GEM objects.
 */
struct radeon_gem {
	struct mutex		mutex;
	struct list_head	objects;
};

int radeon_gem_init(struct radeon_device *rdev);
void radeon_gem_fini(struct radeon_device *rdev);
int radeon_gem_object_create(struct radeon_device *rdev, unsigned long size,
				int alignment, int initial_domain,
				u32 flags, bool kernel,
				struct drm_gem_object **obj);

int radeon_mode_dumb_create(struct drm_file *file_priv,
			    struct drm_device *dev,
			    struct drm_mode_create_dumb *args);
int radeon_mode_dumb_mmap(struct drm_file *filp,
			  struct drm_device *dev,
			  uint32_t handle, uint64_t *offset_p);

/*
 * Semaphores.
 */
struct radeon_semaphore {
	struct radeon_sa_bo		*sa_bo;
	signed				waiters;
	uint64_t			gpu_addr;
	struct radeon_fence		*sync_to[RADEON_NUM_RINGS];
};

int radeon_semaphore_create(struct radeon_device *rdev,
			    struct radeon_semaphore **semaphore);
bool radeon_semaphore_emit_signal(struct radeon_device *rdev, int ring,
				  struct radeon_semaphore *semaphore);
bool radeon_semaphore_emit_wait(struct radeon_device *rdev, int ring,
				struct radeon_semaphore *semaphore);
void radeon_semaphore_sync_to(struct radeon_semaphore *semaphore,
			      struct radeon_fence *fence);
int radeon_semaphore_sync_rings(struct radeon_device *rdev,
				struct radeon_semaphore *semaphore,
				int waiting_ring);
void radeon_semaphore_free(struct radeon_device *rdev,
			   struct radeon_semaphore **semaphore,
			   struct radeon_fence *fence);

/*
 * GART structures, functions & helpers
 */
struct radeon_mc;

#define RADEON_GPU_PAGE_SIZE 4096
#define RADEON_GPU_PAGE_MASK (RADEON_GPU_PAGE_SIZE - 1)
#define RADEON_GPU_PAGE_SHIFT 12
#define RADEON_GPU_PAGE_ALIGN(a) (((a) + RADEON_GPU_PAGE_MASK) & ~RADEON_GPU_PAGE_MASK)

#define RADEON_GART_PAGE_DUMMY  0
#define RADEON_GART_PAGE_VALID	(1 << 0)
#define RADEON_GART_PAGE_READ	(1 << 1)
#define RADEON_GART_PAGE_WRITE	(1 << 2)
#define RADEON_GART_PAGE_SNOOP	(1 << 3)

struct radeon_gart {
	dma_addr_t			table_addr;
	struct radeon_bo		*robj;
	void				*ptr;
	unsigned			num_gpu_pages;
	unsigned			num_cpu_pages;
	unsigned			table_size;
	struct page			**pages;
	dma_addr_t			*pages_addr;
	bool				ready;
};

int radeon_gart_table_ram_alloc(struct radeon_device *rdev);
void radeon_gart_table_ram_free(struct radeon_device *rdev);
int radeon_gart_table_vram_alloc(struct radeon_device *rdev);
void radeon_gart_table_vram_free(struct radeon_device *rdev);
int radeon_gart_table_vram_pin(struct radeon_device *rdev);
void radeon_gart_table_vram_unpin(struct radeon_device *rdev);
int radeon_gart_init(struct radeon_device *rdev);
void radeon_gart_fini(struct radeon_device *rdev);
void radeon_gart_unbind(struct radeon_device *rdev, unsigned offset,
			int pages);
int radeon_gart_bind(struct radeon_device *rdev, unsigned offset,
		     int pages, struct page **pagelist,
		     dma_addr_t *dma_addr, uint32_t flags);


/*
 * GPU MC structures, functions & helpers
 */
struct radeon_mc {
	resource_size_t		aper_size;
	resource_size_t		aper_base;
	resource_size_t		agp_base;
	/* for some chips with <= 32MB we need to lie
	 * about vram size near mc fb location */
	u64			mc_vram_size;
	u64			visible_vram_size;
	u64			gtt_size;
	u64			gtt_start;
	u64			gtt_end;
	u64			vram_start;
	u64			vram_end;
	unsigned		vram_width;
	u64			real_vram_size;
	int			vram_mtrr;
	bool			vram_is_ddr;
	bool			igp_sideport_enabled;
	u64                     gtt_base_align;
	u64                     mc_mask;
};

bool radeon_combios_sideport_present(struct radeon_device *rdev);
bool radeon_atombios_sideport_present(struct radeon_device *rdev);

/*
 * GPU scratch registers structures, functions & helpers
 */
struct radeon_scratch {
	unsigned		num_reg;
	uint32_t                reg_base;
	bool			free[32];
	uint32_t		reg[32];
};

int radeon_scratch_get(struct radeon_device *rdev, uint32_t *reg);
void radeon_scratch_free(struct radeon_device *rdev, uint32_t reg);

/*
 * GPU doorbell structures, functions & helpers
 */
#define RADEON_MAX_DOORBELLS 1024	/* Reserve at most 1024 doorbell slots for radeon-owned rings. */

struct radeon_doorbell {
	/* doorbell mmio */
	resource_size_t		base;
	resource_size_t		size;
	u32 __iomem		*ptr;
	u32			num_doorbells;	/* Number of doorbells actually reserved for radeon. */
	unsigned long		used[DIV_ROUND_UP(RADEON_MAX_DOORBELLS, BITS_PER_LONG)];
};

int radeon_doorbell_get(struct radeon_device *rdev, u32 *page);
void radeon_doorbell_free(struct radeon_device *rdev, u32 doorbell);

/*
 * IRQS.
 */

struct radeon_flip_work {
	struct work_struct		flip_work;
	struct work_struct		unpin_work;
	struct radeon_device		*rdev;
	int				crtc_id;
	uint64_t			base;
	struct drm_pending_vblank_event *event;
	struct radeon_bo		*old_rbo;
	struct radeon_fence		*fence;
};

struct r500_irq_stat_regs {
	u32 disp_int;
	u32 hdmi0_status;
};

struct r600_irq_stat_regs {
	u32 disp_int;
	u32 disp_int_cont;
	u32 disp_int_cont2;
	u32 d1grph_int;
	u32 d2grph_int;
	u32 hdmi0_status;
	u32 hdmi1_status;
};

struct evergreen_irq_stat_regs {
	u32 disp_int;
	u32 disp_int_cont;
	u32 disp_int_cont2;
	u32 disp_int_cont3;
	u32 disp_int_cont4;
	u32 disp_int_cont5;
	u32 d1grph_int;
	u32 d2grph_int;
	u32 d3grph_int;
	u32 d4grph_int;
	u32 d5grph_int;
	u32 d6grph_int;
	u32 afmt_status1;
	u32 afmt_status2;
	u32 afmt_status3;
	u32 afmt_status4;
	u32 afmt_status5;
	u32 afmt_status6;
};

struct cik_irq_stat_regs {
	u32 disp_int;
	u32 disp_int_cont;
	u32 disp_int_cont2;
	u32 disp_int_cont3;
	u32 disp_int_cont4;
	u32 disp_int_cont5;
	u32 disp_int_cont6;
	u32 d1grph_int;
	u32 d2grph_int;
	u32 d3grph_int;
	u32 d4grph_int;
	u32 d5grph_int;
	u32 d6grph_int;
};

union radeon_irq_stat_regs {
	struct r500_irq_stat_regs r500;
	struct r600_irq_stat_regs r600;
	struct evergreen_irq_stat_regs evergreen;
	struct cik_irq_stat_regs cik;
};

struct radeon_irq {
	bool				installed;
	spinlock_t			lock;
	atomic_t			ring_int[RADEON_NUM_RINGS];
	bool				crtc_vblank_int[RADEON_MAX_CRTCS];
	atomic_t			pflip[RADEON_MAX_CRTCS];
	wait_queue_head_t		vblank_queue;
	bool				hpd[RADEON_MAX_HPD_PINS];
	bool				afmt[RADEON_MAX_AFMT_BLOCKS];
	union radeon_irq_stat_regs	stat_regs;
	bool				dpm_thermal;
};

int radeon_irq_kms_init(struct radeon_device *rdev);
void radeon_irq_kms_fini(struct radeon_device *rdev);
void radeon_irq_kms_sw_irq_get(struct radeon_device *rdev, int ring);
void radeon_irq_kms_sw_irq_put(struct radeon_device *rdev, int ring);
void radeon_irq_kms_pflip_irq_get(struct radeon_device *rdev, int crtc);
void radeon_irq_kms_pflip_irq_put(struct radeon_device *rdev, int crtc);
void radeon_irq_kms_enable_afmt(struct radeon_device *rdev, int block);
void radeon_irq_kms_disable_afmt(struct radeon_device *rdev, int block);
void radeon_irq_kms_enable_hpd(struct radeon_device *rdev, unsigned hpd_mask);
void radeon_irq_kms_disable_hpd(struct radeon_device *rdev, unsigned hpd_mask);

/*
 * CP & rings.
 */

struct radeon_ib {
	struct radeon_sa_bo		*sa_bo;
	uint32_t			length_dw;
	uint64_t			gpu_addr;
	uint32_t			*ptr;
	int				ring;
	struct radeon_fence		*fence;
	struct radeon_vm		*vm;
	bool				is_const_ib;
	struct radeon_semaphore		*semaphore;
};

struct radeon_ring {
	struct radeon_bo	*ring_obj;
	volatile uint32_t	*ring;
	unsigned		rptr_offs;
	unsigned		rptr_save_reg;
	u64			next_rptr_gpu_addr;
	volatile u32		*next_rptr_cpu_addr;
	unsigned		wptr;
	unsigned		wptr_old;
	unsigned		ring_size;
	unsigned		ring_free_dw;
	int			count_dw;
	atomic_t		last_rptr;
	atomic64_t		last_activity;
	uint64_t		gpu_addr;
	uint32_t		align_mask;
	uint32_t		ptr_mask;
	bool			ready;
	u32			nop;
	u32			idx;
	u64			last_semaphore_signal_addr;
	u64			last_semaphore_wait_addr;
	/* for CIK queues */
	u32 me;
	u32 pipe;
	u32 queue;
	struct radeon_bo	*mqd_obj;
	u32 doorbell_index;
	unsigned		wptr_offs;
};

struct radeon_mec {
	struct radeon_bo	*hpd_eop_obj;
	u64			hpd_eop_gpu_addr;
	u32 num_pipe;
	u32 num_mec;
	u32 num_queue;
};

/*
 * VM
 */

/* maximum number of VMIDs */
#define RADEON_NUM_VM	16

/* number of entries in page table */
#define RADEON_VM_PTE_COUNT (1 << radeon_vm_block_size)

/* PTBs (Page Table Blocks) need to be aligned to 32K */
#define RADEON_VM_PTB_ALIGN_SIZE   32768
#define RADEON_VM_PTB_ALIGN_MASK (RADEON_VM_PTB_ALIGN_SIZE - 1)
#define RADEON_VM_PTB_ALIGN(a) (((a) + RADEON_VM_PTB_ALIGN_MASK) & ~RADEON_VM_PTB_ALIGN_MASK)

#define R600_PTE_VALID		(1 << 0)
#define R600_PTE_SYSTEM		(1 << 1)
#define R600_PTE_SNOOPED	(1 << 2)
#define R600_PTE_READABLE	(1 << 5)
#define R600_PTE_WRITEABLE	(1 << 6)

/* PTE (Page Table Entry) fragment field for different page sizes */
#define R600_PTE_FRAG_4KB	(0 << 7)
#define R600_PTE_FRAG_64KB	(4 << 7)
#define R600_PTE_FRAG_256KB	(6 << 7)

/* flags needed to be set so we can copy directly from the GART table */
#define R600_PTE_GART_MASK	( R600_PTE_READABLE | R600_PTE_WRITEABLE | \
				  R600_PTE_SYSTEM | R600_PTE_VALID )

struct radeon_vm_pt {
	struct radeon_bo		*bo;
	uint64_t			addr;
};

struct radeon_vm {
	struct rb_root			va;
	unsigned			id;

	/* BOs moved, but not yet updated in the PT */
	struct list_head		invalidated;

	/* BOs freed, but not yet updated in the PT */
	struct list_head		freed;

	/* contains the page directory */
	struct radeon_bo		*page_directory;
	uint64_t			pd_gpu_addr;
	unsigned			max_pde_used;

	/* array of page tables, one for each page directory entry */
	struct radeon_vm_pt		*page_tables;

	struct radeon_bo_va		*ib_bo_va;

	struct mutex			mutex;
	/* last fence for cs using this vm */
	struct radeon_fence		*fence;
	/* last flush or NULL if we still need to flush */
	struct radeon_fence		*last_flush;
	/* last use of vmid */
	struct radeon_fence		*last_id_use;
};

struct radeon_vm_manager {
	struct radeon_fence		*active[RADEON_NUM_VM];
	uint32_t			max_pfn;
	/* number of VMIDs */
	unsigned			nvm;
	/* vram base address for page table entry  */
	u64				vram_base_offset;
	/* is vm enabled? */
	bool				enabled;
	/* for hw to save the PD addr on suspend/resume */
	uint32_t			saved_table_addr[RADEON_NUM_VM];
};

/*
 * file private structure
 */
struct radeon_fpriv {
	struct radeon_vm		vm;
};

/*
 * R6xx+ IH ring
 */
struct r600_ih {
	struct radeon_bo	*ring_obj;
	volatile uint32_t	*ring;
	unsigned		rptr;
	unsigned		ring_size;
	uint64_t		gpu_addr;
	uint32_t		ptr_mask;
	atomic_t		lock;
	bool                    enabled;
};

/*
 * RLC stuff
 */
#include "clearstate_defs.h"

struct radeon_rlc {
	/* for power gating */
	struct radeon_bo	*save_restore_obj;
	uint64_t		save_restore_gpu_addr;
	volatile uint32_t	*sr_ptr;
	const u32               *reg_list;
	u32                     reg_list_size;
	/* for clear state */
	struct radeon_bo	*clear_state_obj;
	uint64_t		clear_state_gpu_addr;
	volatile uint32_t	*cs_ptr;
	const struct cs_section_def   *cs_data;
	u32                     clear_state_size;
	/* for cp tables */
	struct radeon_bo	*cp_table_obj;
	uint64_t		cp_table_gpu_addr;
	volatile uint32_t	*cp_table_ptr;
	u32                     cp_table_size;
};

int radeon_ib_get(struct radeon_device *rdev, int ring,
		  struct radeon_ib *ib, struct radeon_vm *vm,
		  unsigned size);
void radeon_ib_free(struct radeon_device *rdev, struct radeon_ib *ib);
int radeon_ib_schedule(struct radeon_device *rdev, struct radeon_ib *ib,
		       struct radeon_ib *const_ib, bool hdp_flush);
int radeon_ib_pool_init(struct radeon_device *rdev);
void radeon_ib_pool_fini(struct radeon_device *rdev);
int radeon_ib_ring_tests(struct radeon_device *rdev);
/* Ring access between begin & end cannot sleep */
bool radeon_ring_supports_scratch_reg(struct radeon_device *rdev,
				      struct radeon_ring *ring);
void radeon_ring_free_size(struct radeon_device *rdev, struct radeon_ring *cp);
int radeon_ring_alloc(struct radeon_device *rdev, struct radeon_ring *cp, unsigned ndw);
int radeon_ring_lock(struct radeon_device *rdev, struct radeon_ring *cp, unsigned ndw);
void radeon_ring_commit(struct radeon_device *rdev, struct radeon_ring *cp,
			bool hdp_flush);
void radeon_ring_unlock_commit(struct radeon_device *rdev, struct radeon_ring *cp,
			       bool hdp_flush);
void radeon_ring_undo(struct radeon_ring *ring);
void radeon_ring_unlock_undo(struct radeon_device *rdev, struct radeon_ring *cp);
int radeon_ring_test(struct radeon_device *rdev, struct radeon_ring *cp);
void radeon_ring_lockup_update(struct radeon_device *rdev,
			       struct radeon_ring *ring);
bool radeon_ring_test_lockup(struct radeon_device *rdev, struct radeon_ring *ring);
unsigned radeon_ring_backup(struct radeon_device *rdev, struct radeon_ring *ring,
			    uint32_t **data);
int radeon_ring_restore(struct radeon_device *rdev, struct radeon_ring *ring,
			unsigned size, uint32_t *data);
int radeon_ring_init(struct radeon_device *rdev, struct radeon_ring *cp, unsigned ring_size,
		     unsigned rptr_offs, u32 nop);
void radeon_ring_fini(struct radeon_device *rdev, struct radeon_ring *cp);


/* r600 async dma */
void r600_dma_stop(struct radeon_device *rdev);
int r600_dma_resume(struct radeon_device *rdev);
void r600_dma_fini(struct radeon_device *rdev);

void cayman_dma_stop(struct radeon_device *rdev);
int cayman_dma_resume(struct radeon_device *rdev);
void cayman_dma_fini(struct radeon_device *rdev);

/*
 * CS.
 */
struct radeon_cs_reloc {
	struct drm_gem_object		*gobj;
	struct radeon_bo		*robj;
	struct ttm_validate_buffer	tv;
	uint64_t			gpu_offset;
	unsigned			prefered_domains;
	unsigned			allowed_domains;
	uint32_t			tiling_flags;
	uint32_t			handle;
};

struct radeon_cs_chunk {
	uint32_t		chunk_id;
	uint32_t		length_dw;
	uint32_t		*kdata;
	void __user		*user_ptr;
};

struct radeon_cs_parser {
	struct device		*dev;
	struct radeon_device	*rdev;
	struct drm_file		*filp;
	/* chunks */
	unsigned		nchunks;
	struct radeon_cs_chunk	*chunks;
	uint64_t		*chunks_array;
	/* IB */
	unsigned		idx;
	/* relocations */
	unsigned		nrelocs;
	struct radeon_cs_reloc	*relocs;
	struct radeon_cs_reloc	**relocs_ptr;
	struct radeon_cs_reloc	*vm_bos;
	struct list_head	validated;
	unsigned		dma_reloc_idx;
	/* indices of various chunks */
	int			chunk_ib_idx;
	int			chunk_relocs_idx;
	int			chunk_flags_idx;
	int			chunk_const_ib_idx;
	struct radeon_ib	ib;
	struct radeon_ib	const_ib;
	void			*track;
	unsigned		family;
	int			parser_error;
	u32			cs_flags;
	u32			ring;
	s32			priority;
	struct ww_acquire_ctx	ticket;
};

static inline u32 radeon_get_ib_value(struct radeon_cs_parser *p, int idx)
{
	struct radeon_cs_chunk *ibc = &p->chunks[p->chunk_ib_idx];

	if (ibc->kdata)
		return ibc->kdata[idx];
	return p->ib.ptr[idx];
}


struct radeon_cs_packet {
	unsigned	idx;
	unsigned	type;
	unsigned	reg;
	unsigned	opcode;
	int		count;
	unsigned	one_reg_wr;
};

typedef int (*radeon_packet0_check_t)(struct radeon_cs_parser *p,
				      struct radeon_cs_packet *pkt,
				      unsigned idx, unsigned reg);
typedef int (*radeon_packet3_check_t)(struct radeon_cs_parser *p,
				      struct radeon_cs_packet *pkt);


/*
 * AGP
 */
int radeon_agp_init(struct radeon_device *rdev);
void radeon_agp_resume(struct radeon_device *rdev);
void radeon_agp_suspend(struct radeon_device *rdev);
void radeon_agp_fini(struct radeon_device *rdev);


/*
 * Writeback
 */
struct radeon_wb {
	struct radeon_bo	*wb_obj;
	volatile uint32_t	*wb;
	uint64_t		gpu_addr;
	bool                    enabled;
	bool                    use_event;
};

#define RADEON_WB_SCRATCH_OFFSET 0
#define RADEON_WB_RING0_NEXT_RPTR 256
#define RADEON_WB_CP_RPTR_OFFSET 1024
#define RADEON_WB_CP1_RPTR_OFFSET 1280
#define RADEON_WB_CP2_RPTR_OFFSET 1536
#define R600_WB_DMA_RPTR_OFFSET   1792
#define R600_WB_IH_WPTR_OFFSET   2048
#define CAYMAN_WB_DMA1_RPTR_OFFSET   2304
#define R600_WB_EVENT_OFFSET     3072
#define CIK_WB_CP1_WPTR_OFFSET     3328
#define CIK_WB_CP2_WPTR_OFFSET     3584

/**
 * struct radeon_pm - power management datas
 * @max_bandwidth:      maximum bandwidth the gpu has (MByte/s)
 * @igp_sideport_mclk:  sideport memory clock Mhz (rs690,rs740,rs780,rs880)
 * @igp_system_mclk:    system clock Mhz (rs690,rs740,rs780,rs880)
 * @igp_ht_link_clk:    ht link clock Mhz (rs690,rs740,rs780,rs880)
 * @igp_ht_link_width:  ht link width in bits (rs690,rs740,rs780,rs880)
 * @k8_bandwidth:       k8 bandwidth the gpu has (MByte/s) (IGP)
 * @sideport_bandwidth: sideport bandwidth the gpu has (MByte/s) (IGP)
 * @ht_bandwidth:       ht bandwidth the gpu has (MByte/s) (IGP)
 * @core_bandwidth:     core GPU bandwidth the gpu has (MByte/s) (IGP)
 * @sclk:          	GPU clock Mhz (core bandwidth depends of this clock)
 * @needed_bandwidth:   current bandwidth needs
 *
 * It keeps track of various data needed to take powermanagement decision.
 * Bandwidth need is used to determine minimun clock of the GPU and memory.
 * Equation between gpu/memory clock and available bandwidth is hw dependent
 * (type of memory, bus size, efficiency, ...)
 */

enum radeon_pm_method {
	PM_METHOD_PROFILE,
	PM_METHOD_DYNPM,
	PM_METHOD_DPM,
};

enum radeon_dynpm_state {
	DYNPM_STATE_DISABLED,
	DYNPM_STATE_MINIMUM,
	DYNPM_STATE_PAUSED,
	DYNPM_STATE_ACTIVE,
	DYNPM_STATE_SUSPENDED,
};
enum radeon_dynpm_action {
	DYNPM_ACTION_NONE,
	DYNPM_ACTION_MINIMUM,
	DYNPM_ACTION_DOWNCLOCK,
	DYNPM_ACTION_UPCLOCK,
	DYNPM_ACTION_DEFAULT
};

enum radeon_voltage_type {
	VOLTAGE_NONE = 0,
	VOLTAGE_GPIO,
	VOLTAGE_VDDC,
	VOLTAGE_SW
};

enum radeon_pm_state_type {
	/* not used for dpm */
	POWER_STATE_TYPE_DEFAULT,
	POWER_STATE_TYPE_POWERSAVE,
	/* user selectable states */
	POWER_STATE_TYPE_BATTERY,
	POWER_STATE_TYPE_BALANCED,
	POWER_STATE_TYPE_PERFORMANCE,
	/* internal states */
	POWER_STATE_TYPE_INTERNAL_UVD,
	POWER_STATE_TYPE_INTERNAL_UVD_SD,
	POWER_STATE_TYPE_INTERNAL_UVD_HD,
	POWER_STATE_TYPE_INTERNAL_UVD_HD2,
	POWER_STATE_TYPE_INTERNAL_UVD_MVC,
	POWER_STATE_TYPE_INTERNAL_BOOT,
	POWER_STATE_TYPE_INTERNAL_THERMAL,
	POWER_STATE_TYPE_INTERNAL_ACPI,
	POWER_STATE_TYPE_INTERNAL_ULV,
	POWER_STATE_TYPE_INTERNAL_3DPERF,
};

enum radeon_pm_profile_type {
	PM_PROFILE_DEFAULT,
	PM_PROFILE_AUTO,
	PM_PROFILE_LOW,
	PM_PROFILE_MID,
	PM_PROFILE_HIGH,
};

#define PM_PROFILE_DEFAULT_IDX 0
#define PM_PROFILE_LOW_SH_IDX  1
#define PM_PROFILE_MID_SH_IDX  2
#define PM_PROFILE_HIGH_SH_IDX 3
#define PM_PROFILE_LOW_MH_IDX  4
#define PM_PROFILE_MID_MH_IDX  5
#define PM_PROFILE_HIGH_MH_IDX 6
#define PM_PROFILE_MAX         7

struct radeon_pm_profile {
	int dpms_off_ps_idx;
	int dpms_on_ps_idx;
	int dpms_off_cm_idx;
	int dpms_on_cm_idx;
};

enum radeon_int_thermal_type {
	THERMAL_TYPE_NONE,
	THERMAL_TYPE_EXTERNAL,
	THERMAL_TYPE_EXTERNAL_GPIO,
	THERMAL_TYPE_RV6XX,
	THERMAL_TYPE_RV770,
	THERMAL_TYPE_ADT7473_WITH_INTERNAL,
	THERMAL_TYPE_EVERGREEN,
	THERMAL_TYPE_SUMO,
	THERMAL_TYPE_NI,
	THERMAL_TYPE_SI,
	THERMAL_TYPE_EMC2103_WITH_INTERNAL,
	THERMAL_TYPE_CI,
	THERMAL_TYPE_KV,
};

struct radeon_voltage {
	enum radeon_voltage_type type;
	/* gpio voltage */
	struct radeon_gpio_rec gpio;
	u32 delay; /* delay in usec from voltage drop to sclk change */
	bool active_high; /* voltage drop is active when bit is high */
	/* VDDC voltage */
	u8 vddc_id; /* index into vddc voltage table */
	u8 vddci_id; /* index into vddci voltage table */
	bool vddci_enabled;
	/* r6xx+ sw */
	u16 voltage;
	/* evergreen+ vddci */
	u16 vddci;
};

/* clock mode flags */
#define RADEON_PM_MODE_NO_DISPLAY          (1 << 0)

struct radeon_pm_clock_info {
	/* memory clock */
	u32 mclk;
	/* engine clock */
	u32 sclk;
	/* voltage info */
	struct radeon_voltage voltage;
	/* standardized clock flags */
	u32 flags;
};

/* state flags */
#define RADEON_PM_STATE_SINGLE_DISPLAY_ONLY (1 << 0)

struct radeon_power_state {
	enum radeon_pm_state_type type;
	struct radeon_pm_clock_info *clock_info;
	/* number of valid clock modes in this power state */
	int num_clock_modes;
	struct radeon_pm_clock_info *default_clock_mode;
	/* standardized state flags */
	u32 flags;
	u32 misc; /* vbios specific flags */
	u32 misc2; /* vbios specific flags */
	int pcie_lanes; /* pcie lanes */
};

/*
 * Some modes are overclocked by very low value, accept them
 */
#define RADEON_MODE_OVERCLOCK_MARGIN 500 /* 5 MHz */

enum radeon_dpm_auto_throttle_src {
	RADEON_DPM_AUTO_THROTTLE_SRC_THERMAL,
	RADEON_DPM_AUTO_THROTTLE_SRC_EXTERNAL
};

enum radeon_dpm_event_src {
	RADEON_DPM_EVENT_SRC_ANALOG = 0,
	RADEON_DPM_EVENT_SRC_EXTERNAL = 1,
	RADEON_DPM_EVENT_SRC_DIGITAL = 2,
	RADEON_DPM_EVENT_SRC_ANALOG_OR_EXTERNAL = 3,
	RADEON_DPM_EVENT_SRC_DIGIAL_OR_EXTERNAL = 4
};

#define RADEON_MAX_VCE_LEVELS 6

enum radeon_vce_level {
	RADEON_VCE_LEVEL_AC_ALL = 0,     /* AC, All cases */
	RADEON_VCE_LEVEL_DC_EE = 1,      /* DC, entropy encoding */
	RADEON_VCE_LEVEL_DC_LL_LOW = 2,  /* DC, low latency queue, res <= 720 */
	RADEON_VCE_LEVEL_DC_LL_HIGH = 3, /* DC, low latency queue, 1080 >= res > 720 */
	RADEON_VCE_LEVEL_DC_GP_LOW = 4,  /* DC, general purpose queue, res <= 720 */
	RADEON_VCE_LEVEL_DC_GP_HIGH = 5, /* DC, general purpose queue, 1080 >= res > 720 */
};

struct radeon_ps {
	u32 caps; /* vbios flags */
	u32 class; /* vbios flags */
	u32 class2; /* vbios flags */
	/* UVD clocks */
	u32 vclk;
	u32 dclk;
	/* VCE clocks */
	u32 evclk;
	u32 ecclk;
	bool vce_active;
	enum radeon_vce_level vce_level;
	/* asic priv */
	void *ps_priv;
};

struct radeon_dpm_thermal {
	/* thermal interrupt work */
	struct work_struct work;
	/* low temperature threshold */
	int                min_temp;
	/* high temperature threshold */
	int                max_temp;
	/* was interrupt low to high or high to low */
	bool               high_to_low;
};

enum radeon_clk_action
{
	RADEON_SCLK_UP = 1,
	RADEON_SCLK_DOWN
};

struct radeon_blacklist_clocks
{
	u32 sclk;
	u32 mclk;
	enum radeon_clk_action action;
};

struct radeon_clock_and_voltage_limits {
	u32 sclk;
	u32 mclk;
	u16 vddc;
	u16 vddci;
};

struct radeon_clock_array {
	u32 count;
	u32 *values;
};

struct radeon_clock_voltage_dependency_entry {
	u32 clk;
	u16 v;
};

struct radeon_clock_voltage_dependency_table {
	u32 count;
	struct radeon_clock_voltage_dependency_entry *entries;
};

union radeon_cac_leakage_entry {
	struct {
		u16 vddc;
		u32 leakage;
	};
	struct {
		u16 vddc1;
		u16 vddc2;
		u16 vddc3;
	};
};

struct radeon_cac_leakage_table {
	u32 count;
	union radeon_cac_leakage_entry *entries;
};

struct radeon_phase_shedding_limits_entry {
	u16 voltage;
	u32 sclk;
	u32 mclk;
};

struct radeon_phase_shedding_limits_table {
	u32 count;
	struct radeon_phase_shedding_limits_entry *entries;
};

struct radeon_uvd_clock_voltage_dependency_entry {
	u32 vclk;
	u32 dclk;
	u16 v;
};

struct radeon_uvd_clock_voltage_dependency_table {
	u8 count;
	struct radeon_uvd_clock_voltage_dependency_entry *entries;
};

struct radeon_vce_clock_voltage_dependency_entry {
	u32 ecclk;
	u32 evclk;
	u16 v;
};

struct radeon_vce_clock_voltage_dependency_table {
	u8 count;
	struct radeon_vce_clock_voltage_dependency_entry *entries;
};

struct radeon_ppm_table {
	u8 ppm_design;
	u16 cpu_core_number;
	u32 platform_tdp;
	u32 small_ac_platform_tdp;
	u32 platform_tdc;
	u32 small_ac_platform_tdc;
	u32 apu_tdp;
	u32 dgpu_tdp;
	u32 dgpu_ulv_power;
	u32 tj_max;
};

struct radeon_cac_tdp_table {
	u16 tdp;
	u16 configurable_tdp;
	u16 tdc;
	u16 battery_power_limit;
	u16 small_power_limit;
	u16 low_cac_leakage;
	u16 high_cac_leakage;
	u16 maximum_power_delivery_limit;
};

struct radeon_dpm_dynamic_state {
	struct radeon_clock_voltage_dependency_table vddc_dependency_on_sclk;
	struct radeon_clock_voltage_dependency_table vddci_dependency_on_mclk;
	struct radeon_clock_voltage_dependency_table vddc_dependency_on_mclk;
	struct radeon_clock_voltage_dependency_table mvdd_dependency_on_mclk;
	struct radeon_clock_voltage_dependency_table vddc_dependency_on_dispclk;
	struct radeon_uvd_clock_voltage_dependency_table uvd_clock_voltage_dependency_table;
	struct radeon_vce_clock_voltage_dependency_table vce_clock_voltage_dependency_table;
	struct radeon_clock_voltage_dependency_table samu_clock_voltage_dependency_table;
	struct radeon_clock_voltage_dependency_table acp_clock_voltage_dependency_table;
	struct radeon_clock_array valid_sclk_values;
	struct radeon_clock_array valid_mclk_values;
	struct radeon_clock_and_voltage_limits max_clock_voltage_on_dc;
	struct radeon_clock_and_voltage_limits max_clock_voltage_on_ac;
	u32 mclk_sclk_ratio;
	u32 sclk_mclk_delta;
	u16 vddc_vddci_delta;
	u16 min_vddc_for_pcie_gen2;
	struct radeon_cac_leakage_table cac_leakage_table;
	struct radeon_phase_shedding_limits_table phase_shedding_limits_table;
	struct radeon_ppm_table *ppm_table;
	struct radeon_cac_tdp_table *cac_tdp_table;
};

struct radeon_dpm_fan {
	u16 t_min;
	u16 t_med;
	u16 t_high;
	u16 pwm_min;
	u16 pwm_med;
	u16 pwm_high;
	u8 t_hyst;
	u32 cycle_delay;
	u16 t_max;
	bool ucode_fan_control;
};

enum radeon_pcie_gen {
	RADEON_PCIE_GEN1 = 0,
	RADEON_PCIE_GEN2 = 1,
	RADEON_PCIE_GEN3 = 2,
	RADEON_PCIE_GEN_INVALID = 0xffff
};

enum radeon_dpm_forced_level {
	RADEON_DPM_FORCED_LEVEL_AUTO = 0,
	RADEON_DPM_FORCED_LEVEL_LOW = 1,
	RADEON_DPM_FORCED_LEVEL_HIGH = 2,
};

struct radeon_vce_state {
	/* vce clocks */
	u32 evclk;
	u32 ecclk;
	/* gpu clocks */
	u32 sclk;
	u32 mclk;
	u8 clk_idx;
	u8 pstate;
};

struct radeon_dpm {
	struct radeon_ps        *ps;
	/* number of valid power states */
	int                     num_ps;
	/* current power state that is active */
	struct radeon_ps        *current_ps;
	/* requested power state */
	struct radeon_ps        *requested_ps;
	/* boot up power state */
	struct radeon_ps        *boot_ps;
	/* default uvd power state */
	struct radeon_ps        *uvd_ps;
	/* vce requirements */
	struct radeon_vce_state vce_states[RADEON_MAX_VCE_LEVELS];
	enum radeon_vce_level vce_level;
	enum radeon_pm_state_type state;
	enum radeon_pm_state_type user_state;
	u32                     platform_caps;
	u32                     voltage_response_time;
	u32                     backbias_response_time;
	void                    *priv;
	u32			new_active_crtcs;
	int			new_active_crtc_count;
	u32			current_active_crtcs;
	int			current_active_crtc_count;
	struct radeon_dpm_dynamic_state dyn_state;
	struct radeon_dpm_fan fan;
	u32 tdp_limit;
	u32 near_tdp_limit;
	u32 near_tdp_limit_adjusted;
	u32 sq_ramping_threshold;
	u32 cac_leakage;
	u16 tdp_od_limit;
	u32 tdp_adjustment;
	u16 load_line_slope;
	bool power_control;
	bool ac_power;
	/* special states active */
	bool                    thermal_active;
	bool                    uvd_active;
	bool                    vce_active;
	/* thermal handling */
	struct radeon_dpm_thermal thermal;
	/* forced levels */
	enum radeon_dpm_forced_level forced_level;
	/* track UVD streams */
	unsigned sd;
	unsigned hd;
};

void radeon_dpm_enable_uvd(struct radeon_device *rdev, bool enable);
void radeon_dpm_enable_vce(struct radeon_device *rdev, bool enable);

struct radeon_pm {
	struct mutex		mutex;
	/* write locked while reprogramming mclk */
	struct rw_semaphore	mclk_lock;
	u32			active_crtcs;
	int			active_crtc_count;
	int			req_vblank;
	bool			vblank_sync;
	fixed20_12		max_bandwidth;
	fixed20_12		igp_sideport_mclk;
	fixed20_12		igp_system_mclk;
	fixed20_12		igp_ht_link_clk;
	fixed20_12		igp_ht_link_width;
	fixed20_12		k8_bandwidth;
	fixed20_12		sideport_bandwidth;
	fixed20_12		ht_bandwidth;
	fixed20_12		core_bandwidth;
	fixed20_12		sclk;
	fixed20_12		mclk;
	fixed20_12		needed_bandwidth;
	struct radeon_power_state *power_state;
	/* number of valid power states */
	int                     num_power_states;
	int                     current_power_state_index;
	int                     current_clock_mode_index;
	int                     requested_power_state_index;
	int                     requested_clock_mode_index;
	int                     default_power_state_index;
	u32                     current_sclk;
	u32                     current_mclk;
	u16                     current_vddc;
	u16                     current_vddci;
	u32                     default_sclk;
	u32                     default_mclk;
	u16                     default_vddc;
	u16                     default_vddci;
	struct radeon_i2c_chan *i2c_bus;
	/* selected pm method */
	enum radeon_pm_method     pm_method;
	/* dynpm power management */
	struct delayed_work	dynpm_idle_work;
	enum radeon_dynpm_state	dynpm_state;
	enum radeon_dynpm_action	dynpm_planned_action;
	unsigned long		dynpm_action_timeout;
	bool                    dynpm_can_upclock;
	bool                    dynpm_can_downclock;
	/* profile-based power management */
	enum radeon_pm_profile_type profile;
	int                     profile_index;
	struct radeon_pm_profile profiles[PM_PROFILE_MAX];
	/* internal thermal controller on rv6xx+ */
	enum radeon_int_thermal_type int_thermal_type;
	struct device	        *int_hwmon_dev;
	/* dpm */
	bool                    dpm_enabled;
	struct radeon_dpm       dpm;
};

int radeon_pm_get_type_index(struct radeon_device *rdev,
			     enum radeon_pm_state_type ps_type,
			     int instance);
/*
 * UVD
 */
#define RADEON_MAX_UVD_HANDLES	10
#define RADEON_UVD_STACK_SIZE	(1024*1024)
#define RADEON_UVD_HEAP_SIZE	(1024*1024)

struct radeon_uvd {
	struct radeon_bo	*vcpu_bo;
	void			*cpu_addr;
	uint64_t		gpu_addr;
	void			*saved_bo;
	atomic_t		handles[RADEON_MAX_UVD_HANDLES];
	struct drm_file		*filp[RADEON_MAX_UVD_HANDLES];
	unsigned		img_size[RADEON_MAX_UVD_HANDLES];
	struct delayed_work	idle_work;
};

int radeon_uvd_init(struct radeon_device *rdev);
void radeon_uvd_fini(struct radeon_device *rdev);
int radeon_uvd_suspend(struct radeon_device *rdev);
int radeon_uvd_resume(struct radeon_device *rdev);
int radeon_uvd_get_create_msg(struct radeon_device *rdev, int ring,
			      uint32_t handle, struct radeon_fence **fence);
int radeon_uvd_get_destroy_msg(struct radeon_device *rdev, int ring,
			       uint32_t handle, struct radeon_fence **fence);
void radeon_uvd_force_into_uvd_segment(struct radeon_bo *rbo);
void radeon_uvd_free_handles(struct radeon_device *rdev,
			     struct drm_file *filp);
int radeon_uvd_cs_parse(struct radeon_cs_parser *parser);
void radeon_uvd_note_usage(struct radeon_device *rdev);
int radeon_uvd_calc_upll_dividers(struct radeon_device *rdev,
				  unsigned vclk, unsigned dclk,
				  unsigned vco_min, unsigned vco_max,
				  unsigned fb_factor, unsigned fb_mask,
				  unsigned pd_min, unsigned pd_max,
				  unsigned pd_even,
				  unsigned *optimal_fb_div,
				  unsigned *optimal_vclk_div,
				  unsigned *optimal_dclk_div);
int radeon_uvd_send_upll_ctlreq(struct radeon_device *rdev,
                                unsigned cg_upll_func_cntl);

/*
 * VCE
 */
#define RADEON_MAX_VCE_HANDLES	16
#define RADEON_VCE_STACK_SIZE	(1024*1024)
#define RADEON_VCE_HEAP_SIZE	(4*1024*1024)

struct radeon_vce {
	struct radeon_bo	*vcpu_bo;
	uint64_t		gpu_addr;
	unsigned		fw_version;
	unsigned		fb_version;
	atomic_t		handles[RADEON_MAX_VCE_HANDLES];
	struct drm_file		*filp[RADEON_MAX_VCE_HANDLES];
	unsigned		img_size[RADEON_MAX_VCE_HANDLES];
	struct delayed_work	idle_work;
};

int radeon_vce_init(struct radeon_device *rdev);
void radeon_vce_fini(struct radeon_device *rdev);
int radeon_vce_suspend(struct radeon_device *rdev);
int radeon_vce_resume(struct radeon_device *rdev);
int radeon_vce_get_create_msg(struct radeon_device *rdev, int ring,
			      uint32_t handle, struct radeon_fence **fence);
int radeon_vce_get_destroy_msg(struct radeon_device *rdev, int ring,
			       uint32_t handle, struct radeon_fence **fence);
void radeon_vce_free_handles(struct radeon_device *rdev, struct drm_file *filp);
void radeon_vce_note_usage(struct radeon_device *rdev);
int radeon_vce_cs_reloc(struct radeon_cs_parser *p, int lo, int hi, unsigned size);
int radeon_vce_cs_parse(struct radeon_cs_parser *p);
bool radeon_vce_semaphore_emit(struct radeon_device *rdev,
			       struct radeon_ring *ring,
			       struct radeon_semaphore *semaphore,
			       bool emit_wait);
void radeon_vce_ib_execute(struct radeon_device *rdev, struct radeon_ib *ib);
void radeon_vce_fence_emit(struct radeon_device *rdev,
			   struct radeon_fence *fence);
int radeon_vce_ring_test(struct radeon_device *rdev, struct radeon_ring *ring);
int radeon_vce_ib_test(struct radeon_device *rdev, struct radeon_ring *ring);

struct r600_audio_pin {
	int			channels;
	int			rate;
	int			bits_per_sample;
	u8			status_bits;
	u8			category_code;
	u32			offset;
	bool			connected;
	u32			id;
};

struct r600_audio {
	bool enabled;
	struct r600_audio_pin pin[RADEON_MAX_AFMT_BLOCKS];
	int num_pins;
};

/*
 * Benchmarking
 */
void radeon_benchmark(struct radeon_device *rdev, int test_number);


/*
 * Testing
 */
void radeon_test_moves(struct radeon_device *rdev);
void radeon_test_ring_sync(struct radeon_device *rdev,
			   struct radeon_ring *cpA,
			   struct radeon_ring *cpB);
void radeon_test_syncing(struct radeon_device *rdev);


/*
 * Debugfs
 */
struct radeon_debugfs {
	struct drm_info_list	*files;
	unsigned		num_files;
};

int radeon_debugfs_add_files(struct radeon_device *rdev,
			     struct drm_info_list *files,
			     unsigned nfiles);
int radeon_debugfs_fence_init(struct radeon_device *rdev);

/*
 * ASIC ring specific functions.
 */
struct radeon_asic_ring {
	/* ring read/write ptr handling */
	u32 (*get_rptr)(struct radeon_device *rdev, struct radeon_ring *ring);
	u32 (*get_wptr)(struct radeon_device *rdev, struct radeon_ring *ring);
	void (*set_wptr)(struct radeon_device *rdev, struct radeon_ring *ring);

	/* validating and patching of IBs */
	int (*ib_parse)(struct radeon_device *rdev, struct radeon_ib *ib);
	int (*cs_parse)(struct radeon_cs_parser *p);

	/* command emmit functions */
	void (*ib_execute)(struct radeon_device *rdev, struct radeon_ib *ib);
	void (*emit_fence)(struct radeon_device *rdev, struct radeon_fence *fence);
	void (*hdp_flush)(struct radeon_device *rdev, struct radeon_ring *ring);
	bool (*emit_semaphore)(struct radeon_device *rdev, struct radeon_ring *cp,
			       struct radeon_semaphore *semaphore, bool emit_wait);
	void (*vm_flush)(struct radeon_device *rdev, int ridx, struct radeon_vm *vm);

	/* testing functions */
	int (*ring_test)(struct radeon_device *rdev, struct radeon_ring *cp);
	int (*ib_test)(struct radeon_device *rdev, struct radeon_ring *cp);
	bool (*is_lockup)(struct radeon_device *rdev, struct radeon_ring *cp);

	/* deprecated */
	void (*ring_start)(struct radeon_device *rdev, struct radeon_ring *cp);
};

/*
 * ASIC specific functions.
 */
struct radeon_asic {
	int (*init)(struct radeon_device *rdev);
	void (*fini)(struct radeon_device *rdev);
	int (*resume)(struct radeon_device *rdev);
	int (*suspend)(struct radeon_device *rdev);
	void (*vga_set_state)(struct radeon_device *rdev, bool state);
	int (*asic_reset)(struct radeon_device *rdev);
	/* Flush the HDP cache via MMIO */
	void (*mmio_hdp_flush)(struct radeon_device *rdev);
	/* check if 3D engine is idle */
	bool (*gui_idle)(struct radeon_device *rdev);
	/* wait for mc_idle */
	int (*mc_wait_for_idle)(struct radeon_device *rdev);
	/* get the reference clock */
	u32 (*get_xclk)(struct radeon_device *rdev);
	/* get the gpu clock counter */
	uint64_t (*get_gpu_clock_counter)(struct radeon_device *rdev);
	/* gart */
	struct {
		void (*tlb_flush)(struct radeon_device *rdev);
		void (*set_page)(struct radeon_device *rdev, unsigned i,
				 uint64_t addr, uint32_t flags);
	} gart;
	struct {
		int (*init)(struct radeon_device *rdev);
		void (*fini)(struct radeon_device *rdev);
		void (*copy_pages)(struct radeon_device *rdev,
				   struct radeon_ib *ib,
				   uint64_t pe, uint64_t src,
				   unsigned count);
		void (*write_pages)(struct radeon_device *rdev,
				    struct radeon_ib *ib,
				    uint64_t pe,
				    uint64_t addr, unsigned count,
				    uint32_t incr, uint32_t flags);
		void (*set_pages)(struct radeon_device *rdev,
				  struct radeon_ib *ib,
				  uint64_t pe,
				  uint64_t addr, unsigned count,
				  uint32_t incr, uint32_t flags);
		void (*pad_ib)(struct radeon_ib *ib);
	} vm;
	/* ring specific callbacks */
	struct radeon_asic_ring *ring[RADEON_NUM_RINGS];
	/* irqs */
	struct {
		int (*set)(struct radeon_device *rdev);
		int (*process)(struct radeon_device *rdev);
	} irq;
	/* displays */
	struct {
		/* display watermarks */
		void (*bandwidth_update)(struct radeon_device *rdev);
		/* get frame count */
		u32 (*get_vblank_counter)(struct radeon_device *rdev, int crtc);
		/* wait for vblank */
		void (*wait_for_vblank)(struct radeon_device *rdev, int crtc);
		/* set backlight level */
		void (*set_backlight_level)(struct radeon_encoder *radeon_encoder, u8 level);
		/* get backlight level */
		u8 (*get_backlight_level)(struct radeon_encoder *radeon_encoder);
		/* audio callbacks */
		void (*hdmi_enable)(struct drm_encoder *encoder, bool enable);
		void (*hdmi_setmode)(struct drm_encoder *encoder, struct drm_display_mode *mode);
	} display;
	/* copy functions for bo handling */
	struct {
		int (*blit)(struct radeon_device *rdev,
			    uint64_t src_offset,
			    uint64_t dst_offset,
			    unsigned num_gpu_pages,
			    struct radeon_fence **fence);
		u32 blit_ring_index;
		int (*dma)(struct radeon_device *rdev,
			   uint64_t src_offset,
			   uint64_t dst_offset,
			   unsigned num_gpu_pages,
			   struct radeon_fence **fence);
		u32 dma_ring_index;
		/* method used for bo copy */
		int (*copy)(struct radeon_device *rdev,
			    uint64_t src_offset,
			    uint64_t dst_offset,
			    unsigned num_gpu_pages,
			    struct radeon_fence **fence);
		/* ring used for bo copies */
		u32 copy_ring_index;
	} copy;
	/* surfaces */
	struct {
		int (*set_reg)(struct radeon_device *rdev, int reg,
				       uint32_t tiling_flags, uint32_t pitch,
				       uint32_t offset, uint32_t obj_size);
		void (*clear_reg)(struct radeon_device *rdev, int reg);
	} surface;
	/* hotplug detect */
	struct {
		void (*init)(struct radeon_device *rdev);
		void (*fini)(struct radeon_device *rdev);
		bool (*sense)(struct radeon_device *rdev, enum radeon_hpd_id hpd);
		void (*set_polarity)(struct radeon_device *rdev, enum radeon_hpd_id hpd);
	} hpd;
	/* static power management */
	struct {
		void (*misc)(struct radeon_device *rdev);
		void (*prepare)(struct radeon_device *rdev);
		void (*finish)(struct radeon_device *rdev);
		void (*init_profile)(struct radeon_device *rdev);
		void (*get_dynpm_state)(struct radeon_device *rdev);
		uint32_t (*get_engine_clock)(struct radeon_device *rdev);
		void (*set_engine_clock)(struct radeon_device *rdev, uint32_t eng_clock);
		uint32_t (*get_memory_clock)(struct radeon_device *rdev);
		void (*set_memory_clock)(struct radeon_device *rdev, uint32_t mem_clock);
		int (*get_pcie_lanes)(struct radeon_device *rdev);
		void (*set_pcie_lanes)(struct radeon_device *rdev, int lanes);
		void (*set_clock_gating)(struct radeon_device *rdev, int enable);
		int (*set_uvd_clocks)(struct radeon_device *rdev, u32 vclk, u32 dclk);
		int (*set_vce_clocks)(struct radeon_device *rdev, u32 evclk, u32 ecclk);
		int (*get_temperature)(struct radeon_device *rdev);
	} pm;
	/* dynamic power management */
	struct {
		int (*init)(struct radeon_device *rdev);
		void (*setup_asic)(struct radeon_device *rdev);
		int (*enable)(struct radeon_device *rdev);
		int (*late_enable)(struct radeon_device *rdev);
		void (*disable)(struct radeon_device *rdev);
		int (*pre_set_power_state)(struct radeon_device *rdev);
		int (*set_power_state)(struct radeon_device *rdev);
		void (*post_set_power_state)(struct radeon_device *rdev);
		void (*display_configuration_changed)(struct radeon_device *rdev);
		void (*fini)(struct radeon_device *rdev);
		u32 (*get_sclk)(struct radeon_device *rdev, bool low);
		u32 (*get_mclk)(struct radeon_device *rdev, bool low);
		void (*print_power_state)(struct radeon_device *rdev, struct radeon_ps *ps);
		void (*debugfs_print_current_performance_level)(struct radeon_device *rdev, struct seq_file *m);
		int (*force_performance_level)(struct radeon_device *rdev, enum radeon_dpm_forced_level level);
		bool (*vblank_too_short)(struct radeon_device *rdev);
		void (*powergate_uvd)(struct radeon_device *rdev, bool gate);
		void (*enable_bapm)(struct radeon_device *rdev, bool enable);
	} dpm;
	/* pageflipping */
	struct {
		void (*page_flip)(struct radeon_device *rdev, int crtc, u64 crtc_base);
		bool (*page_flip_pending)(struct radeon_device *rdev, int crtc);
	} pflip;
};

/*
 * Asic structures
 */
struct r100_asic {
	const unsigned		*reg_safe_bm;
	unsigned		reg_safe_bm_size;
	u32			hdp_cntl;
};

struct r300_asic {
	const unsigned		*reg_safe_bm;
	unsigned		reg_safe_bm_size;
	u32			resync_scratch;
	u32			hdp_cntl;
};

struct r600_asic {
	unsigned		max_pipes;
	unsigned		max_tile_pipes;
	unsigned		max_simds;
	unsigned		max_backends;
	unsigned		max_gprs;
	unsigned		max_threads;
	unsigned		max_stack_entries;
	unsigned		max_hw_contexts;
	unsigned		max_gs_threads;
	unsigned		sx_max_export_size;
	unsigned		sx_max_export_pos_size;
	unsigned		sx_max_export_smx_size;
	unsigned		sq_num_cf_insts;
	unsigned		tiling_nbanks;
	unsigned		tiling_npipes;
	unsigned		tiling_group_size;
	unsigned		tile_config;
	unsigned		backend_map;
	unsigned		active_simds;
};

struct rv770_asic {
	unsigned		max_pipes;
	unsigned		max_tile_pipes;
	unsigned		max_simds;
	unsigned		max_backends;
	unsigned		max_gprs;
	unsigned		max_threads;
	unsigned		max_stack_entries;
	unsigned		max_hw_contexts;
	unsigned		max_gs_threads;
	unsigned		sx_max_export_size;
	unsigned		sx_max_export_pos_size;
	unsigned		sx_max_export_smx_size;
	unsigned		sq_num_cf_insts;
	unsigned		sx_num_of_sets;
	unsigned		sc_prim_fifo_size;
	unsigned		sc_hiz_tile_fifo_size;
	unsigned		sc_earlyz_tile_fifo_fize;
	unsigned		tiling_nbanks;
	unsigned		tiling_npipes;
	unsigned		tiling_group_size;
	unsigned		tile_config;
	unsigned		backend_map;
	unsigned		active_simds;
};

struct evergreen_asic {
	unsigned num_ses;
	unsigned max_pipes;
	unsigned max_tile_pipes;
	unsigned max_simds;
	unsigned max_backends;
	unsigned max_gprs;
	unsigned max_threads;
	unsigned max_stack_entries;
	unsigned max_hw_contexts;
	unsigned max_gs_threads;
	unsigned sx_max_export_size;
	unsigned sx_max_export_pos_size;
	unsigned sx_max_export_smx_size;
	unsigned sq_num_cf_insts;
	unsigned sx_num_of_sets;
	unsigned sc_prim_fifo_size;
	unsigned sc_hiz_tile_fifo_size;
	unsigned sc_earlyz_tile_fifo_size;
	unsigned tiling_nbanks;
	unsigned tiling_npipes;
	unsigned tiling_group_size;
	unsigned tile_config;
	unsigned backend_map;
	unsigned active_simds;
};

struct cayman_asic {
	unsigned max_shader_engines;
	unsigned max_pipes_per_simd;
	unsigned max_tile_pipes;
	unsigned max_simds_per_se;
	unsigned max_backends_per_se;
	unsigned max_texture_channel_caches;
	unsigned max_gprs;
	unsigned max_threads;
	unsigned max_gs_threads;
	unsigned max_stack_entries;
	unsigned sx_num_of_sets;
	unsigned sx_max_export_size;
	unsigned sx_max_export_pos_size;
	unsigned sx_max_export_smx_size;
	unsigned max_hw_contexts;
	unsigned sq_num_cf_insts;
	unsigned sc_prim_fifo_size;
	unsigned sc_hiz_tile_fifo_size;
	unsigned sc_earlyz_tile_fifo_size;

	unsigned num_shader_engines;
	unsigned num_shader_pipes_per_simd;
	unsigned num_tile_pipes;
	unsigned num_simds_per_se;
	unsigned num_backends_per_se;
	unsigned backend_disable_mask_per_asic;
	unsigned backend_map;
	unsigned num_texture_channel_caches;
	unsigned mem_max_burst_length_bytes;
	unsigned mem_row_size_in_kb;
	unsigned shader_engine_tile_size;
	unsigned num_gpus;
	unsigned multi_gpu_tile_size;

	unsigned tile_config;
	unsigned active_simds;
};

struct si_asic {
	unsigned max_shader_engines;
	unsigned max_tile_pipes;
	unsigned max_cu_per_sh;
	unsigned max_sh_per_se;
	unsigned max_backends_per_se;
	unsigned max_texture_channel_caches;
	unsigned max_gprs;
	unsigned max_gs_threads;
	unsigned max_hw_contexts;
	unsigned sc_prim_fifo_size_frontend;
	unsigned sc_prim_fifo_size_backend;
	unsigned sc_hiz_tile_fifo_size;
	unsigned sc_earlyz_tile_fifo_size;

	unsigned num_tile_pipes;
	unsigned backend_enable_mask;
	unsigned backend_disable_mask_per_asic;
	unsigned backend_map;
	unsigned num_texture_channel_caches;
	unsigned mem_max_burst_length_bytes;
	unsigned mem_row_size_in_kb;
	unsigned shader_engine_tile_size;
	unsigned num_gpus;
	unsigned multi_gpu_tile_size;

	unsigned tile_config;
	uint32_t tile_mode_array[32];
	uint32_t active_cus;
};

struct cik_asic {
	unsigned max_shader_engines;
	unsigned max_tile_pipes;
	unsigned max_cu_per_sh;
	unsigned max_sh_per_se;
	unsigned max_backends_per_se;
	unsigned max_texture_channel_caches;
	unsigned max_gprs;
	unsigned max_gs_threads;
	unsigned max_hw_contexts;
	unsigned sc_prim_fifo_size_frontend;
	unsigned sc_prim_fifo_size_backend;
	unsigned sc_hiz_tile_fifo_size;
	unsigned sc_earlyz_tile_fifo_size;

	unsigned num_tile_pipes;
	unsigned backend_enable_mask;
	unsigned backend_disable_mask_per_asic;
	unsigned backend_map;
	unsigned num_texture_channel_caches;
	unsigned mem_max_burst_length_bytes;
	unsigned mem_row_size_in_kb;
	unsigned shader_engine_tile_size;
	unsigned num_gpus;
	unsigned multi_gpu_tile_size;

	unsigned tile_config;
	uint32_t tile_mode_array[32];
	uint32_t macrotile_mode_array[16];
	uint32_t active_cus;
};

union radeon_asic_config {
	struct r300_asic	r300;
	struct r100_asic	r100;
	struct r600_asic	r600;
	struct rv770_asic	rv770;
	struct evergreen_asic	evergreen;
	struct cayman_asic	cayman;
	struct si_asic		si;
	struct cik_asic		cik;
};

/*
 * asic initizalization from radeon_asic.c
 */
void radeon_agp_disable(struct radeon_device *rdev);
int radeon_asic_init(struct radeon_device *rdev);


/*
 * IOCTL.
 */
int radeon_gem_info_ioctl(struct drm_device *dev, void *data,
			  struct drm_file *filp);
int radeon_gem_create_ioctl(struct drm_device *dev, void *data,
			    struct drm_file *filp);
int radeon_gem_pin_ioctl(struct drm_device *dev, void *data,
			 struct drm_file *file_priv);
int radeon_gem_unpin_ioctl(struct drm_device *dev, void *data,
			   struct drm_file *file_priv);
int radeon_gem_pwrite_ioctl(struct drm_device *dev, void *data,
			    struct drm_file *file_priv);
int radeon_gem_pread_ioctl(struct drm_device *dev, void *data,
			   struct drm_file *file_priv);
int radeon_gem_set_domain_ioctl(struct drm_device *dev, void *data,
				struct drm_file *filp);
int radeon_gem_mmap_ioctl(struct drm_device *dev, void *data,
			  struct drm_file *filp);
int radeon_gem_busy_ioctl(struct drm_device *dev, void *data,
			  struct drm_file *filp);
int radeon_gem_wait_idle_ioctl(struct drm_device *dev, void *data,
			      struct drm_file *filp);
int radeon_gem_va_ioctl(struct drm_device *dev, void *data,
			  struct drm_file *filp);
int radeon_gem_op_ioctl(struct drm_device *dev, void *data,
			struct drm_file *filp);
int radeon_cs_ioctl(struct drm_device *dev, void *data, struct drm_file *filp);
int radeon_gem_set_tiling_ioctl(struct drm_device *dev, void *data,
				struct drm_file *filp);
int radeon_gem_get_tiling_ioctl(struct drm_device *dev, void *data,
				struct drm_file *filp);

/* VRAM scratch page for HDP bug, default vram page */
struct r600_vram_scratch {
	struct radeon_bo		*robj;
	volatile uint32_t		*ptr;
	u64				gpu_addr;
};

/*
 * ACPI
 */
struct radeon_atif_notification_cfg {
	bool enabled;
	int command_code;
};

struct radeon_atif_notifications {
	bool display_switch;
	bool expansion_mode_change;
	bool thermal_state;
	bool forced_power_state;
	bool system_power_state;
	bool display_conf_change;
	bool px_gfx_switch;
	bool brightness_change;
	bool dgpu_display_event;
};

struct radeon_atif_functions {
	bool system_params;
	bool sbios_requests;
	bool select_active_disp;
	bool lid_state;
	bool get_tv_standard;
	bool set_tv_standard;
	bool get_panel_expansion_mode;
	bool set_panel_expansion_mode;
	bool temperature_change;
	bool graphics_device_types;
};

struct radeon_atif {
	struct radeon_atif_notifications notifications;
	struct radeon_atif_functions functions;
	struct radeon_atif_notification_cfg notification_cfg;
	struct radeon_encoder *encoder_for_bl;
};

struct radeon_atcs_functions {
	bool get_ext_state;
	bool pcie_perf_req;
	bool pcie_dev_rdy;
	bool pcie_bus_width;
};

struct radeon_atcs {
	struct radeon_atcs_functions functions;
};

/*
 * Core structure, functions and helpers.
 */
typedef uint32_t (*radeon_rreg_t)(struct radeon_device*, uint32_t);
typedef void (*radeon_wreg_t)(struct radeon_device*, uint32_t, uint32_t);

struct radeon_device {
	struct device			*dev;
	struct drm_device		*ddev;
	struct pci_dev			*pdev;
	struct rw_semaphore		exclusive_lock;
	/* ASIC */
	union radeon_asic_config	config;
	enum radeon_family		family;
	unsigned long			flags;
	int				usec_timeout;
	enum radeon_pll_errata		pll_errata;
	int				num_gb_pipes;
	int				num_z_pipes;
	int				disp_priority;
	/* BIOS */
	uint8_t				*bios;
	bool				is_atom_bios;
	uint16_t			bios_header_start;
	struct radeon_bo		*stollen_vga_memory;
	/* Register mmio */
	resource_size_t			rmmio_base;
	resource_size_t			rmmio_size;
	/* protects concurrent MM_INDEX/DATA based register access */
	spinlock_t mmio_idx_lock;
	/* protects concurrent SMC based register access */
	spinlock_t smc_idx_lock;
	/* protects concurrent PLL register access */
	spinlock_t pll_idx_lock;
	/* protects concurrent MC register access */
	spinlock_t mc_idx_lock;
	/* protects concurrent PCIE register access */
	spinlock_t pcie_idx_lock;
	/* protects concurrent PCIE_PORT register access */
	spinlock_t pciep_idx_lock;
	/* protects concurrent PIF register access */
	spinlock_t pif_idx_lock;
	/* protects concurrent CG register access */
	spinlock_t cg_idx_lock;
	/* protects concurrent UVD register access */
	spinlock_t uvd_idx_lock;
	/* protects concurrent RCU register access */
	spinlock_t rcu_idx_lock;
	/* protects concurrent DIDT register access */
	spinlock_t didt_idx_lock;
	/* protects concurrent ENDPOINT (audio) register access */
	spinlock_t end_idx_lock;
	void __iomem			*rmmio;
	radeon_rreg_t			mc_rreg;
	radeon_wreg_t			mc_wreg;
	radeon_rreg_t			pll_rreg;
	radeon_wreg_t			pll_wreg;
	uint32_t                        pcie_reg_mask;
	radeon_rreg_t			pciep_rreg;
	radeon_wreg_t			pciep_wreg;
	/* io port */
	void __iomem                    *rio_mem;
	resource_size_t			rio_mem_size;
	struct radeon_clock             clock;
	struct radeon_mc		mc;
	struct radeon_gart		gart;
	struct radeon_mode_info		mode_info;
	struct radeon_scratch		scratch;
	struct radeon_doorbell		doorbell;
	struct radeon_mman		mman;
	struct radeon_fence_driver	fence_drv[RADEON_NUM_RINGS];
	wait_queue_head_t		fence_queue;
	struct mutex			ring_lock;
	struct radeon_ring		ring[RADEON_NUM_RINGS];
	bool				ib_pool_ready;
	struct radeon_sa_manager	ring_tmp_bo;
	struct radeon_irq		irq;
	struct radeon_asic		*asic;
	struct radeon_gem		gem;
	struct radeon_pm		pm;
	struct radeon_uvd		uvd;
	struct radeon_vce		vce;
	uint32_t			bios_scratch[RADEON_BIOS_NUM_SCRATCH];
	struct radeon_wb		wb;
	struct radeon_dummy_page	dummy_page;
	bool				shutdown;
	bool				suspend;
	bool				need_dma32;
	bool				accel_working;
	bool				fastfb_working; /* IGP feature*/
	bool				needs_reset;
	struct radeon_surface_reg surface_regs[RADEON_GEM_MAX_SURFACES];
	const struct firmware *me_fw;	/* all family ME firmware */
	const struct firmware *pfp_fw;	/* r6/700 PFP firmware */
	const struct firmware *rlc_fw;	/* r6/700 RLC firmware */
	const struct firmware *mc_fw;	/* NI MC firmware */
	const struct firmware *ce_fw;	/* SI CE firmware */
	const struct firmware *mec_fw;	/* CIK MEC firmware */
	const struct firmware *mec2_fw;	/* KV MEC2 firmware */
	const struct firmware *sdma_fw;	/* CIK SDMA firmware */
	const struct firmware *smc_fw;	/* SMC firmware */
	const struct firmware *uvd_fw;	/* UVD firmware */
	const struct firmware *vce_fw;	/* VCE firmware */
	bool new_fw;
	struct r600_vram_scratch vram_scratch;
	int msi_enabled; /* msi enabled */
	struct r600_ih ih; /* r6/700 interrupt ring */
	struct radeon_rlc rlc;
	struct radeon_mec mec;
	struct work_struct hotplug_work;
	struct work_struct audio_work;
	struct work_struct reset_work;
	int num_crtc; /* number of crtcs */
	struct mutex dc_hw_i2c_mutex; /* display controller hw i2c mutex */
	bool has_uvd;
	struct r600_audio audio; /* audio stuff */
	struct notifier_block acpi_nb;
	/* only one userspace can use Hyperz features or CMASK at a time */
	struct drm_file *hyperz_filp;
	struct drm_file *cmask_filp;
	/* i2c buses */
	struct radeon_i2c_chan *i2c_bus[RADEON_MAX_I2C_BUS];
	/* debugfs */
	struct radeon_debugfs	debugfs[RADEON_DEBUGFS_MAX_COMPONENTS];
	unsigned 		debugfs_count;
	/* virtual memory */
	struct radeon_vm_manager	vm_manager;
	struct mutex			gpu_clock_mutex;
	/* memory stats */
	atomic64_t			vram_usage;
	atomic64_t			gtt_usage;
	atomic64_t			num_bytes_moved;
	/* ACPI interface */
	struct radeon_atif		atif;
	struct radeon_atcs		atcs;
	/* srbm instance registers */
	struct mutex			srbm_mutex;
	/* clock, powergating flags */
	u32 cg_flags;
	u32 pg_flags;

	struct dev_pm_domain vga_pm_domain;
	bool have_disp_power_ref;
	u32 px_quirk_flags;

	/* tracking pinned memory */
	u64 vram_pin_size;
	u64 gart_pin_size;
};

bool radeon_is_px(struct drm_device *dev);
int radeon_device_init(struct radeon_device *rdev,
		       struct drm_device *ddev,
		       struct pci_dev *pdev,
		       uint32_t flags);
void radeon_device_fini(struct radeon_device *rdev);
int radeon_gpu_wait_for_idle(struct radeon_device *rdev);

#define RADEON_MIN_MMIO_SIZE 0x10000

static inline uint32_t r100_mm_rreg(struct radeon_device *rdev, uint32_t reg,
				    bool always_indirect)
{
	/* The mmio size is 64kb at minimum. Allows the if to be optimized out. */
	if ((reg < rdev->rmmio_size || reg < RADEON_MIN_MMIO_SIZE) && !always_indirect)
		return readl(((void __iomem *)rdev->rmmio) + reg);
	else {
		unsigned long flags;
		uint32_t ret;

		spin_lock_irqsave(&rdev->mmio_idx_lock, flags);
		writel(reg, ((void __iomem *)rdev->rmmio) + RADEON_MM_INDEX);
		ret = readl(((void __iomem *)rdev->rmmio) + RADEON_MM_DATA);
		spin_unlock_irqrestore(&rdev->mmio_idx_lock, flags);

		return ret;
	}
}

static inline void r100_mm_wreg(struct radeon_device *rdev, uint32_t reg, uint32_t v,
				bool always_indirect)
{
	if ((reg < rdev->rmmio_size || reg < RADEON_MIN_MMIO_SIZE) && !always_indirect)
		writel(v, ((void __iomem *)rdev->rmmio) + reg);
	else {
		unsigned long flags;

		spin_lock_irqsave(&rdev->mmio_idx_lock, flags);
		writel(reg, ((void __iomem *)rdev->rmmio) + RADEON_MM_INDEX);
		writel(v, ((void __iomem *)rdev->rmmio) + RADEON_MM_DATA);
		spin_unlock_irqrestore(&rdev->mmio_idx_lock, flags);
	}
}

u32 r100_io_rreg(struct radeon_device *rdev, u32 reg);
void r100_io_wreg(struct radeon_device *rdev, u32 reg, u32 v);

u32 cik_mm_rdoorbell(struct radeon_device *rdev, u32 index);
void cik_mm_wdoorbell(struct radeon_device *rdev, u32 index, u32 v);

/*
 * Cast helper
 */
#define to_radeon_fence(p) ((struct radeon_fence *)(p))

/*
 * Registers read & write functions.
 */
#define RREG8(reg) readb((rdev->rmmio) + (reg))
#define WREG8(reg, v) writeb(v, (rdev->rmmio) + (reg))
#define RREG16(reg) readw((rdev->rmmio) + (reg))
#define WREG16(reg, v) writew(v, (rdev->rmmio) + (reg))
#define RREG32(reg) r100_mm_rreg(rdev, (reg), false)
#define RREG32_IDX(reg) r100_mm_rreg(rdev, (reg), true)
#define DREG32(reg) printk(KERN_INFO "REGISTER: " #reg " : 0x%08X\n", r100_mm_rreg(rdev, (reg), false))
#define WREG32(reg, v) r100_mm_wreg(rdev, (reg), (v), false)
#define WREG32_IDX(reg, v) r100_mm_wreg(rdev, (reg), (v), true)
#define REG_SET(FIELD, v) (((v) << FIELD##_SHIFT) & FIELD##_MASK)
#define REG_GET(FIELD, v) (((v) << FIELD##_SHIFT) & FIELD##_MASK)
#define RREG32_PLL(reg) rdev->pll_rreg(rdev, (reg))
#define WREG32_PLL(reg, v) rdev->pll_wreg(rdev, (reg), (v))
#define RREG32_MC(reg) rdev->mc_rreg(rdev, (reg))
#define WREG32_MC(reg, v) rdev->mc_wreg(rdev, (reg), (v))
#define RREG32_PCIE(reg) rv370_pcie_rreg(rdev, (reg))
#define WREG32_PCIE(reg, v) rv370_pcie_wreg(rdev, (reg), (v))
#define RREG32_PCIE_PORT(reg) rdev->pciep_rreg(rdev, (reg))
#define WREG32_PCIE_PORT(reg, v) rdev->pciep_wreg(rdev, (reg), (v))
#define RREG32_SMC(reg) tn_smc_rreg(rdev, (reg))
#define WREG32_SMC(reg, v) tn_smc_wreg(rdev, (reg), (v))
#define RREG32_RCU(reg) r600_rcu_rreg(rdev, (reg))
#define WREG32_RCU(reg, v) r600_rcu_wreg(rdev, (reg), (v))
#define RREG32_CG(reg) eg_cg_rreg(rdev, (reg))
#define WREG32_CG(reg, v) eg_cg_wreg(rdev, (reg), (v))
#define RREG32_PIF_PHY0(reg) eg_pif_phy0_rreg(rdev, (reg))
#define WREG32_PIF_PHY0(reg, v) eg_pif_phy0_wreg(rdev, (reg), (v))
#define RREG32_PIF_PHY1(reg) eg_pif_phy1_rreg(rdev, (reg))
#define WREG32_PIF_PHY1(reg, v) eg_pif_phy1_wreg(rdev, (reg), (v))
#define RREG32_UVD_CTX(reg) r600_uvd_ctx_rreg(rdev, (reg))
#define WREG32_UVD_CTX(reg, v) r600_uvd_ctx_wreg(rdev, (reg), (v))
#define RREG32_DIDT(reg) cik_didt_rreg(rdev, (reg))
#define WREG32_DIDT(reg, v) cik_didt_wreg(rdev, (reg), (v))
#define WREG32_P(reg, val, mask)				\
	do {							\
		uint32_t tmp_ = RREG32(reg);			\
		tmp_ &= (mask);					\
		tmp_ |= ((val) & ~(mask));			\
		WREG32(reg, tmp_);				\
	} while (0)
#define WREG32_AND(reg, and) WREG32_P(reg, 0, and)
#define WREG32_OR(reg, or) WREG32_P(reg, or, ~(or))
#define WREG32_PLL_P(reg, val, mask)				\
	do {							\
		uint32_t tmp_ = RREG32_PLL(reg);		\
		tmp_ &= (mask);					\
		tmp_ |= ((val) & ~(mask));			\
		WREG32_PLL(reg, tmp_);				\
	} while (0)
#define DREG32_SYS(sqf, rdev, reg) seq_printf((sqf), #reg " : 0x%08X\n", r100_mm_rreg((rdev), (reg), false))
#define RREG32_IO(reg) r100_io_rreg(rdev, (reg))
#define WREG32_IO(reg, v) r100_io_wreg(rdev, (reg), (v))

#define RDOORBELL32(index) cik_mm_rdoorbell(rdev, (index))
#define WDOORBELL32(index, v) cik_mm_wdoorbell(rdev, (index), (v))

/*
 * Indirect registers accessor
 */
static inline uint32_t rv370_pcie_rreg(struct radeon_device *rdev, uint32_t reg)
{
	unsigned long flags;
	uint32_t r;

	spin_lock_irqsave(&rdev->pcie_idx_lock, flags);
	WREG32(RADEON_PCIE_INDEX, ((reg) & rdev->pcie_reg_mask));
	r = RREG32(RADEON_PCIE_DATA);
	spin_unlock_irqrestore(&rdev->pcie_idx_lock, flags);
	return r;
}

static inline void rv370_pcie_wreg(struct radeon_device *rdev, uint32_t reg, uint32_t v)
{
	unsigned long flags;

	spin_lock_irqsave(&rdev->pcie_idx_lock, flags);
	WREG32(RADEON_PCIE_INDEX, ((reg) & rdev->pcie_reg_mask));
	WREG32(RADEON_PCIE_DATA, (v));
	spin_unlock_irqrestore(&rdev->pcie_idx_lock, flags);
}

static inline u32 tn_smc_rreg(struct radeon_device *rdev, u32 reg)
{
	unsigned long flags;
	u32 r;

	spin_lock_irqsave(&rdev->smc_idx_lock, flags);
	WREG32(TN_SMC_IND_INDEX_0, (reg));
	r = RREG32(TN_SMC_IND_DATA_0);
	spin_unlock_irqrestore(&rdev->smc_idx_lock, flags);
	return r;
}

static inline void tn_smc_wreg(struct radeon_device *rdev, u32 reg, u32 v)
{
	unsigned long flags;

	spin_lock_irqsave(&rdev->smc_idx_lock, flags);
	WREG32(TN_SMC_IND_INDEX_0, (reg));
	WREG32(TN_SMC_IND_DATA_0, (v));
	spin_unlock_irqrestore(&rdev->smc_idx_lock, flags);
}

static inline u32 r600_rcu_rreg(struct radeon_device *rdev, u32 reg)
{
	unsigned long flags;
	u32 r;

	spin_lock_irqsave(&rdev->rcu_idx_lock, flags);
	WREG32(R600_RCU_INDEX, ((reg) & 0x1fff));
	r = RREG32(R600_RCU_DATA);
	spin_unlock_irqrestore(&rdev->rcu_idx_lock, flags);
	return r;
}

static inline void r600_rcu_wreg(struct radeon_device *rdev, u32 reg, u32 v)
{
	unsigned long flags;

	spin_lock_irqsave(&rdev->rcu_idx_lock, flags);
	WREG32(R600_RCU_INDEX, ((reg) & 0x1fff));
	WREG32(R600_RCU_DATA, (v));
	spin_unlock_irqrestore(&rdev->rcu_idx_lock, flags);
}

static inline u32 eg_cg_rreg(struct radeon_device *rdev, u32 reg)
{
	unsigned long flags;
	u32 r;

	spin_lock_irqsave(&rdev->cg_idx_lock, flags);
	WREG32(EVERGREEN_CG_IND_ADDR, ((reg) & 0xffff));
	r = RREG32(EVERGREEN_CG_IND_DATA);
	spin_unlock_irqrestore(&rdev->cg_idx_lock, flags);
	return r;
}

static inline void eg_cg_wreg(struct radeon_device *rdev, u32 reg, u32 v)
{
	unsigned long flags;

	spin_lock_irqsave(&rdev->cg_idx_lock, flags);
	WREG32(EVERGREEN_CG_IND_ADDR, ((reg) & 0xffff));
	WREG32(EVERGREEN_CG_IND_DATA, (v));
	spin_unlock_irqrestore(&rdev->cg_idx_lock, flags);
}

static inline u32 eg_pif_phy0_rreg(struct radeon_device *rdev, u32 reg)
{
	unsigned long flags;
	u32 r;

	spin_lock_irqsave(&rdev->pif_idx_lock, flags);
	WREG32(EVERGREEN_PIF_PHY0_INDEX, ((reg) & 0xffff));
	r = RREG32(EVERGREEN_PIF_PHY0_DATA);
	spin_unlock_irqrestore(&rdev->pif_idx_lock, flags);
	return r;
}

static inline void eg_pif_phy0_wreg(struct radeon_device *rdev, u32 reg, u32 v)
{
	unsigned long flags;

	spin_lock_irqsave(&rdev->pif_idx_lock, flags);
	WREG32(EVERGREEN_PIF_PHY0_INDEX, ((reg) & 0xffff));
	WREG32(EVERGREEN_PIF_PHY0_DATA, (v));
	spin_unlock_irqrestore(&rdev->pif_idx_lock, flags);
}

static inline u32 eg_pif_phy1_rreg(struct radeon_device *rdev, u32 reg)
{
	unsigned long flags;
	u32 r;

	spin_lock_irqsave(&rdev->pif_idx_lock, flags);
	WREG32(EVERGREEN_PIF_PHY1_INDEX, ((reg) & 0xffff));
	r = RREG32(EVERGREEN_PIF_PHY1_DATA);
	spin_unlock_irqrestore(&rdev->pif_idx_lock, flags);
	return r;
}

static inline void eg_pif_phy1_wreg(struct radeon_device *rdev, u32 reg, u32 v)
{
	unsigned long flags;

	spin_lock_irqsave(&rdev->pif_idx_lock, flags);
	WREG32(EVERGREEN_PIF_PHY1_INDEX, ((reg) & 0xffff));
	WREG32(EVERGREEN_PIF_PHY1_DATA, (v));
	spin_unlock_irqrestore(&rdev->pif_idx_lock, flags);
}

static inline u32 r600_uvd_ctx_rreg(struct radeon_device *rdev, u32 reg)
{
	unsigned long flags;
	u32 r;

	spin_lock_irqsave(&rdev->uvd_idx_lock, flags);
	WREG32(R600_UVD_CTX_INDEX, ((reg) & 0x1ff));
	r = RREG32(R600_UVD_CTX_DATA);
	spin_unlock_irqrestore(&rdev->uvd_idx_lock, flags);
	return r;
}

static inline void r600_uvd_ctx_wreg(struct radeon_device *rdev, u32 reg, u32 v)
{
	unsigned long flags;

	spin_lock_irqsave(&rdev->uvd_idx_lock, flags);
	WREG32(R600_UVD_CTX_INDEX, ((reg) & 0x1ff));
	WREG32(R600_UVD_CTX_DATA, (v));
	spin_unlock_irqrestore(&rdev->uvd_idx_lock, flags);
}


static inline u32 cik_didt_rreg(struct radeon_device *rdev, u32 reg)
{
	unsigned long flags;
	u32 r;

	spin_lock_irqsave(&rdev->didt_idx_lock, flags);
	WREG32(CIK_DIDT_IND_INDEX, (reg));
	r = RREG32(CIK_DIDT_IND_DATA);
	spin_unlock_irqrestore(&rdev->didt_idx_lock, flags);
	return r;
}

static inline void cik_didt_wreg(struct radeon_device *rdev, u32 reg, u32 v)
{
	unsigned long flags;

	spin_lock_irqsave(&rdev->didt_idx_lock, flags);
	WREG32(CIK_DIDT_IND_INDEX, (reg));
	WREG32(CIK_DIDT_IND_DATA, (v));
	spin_unlock_irqrestore(&rdev->didt_idx_lock, flags);
}

void r100_pll_errata_after_index(struct radeon_device *rdev);


/*
 * ASICs helpers.
 */
#define ASIC_IS_RN50(rdev) ((rdev->pdev->device == 0x515e) || \
			    (rdev->pdev->device == 0x5969))
#define ASIC_IS_RV100(rdev) ((rdev->family == CHIP_RV100) || \
		(rdev->family == CHIP_RV200) || \
		(rdev->family == CHIP_RS100) || \
		(rdev->family == CHIP_RS200) || \
		(rdev->family == CHIP_RV250) || \
		(rdev->family == CHIP_RV280) || \
		(rdev->family == CHIP_RS300))
#define ASIC_IS_R300(rdev) ((rdev->family == CHIP_R300)  ||	\
		(rdev->family == CHIP_RV350) ||			\
		(rdev->family == CHIP_R350)  ||			\
		(rdev->family == CHIP_RV380) ||			\
		(rdev->family == CHIP_R420)  ||			\
		(rdev->family == CHIP_R423)  ||			\
		(rdev->family == CHIP_RV410) ||			\
		(rdev->family == CHIP_RS400) ||			\
		(rdev->family == CHIP_RS480))
#define ASIC_IS_X2(rdev) ((rdev->ddev->pdev->device == 0x9441) || \
		(rdev->ddev->pdev->device == 0x9443) || \
		(rdev->ddev->pdev->device == 0x944B) || \
		(rdev->ddev->pdev->device == 0x9506) || \
		(rdev->ddev->pdev->device == 0x9509) || \
		(rdev->ddev->pdev->device == 0x950F) || \
		(rdev->ddev->pdev->device == 0x689C) || \
		(rdev->ddev->pdev->device == 0x689D))
#define ASIC_IS_AVIVO(rdev) ((rdev->family >= CHIP_RS600))
#define ASIC_IS_DCE2(rdev) ((rdev->family == CHIP_RS600)  ||	\
			    (rdev->family == CHIP_RS690)  ||	\
			    (rdev->family == CHIP_RS740)  ||	\
			    (rdev->family >= CHIP_R600))
#define ASIC_IS_DCE3(rdev) ((rdev->family >= CHIP_RV620))
#define ASIC_IS_DCE32(rdev) ((rdev->family >= CHIP_RV730))
#define ASIC_IS_DCE4(rdev) ((rdev->family >= CHIP_CEDAR))
#define ASIC_IS_DCE41(rdev) ((rdev->family >= CHIP_PALM) && \
			     (rdev->flags & RADEON_IS_IGP))
#define ASIC_IS_DCE5(rdev) ((rdev->family >= CHIP_BARTS))
#define ASIC_IS_DCE6(rdev) ((rdev->family >= CHIP_ARUBA))
#define ASIC_IS_DCE61(rdev) ((rdev->family >= CHIP_ARUBA) && \
			     (rdev->flags & RADEON_IS_IGP))
#define ASIC_IS_DCE64(rdev) ((rdev->family == CHIP_OLAND))
#define ASIC_IS_NODCE(rdev) ((rdev->family == CHIP_HAINAN))
#define ASIC_IS_DCE8(rdev) ((rdev->family >= CHIP_BONAIRE))
#define ASIC_IS_DCE81(rdev) ((rdev->family == CHIP_KAVERI))
#define ASIC_IS_DCE82(rdev) ((rdev->family == CHIP_BONAIRE))
#define ASIC_IS_DCE83(rdev) ((rdev->family == CHIP_KABINI) || \
			     (rdev->family == CHIP_MULLINS))

#define ASIC_IS_LOMBOK(rdev) ((rdev->ddev->pdev->device == 0x6849) || \
			      (rdev->ddev->pdev->device == 0x6850) || \
			      (rdev->ddev->pdev->device == 0x6858) || \
			      (rdev->ddev->pdev->device == 0x6859) || \
			      (rdev->ddev->pdev->device == 0x6840) || \
			      (rdev->ddev->pdev->device == 0x6841) || \
			      (rdev->ddev->pdev->device == 0x6842) || \
			      (rdev->ddev->pdev->device == 0x6843))

/*
 * BIOS helpers.
 */
#define RBIOS8(i) (rdev->bios[i])
#define RBIOS16(i) (RBIOS8(i) | (RBIOS8((i)+1) << 8))
#define RBIOS32(i) ((RBIOS16(i)) | (RBIOS16((i)+2) << 16))

int radeon_combios_init(struct radeon_device *rdev);
void radeon_combios_fini(struct radeon_device *rdev);
int radeon_atombios_init(struct radeon_device *rdev);
void radeon_atombios_fini(struct radeon_device *rdev);


/*
 * RING helpers.
 */
#if DRM_DEBUG_CODE == 0
static inline void radeon_ring_write(struct radeon_ring *ring, uint32_t v)
{
	ring->ring[ring->wptr++] = v;
	ring->wptr &= ring->ptr_mask;
	ring->count_dw--;
	ring->ring_free_dw--;
}
#else
/* With debugging this is just too big to inline */
void radeon_ring_write(struct radeon_ring *ring, uint32_t v);
#endif

/*
 * ASICs macro.
 */
#define radeon_init(rdev) (rdev)->asic->init((rdev))
#define radeon_fini(rdev) (rdev)->asic->fini((rdev))
#define radeon_resume(rdev) (rdev)->asic->resume((rdev))
#define radeon_suspend(rdev) (rdev)->asic->suspend((rdev))
#define radeon_cs_parse(rdev, r, p) (rdev)->asic->ring[(r)]->cs_parse((p))
#define radeon_vga_set_state(rdev, state) (rdev)->asic->vga_set_state((rdev), (state))
#define radeon_asic_reset(rdev) (rdev)->asic->asic_reset((rdev))
#define radeon_gart_tlb_flush(rdev) (rdev)->asic->gart.tlb_flush((rdev))
#define radeon_gart_set_page(rdev, i, p, f) (rdev)->asic->gart.set_page((rdev), (i), (p), (f))
#define radeon_asic_vm_init(rdev) (rdev)->asic->vm.init((rdev))
#define radeon_asic_vm_fini(rdev) (rdev)->asic->vm.fini((rdev))
#define radeon_asic_vm_copy_pages(rdev, ib, pe, src, count) ((rdev)->asic->vm.copy_pages((rdev), (ib), (pe), (src), (count)))
#define radeon_asic_vm_write_pages(rdev, ib, pe, addr, count, incr, flags) ((rdev)->asic->vm.write_pages((rdev), (ib), (pe), (addr), (count), (incr), (flags)))
#define radeon_asic_vm_set_pages(rdev, ib, pe, addr, count, incr, flags) ((rdev)->asic->vm.set_pages((rdev), (ib), (pe), (addr), (count), (incr), (flags)))
#define radeon_asic_vm_pad_ib(rdev, ib) ((rdev)->asic->vm.pad_ib((ib)))
#define radeon_ring_start(rdev, r, cp) (rdev)->asic->ring[(r)]->ring_start((rdev), (cp))
#define radeon_ring_test(rdev, r, cp) (rdev)->asic->ring[(r)]->ring_test((rdev), (cp))
#define radeon_ib_test(rdev, r, cp) (rdev)->asic->ring[(r)]->ib_test((rdev), (cp))
#define radeon_ring_ib_execute(rdev, r, ib) (rdev)->asic->ring[(r)]->ib_execute((rdev), (ib))
#define radeon_ring_ib_parse(rdev, r, ib) (rdev)->asic->ring[(r)]->ib_parse((rdev), (ib))
#define radeon_ring_is_lockup(rdev, r, cp) (rdev)->asic->ring[(r)]->is_lockup((rdev), (cp))
#define radeon_ring_vm_flush(rdev, r, vm) (rdev)->asic->ring[(r)]->vm_flush((rdev), (r), (vm))
#define radeon_ring_get_rptr(rdev, r) (rdev)->asic->ring[(r)->idx]->get_rptr((rdev), (r))
#define radeon_ring_get_wptr(rdev, r) (rdev)->asic->ring[(r)->idx]->get_wptr((rdev), (r))
#define radeon_ring_set_wptr(rdev, r) (rdev)->asic->ring[(r)->idx]->set_wptr((rdev), (r))
#define radeon_irq_set(rdev) (rdev)->asic->irq.set((rdev))
#define radeon_irq_process(rdev) (rdev)->asic->irq.process((rdev))
#define radeon_get_vblank_counter(rdev, crtc) (rdev)->asic->display.get_vblank_counter((rdev), (crtc))
#define radeon_set_backlight_level(rdev, e, l) (rdev)->asic->display.set_backlight_level((e), (l))
#define radeon_get_backlight_level(rdev, e) (rdev)->asic->display.get_backlight_level((e))
#define radeon_hdmi_enable(rdev, e, b) (rdev)->asic->display.hdmi_enable((e), (b))
#define radeon_hdmi_setmode(rdev, e, m) (rdev)->asic->display.hdmi_setmode((e), (m))
#define radeon_fence_ring_emit(rdev, r, fence) (rdev)->asic->ring[(r)]->emit_fence((rdev), (fence))
#define radeon_semaphore_ring_emit(rdev, r, cp, semaphore, emit_wait) (rdev)->asic->ring[(r)]->emit_semaphore((rdev), (cp), (semaphore), (emit_wait))
#define radeon_copy_blit(rdev, s, d, np, f) (rdev)->asic->copy.blit((rdev), (s), (d), (np), (f))
#define radeon_copy_dma(rdev, s, d, np, f) (rdev)->asic->copy.dma((rdev), (s), (d), (np), (f))
#define radeon_copy(rdev, s, d, np, f) (rdev)->asic->copy.copy((rdev), (s), (d), (np), (f))
#define radeon_copy_blit_ring_index(rdev) (rdev)->asic->copy.blit_ring_index
#define radeon_copy_dma_ring_index(rdev) (rdev)->asic->copy.dma_ring_index
#define radeon_copy_ring_index(rdev) (rdev)->asic->copy.copy_ring_index
#define radeon_get_engine_clock(rdev) (rdev)->asic->pm.get_engine_clock((rdev))
#define radeon_set_engine_clock(rdev, e) (rdev)->asic->pm.set_engine_clock((rdev), (e))
#define radeon_get_memory_clock(rdev) (rdev)->asic->pm.get_memory_clock((rdev))
#define radeon_set_memory_clock(rdev, e) (rdev)->asic->pm.set_memory_clock((rdev), (e))
#define radeon_get_pcie_lanes(rdev) (rdev)->asic->pm.get_pcie_lanes((rdev))
#define radeon_set_pcie_lanes(rdev, l) (rdev)->asic->pm.set_pcie_lanes((rdev), (l))
#define radeon_set_clock_gating(rdev, e) (rdev)->asic->pm.set_clock_gating((rdev), (e))
#define radeon_set_uvd_clocks(rdev, v, d) (rdev)->asic->pm.set_uvd_clocks((rdev), (v), (d))
#define radeon_set_vce_clocks(rdev, ev, ec) (rdev)->asic->pm.set_vce_clocks((rdev), (ev), (ec))
#define radeon_get_temperature(rdev) (rdev)->asic->pm.get_temperature((rdev))
#define radeon_set_surface_reg(rdev, r, f, p, o, s) ((rdev)->asic->surface.set_reg((rdev), (r), (f), (p), (o), (s)))
#define radeon_clear_surface_reg(rdev, r) ((rdev)->asic->surface.clear_reg((rdev), (r)))
#define radeon_bandwidth_update(rdev) (rdev)->asic->display.bandwidth_update((rdev))
#define radeon_hpd_init(rdev) (rdev)->asic->hpd.init((rdev))
#define radeon_hpd_fini(rdev) (rdev)->asic->hpd.fini((rdev))
#define radeon_hpd_sense(rdev, h) (rdev)->asic->hpd.sense((rdev), (h))
#define radeon_hpd_set_polarity(rdev, h) (rdev)->asic->hpd.set_polarity((rdev), (h))
#define radeon_gui_idle(rdev) (rdev)->asic->gui_idle((rdev))
#define radeon_pm_misc(rdev) (rdev)->asic->pm.misc((rdev))
#define radeon_pm_prepare(rdev) (rdev)->asic->pm.prepare((rdev))
#define radeon_pm_finish(rdev) (rdev)->asic->pm.finish((rdev))
#define radeon_pm_init_profile(rdev) (rdev)->asic->pm.init_profile((rdev))
#define radeon_pm_get_dynpm_state(rdev) (rdev)->asic->pm.get_dynpm_state((rdev))
#define radeon_page_flip(rdev, crtc, base) (rdev)->asic->pflip.page_flip((rdev), (crtc), (base))
#define radeon_page_flip_pending(rdev, crtc) (rdev)->asic->pflip.page_flip_pending((rdev), (crtc))
#define radeon_wait_for_vblank(rdev, crtc) (rdev)->asic->display.wait_for_vblank((rdev), (crtc))
#define radeon_mc_wait_for_idle(rdev) (rdev)->asic->mc_wait_for_idle((rdev))
#define radeon_get_xclk(rdev) (rdev)->asic->get_xclk((rdev))
#define radeon_get_gpu_clock_counter(rdev) (rdev)->asic->get_gpu_clock_counter((rdev))
#define radeon_dpm_init(rdev) rdev->asic->dpm.init((rdev))
#define radeon_dpm_setup_asic(rdev) rdev->asic->dpm.setup_asic((rdev))
#define radeon_dpm_enable(rdev) rdev->asic->dpm.enable((rdev))
#define radeon_dpm_late_enable(rdev) rdev->asic->dpm.late_enable((rdev))
#define radeon_dpm_disable(rdev) rdev->asic->dpm.disable((rdev))
#define radeon_dpm_pre_set_power_state(rdev) rdev->asic->dpm.pre_set_power_state((rdev))
#define radeon_dpm_set_power_state(rdev) rdev->asic->dpm.set_power_state((rdev))
#define radeon_dpm_post_set_power_state(rdev) rdev->asic->dpm.post_set_power_state((rdev))
#define radeon_dpm_display_configuration_changed(rdev) rdev->asic->dpm.display_configuration_changed((rdev))
#define radeon_dpm_fini(rdev) rdev->asic->dpm.fini((rdev))
#define radeon_dpm_get_sclk(rdev, l) rdev->asic->dpm.get_sclk((rdev), (l))
#define radeon_dpm_get_mclk(rdev, l) rdev->asic->dpm.get_mclk((rdev), (l))
#define radeon_dpm_print_power_state(rdev, ps) rdev->asic->dpm.print_power_state((rdev), (ps))
#define radeon_dpm_debugfs_print_current_performance_level(rdev, m) rdev->asic->dpm.debugfs_print_current_performance_level((rdev), (m))
#define radeon_dpm_force_performance_level(rdev, l) rdev->asic->dpm.force_performance_level((rdev), (l))
#define radeon_dpm_vblank_too_short(rdev) rdev->asic->dpm.vblank_too_short((rdev))
#define radeon_dpm_powergate_uvd(rdev, g) rdev->asic->dpm.powergate_uvd((rdev), (g))
#define radeon_dpm_enable_bapm(rdev, e) rdev->asic->dpm.enable_bapm((rdev), (e))

/* Common functions */
/* AGP */
extern int radeon_gpu_reset(struct radeon_device *rdev);
extern void radeon_pci_config_reset(struct radeon_device *rdev);
extern void r600_set_bios_scratch_engine_hung(struct radeon_device *rdev, bool hung);
extern void radeon_agp_disable(struct radeon_device *rdev);
extern int radeon_modeset_init(struct radeon_device *rdev);
extern void radeon_modeset_fini(struct radeon_device *rdev);
extern bool radeon_card_posted(struct radeon_device *rdev);
extern void radeon_update_bandwidth_info(struct radeon_device *rdev);
extern void radeon_update_display_priority(struct radeon_device *rdev);
extern bool radeon_boot_test_post_card(struct radeon_device *rdev);
extern void radeon_scratch_init(struct radeon_device *rdev);
extern void radeon_wb_fini(struct radeon_device *rdev);
extern int radeon_wb_init(struct radeon_device *rdev);
extern void radeon_wb_disable(struct radeon_device *rdev);
extern void radeon_surface_init(struct radeon_device *rdev);
extern int radeon_cs_parser_init(struct radeon_cs_parser *p, void *data);
extern void radeon_legacy_set_clock_gating(struct radeon_device *rdev, int enable);
extern void radeon_atom_set_clock_gating(struct radeon_device *rdev, int enable);
extern void radeon_ttm_placement_from_domain(struct radeon_bo *rbo, u32 domain);
extern bool radeon_ttm_bo_is_radeon_bo(struct ttm_buffer_object *bo);
extern void radeon_vram_location(struct radeon_device *rdev, struct radeon_mc *mc, u64 base);
extern void radeon_gtt_location(struct radeon_device *rdev, struct radeon_mc *mc);
extern int radeon_resume_kms(struct drm_device *dev, bool resume, bool fbcon);
extern int radeon_suspend_kms(struct drm_device *dev, bool suspend, bool fbcon);
extern void radeon_ttm_set_active_vram_size(struct radeon_device *rdev, u64 size);
extern void radeon_program_register_sequence(struct radeon_device *rdev,
					     const u32 *registers,
					     const u32 array_size);

/*
 * vm
 */
int radeon_vm_manager_init(struct radeon_device *rdev);
void radeon_vm_manager_fini(struct radeon_device *rdev);
int radeon_vm_init(struct radeon_device *rdev, struct radeon_vm *vm);
void radeon_vm_fini(struct radeon_device *rdev, struct radeon_vm *vm);
struct radeon_cs_reloc *radeon_vm_get_bos(struct radeon_device *rdev,
					  struct radeon_vm *vm,
                                          struct list_head *head);
struct radeon_fence *radeon_vm_grab_id(struct radeon_device *rdev,
				       struct radeon_vm *vm, int ring);
void radeon_vm_flush(struct radeon_device *rdev,
                     struct radeon_vm *vm,
                     int ring);
void radeon_vm_fence(struct radeon_device *rdev,
		     struct radeon_vm *vm,
		     struct radeon_fence *fence);
uint64_t radeon_vm_map_gart(struct radeon_device *rdev, uint64_t addr);
int radeon_vm_update_page_directory(struct radeon_device *rdev,
				    struct radeon_vm *vm);
int radeon_vm_clear_freed(struct radeon_device *rdev,
			  struct radeon_vm *vm);
int radeon_vm_clear_invalids(struct radeon_device *rdev,
			     struct radeon_vm *vm);
int radeon_vm_bo_update(struct radeon_device *rdev,
			struct radeon_bo_va *bo_va,
			struct ttm_mem_reg *mem);
void radeon_vm_bo_invalidate(struct radeon_device *rdev,
			     struct radeon_bo *bo);
struct radeon_bo_va *radeon_vm_bo_find(struct radeon_vm *vm,
				       struct radeon_bo *bo);
struct radeon_bo_va *radeon_vm_bo_add(struct radeon_device *rdev,
				      struct radeon_vm *vm,
				      struct radeon_bo *bo);
int radeon_vm_bo_set_addr(struct radeon_device *rdev,
			  struct radeon_bo_va *bo_va,
			  uint64_t offset,
			  uint32_t flags);
void radeon_vm_bo_rmv(struct radeon_device *rdev,
		      struct radeon_bo_va *bo_va);

/* audio */
void r600_audio_update_hdmi(struct work_struct *work);
struct r600_audio_pin *r600_audio_get_pin(struct radeon_device *rdev);
struct r600_audio_pin *dce6_audio_get_pin(struct radeon_device *rdev);
void r600_audio_enable(struct radeon_device *rdev,
		       struct r600_audio_pin *pin,
		       bool enable);
void dce6_audio_enable(struct radeon_device *rdev,
		       struct r600_audio_pin *pin,
		       bool enable);

/*
 * R600 vram scratch functions
 */
int r600_vram_scratch_init(struct radeon_device *rdev);
void r600_vram_scratch_fini(struct radeon_device *rdev);

/*
 * r600 cs checking helper
 */
unsigned r600_mip_minify(unsigned size, unsigned level);
bool r600_fmt_is_valid_color(u32 format);
bool r600_fmt_is_valid_texture(u32 format, enum radeon_family family);
int r600_fmt_get_blocksize(u32 format);
int r600_fmt_get_nblocksx(u32 format, u32 w);
int r600_fmt_get_nblocksy(u32 format, u32 h);

/*
 * r600 functions used by radeon_encoder.c
 */
struct radeon_hdmi_acr {
	u32 clock;

	int n_32khz;
	int cts_32khz;

	int n_44_1khz;
	int cts_44_1khz;

	int n_48khz;
	int cts_48khz;

};

extern struct radeon_hdmi_acr r600_hdmi_acr(uint32_t clock);

extern u32 r6xx_remap_render_backend(struct radeon_device *rdev,
				     u32 tiling_pipe_num,
				     u32 max_rb_num,
				     u32 total_max_rb_num,
				     u32 enabled_rb_mask);

/*
 * evergreen functions used by radeon_encoder.c
 */

extern int ni_init_microcode(struct radeon_device *rdev);
extern int ni_mc_load_microcode(struct radeon_device *rdev);

/* radeon_acpi.c */
#if defined(CONFIG_ACPI)
extern int radeon_acpi_init(struct radeon_device *rdev);
extern void radeon_acpi_fini(struct radeon_device *rdev);
extern bool radeon_acpi_is_pcie_performance_request_supported(struct radeon_device *rdev);
extern int radeon_acpi_pcie_performance_request(struct radeon_device *rdev,
						u8 perf_req, bool advertise);
extern int radeon_acpi_pcie_notify_device_ready(struct radeon_device *rdev);
#else
static inline int radeon_acpi_init(struct radeon_device *rdev) { return 0; }
static inline void radeon_acpi_fini(struct radeon_device *rdev) { }
#endif

int radeon_cs_packet_parse(struct radeon_cs_parser *p,
			   struct radeon_cs_packet *pkt,
			   unsigned idx);
bool radeon_cs_packet_next_is_pkt3_nop(struct radeon_cs_parser *p);
void radeon_cs_dump_packet(struct radeon_cs_parser *p,
			   struct radeon_cs_packet *pkt);
int radeon_cs_packet_next_reloc(struct radeon_cs_parser *p,
				struct radeon_cs_reloc **cs_reloc,
				int nomm);
int r600_cs_common_vline_parse(struct radeon_cs_parser *p,
			       uint32_t *vline_start_end,
			       uint32_t *vline_status);

#include "radeon_object.h"

#endif<|MERGE_RESOLUTION|>--- conflicted
+++ resolved
@@ -105,10 +105,7 @@
 extern int radeon_vm_block_size;
 extern int radeon_deep_color;
 extern int radeon_use_pflipirq;
-<<<<<<< HEAD
-=======
 extern int radeon_bapm;
->>>>>>> 9e82bf01
 
 /*
  * Copy from radeon_drv.h so we don't have to include both and have conflicting
