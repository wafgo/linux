--- conflicted
+++ resolved
@@ -3,11 +3,7 @@
  * System Control and Management Interface (SCMI) Message SMC/HVC
  * Transport driver
  *
-<<<<<<< HEAD
- * Copyright 2020,2022 NXP
-=======
  * Copyright 2020,2022-2023 NXP
->>>>>>> 3a3fafb1
  */
 
 #include <linux/arm-smccc.h>
@@ -101,11 +97,6 @@
 static inline int
 smc_channel_try_lock_acquire(struct scmi_smc *scmi_info)
 {
-<<<<<<< HEAD
-	if (IS_ENABLED(CONFIG_ARM_SCMI_TRANSPORT_SMC_ATOMIC_ENABLE))
-		return spin_trylock_irqsave(&scmi_info->spinlock,
-					    scmi_info->spin_flags);
-=======
 	unsigned long flags;
 	int ret;
 
@@ -116,7 +107,6 @@
 			scmi_info->spin_flags = flags;
 		return ret;
 	}
->>>>>>> 3a3fafb1
 
 	return mutex_trylock(&scmi_info->shmem_lock);
 }
@@ -229,15 +219,10 @@
 		return PTR_ERR(scmi_info);
 
 	np = of_parse_phandle(cdev->of_node, "shmem", shmem_idx);
-<<<<<<< HEAD
-	if (!of_device_is_compatible(np, "arm,scmi-shmem"))
-		return -ENXIO;
-=======
 	if (!of_device_is_compatible(np, "arm,scmi-shmem")) {
 		of_node_put(np);
 		return -ENXIO;
 	}
->>>>>>> 3a3fafb1
 
 	ret = of_address_to_resource(np, 0, &res);
 	of_node_put(np);
