// SPDX-License-Identifier: GPL-2.0+
//
// Copyright 2013 Freescale Semiconductor, Inc.
// Copyright 2020-2023 NXP
//
// Freescale DSPI driver
// This file contains a driver for the Freescale DSPI

#include <linux/clk.h>
#include <linux/delay.h>
#include <linux/dmaengine.h>
#include <linux/dma-mapping.h>
#include <linux/interrupt.h>
#include <linux/kernel.h>
#include <linux/module.h>
#include <linux/of_device.h>
#include <linux/pinctrl/consumer.h>
#include <linux/regmap.h>
#include <linux/spi/spi.h>
#include <linux/spi/spi-fsl-dspi.h>

#define DRIVER_NAME			"fsl-dspi"

#define SPI_MCR				0x00
#define SPI_MCR_MASTER			BIT(31)
#define SPI_MCR_MTFE			BIT(26)
#define SPI_MCR_PCSIS(x)		((x) << 16)
#define SPI_MCR_CLR_TXF			BIT(11)
#define SPI_MCR_CLR_RXF			BIT(10)
#define SPI_MCR_XSPI			BIT(3)
#define SPI_MCR_DIS_TXF			BIT(13)
#define SPI_MCR_DIS_RXF			BIT(12)
#define SPI_MCR_HALT			BIT(0)

#define SPI_TCR				0x08
#define SPI_TCR_GET_TCNT(x)		(((x) & GENMASK(31, 16)) >> 16)

#define SPI_CTAR(x)			(0x0c + (((x) & GENMASK(2, 0)) * 4))
#define SPI_CTAR_FMSZ(x)		(((x) << 27) & GENMASK(30, 27))
#define SPI_CTAR_DBR			BIT(31)
#define SPI_CTAR_CPOL			BIT(26)
#define SPI_CTAR_CPHA			BIT(25)
#define SPI_CTAR_LSBFE			BIT(24)
#define SPI_CTAR_PCSSCK(x)		(((x) << 22) & GENMASK(23, 22))
#define SPI_CTAR_PASC(x)		(((x) << 20) & GENMASK(21, 20))
#define SPI_CTAR_PDT(x)			(((x) << 18) & GENMASK(19, 18))
#define SPI_CTAR_PBR(x)			(((x) << 16) & GENMASK(17, 16))
#define SPI_CTAR_CSSCK(x)		(((x) << 12) & GENMASK(15, 12))
#define SPI_CTAR_ASC(x)			(((x) << 8) & GENMASK(11, 8))
#define SPI_CTAR_DT(x)			(((x) << 4) & GENMASK(7, 4))
#define SPI_CTAR_BR(x)			((x) & GENMASK(3, 0))
#define SPI_CTAR_SCALE_BITS		0xf

#define SPI_CTAR0_SLAVE			0x0c

#define SPI_SR				0x2c
#define SPI_SR_TCFQF			BIT(31)
#define SPI_SR_TFUF			BIT(27)
#define SPI_SR_TFFF			BIT(25)
#define SPI_SR_CMDTCF			BIT(23)
#define SPI_SR_SPEF			BIT(21)
#define SPI_SR_RFOF			BIT(19)
#define SPI_SR_TFIWF			BIT(18)
#define SPI_SR_RFDF			BIT(17)
#define SPI_SR_CMDFFF			BIT(16)
#define SPI_SR_TXRXS			BIT(30)
#define SPI_SR_CLEAR			(SPI_SR_TCFQF | \
					SPI_SR_TFUF | SPI_SR_TFFF | \
					SPI_SR_CMDTCF | SPI_SR_SPEF | \
					SPI_SR_RFOF | SPI_SR_TFIWF | \
					SPI_SR_RFDF | SPI_SR_CMDFFF)

#define SPI_RSER_TFFFE			BIT(25)
#define SPI_RSER_TFFFD			BIT(24)
#define SPI_RSER_RFDFE			BIT(17)
#define SPI_RSER_RFDFD			BIT(16)

#define SPI_RSER			0x30
#define SPI_RSER_TCFQE			BIT(31)
#define SPI_RSER_CMDTCFE		BIT(23)

#define SPI_PUSHR			0x34
#define SPI_PUSHR_CMD_CONT		BIT(15)
#define SPI_PUSHR_CMD_CTAS(x)		(((x) << 12 & GENMASK(14, 12)))
#define SPI_PUSHR_CMD_EOQ		BIT(11)
#define SPI_PUSHR_CMD_CTCNT		BIT(10)
#define SPI_PUSHR_CMD_PCS(x)		(BIT(x) & GENMASK(5, 0))

#define SPI_PUSHR_SLAVE			0x34

#define SPI_POPR			0x38

#define SPI_TXFR0			0x3c
#define SPI_TXFR1			0x40
#define SPI_TXFR2			0x44
#define SPI_TXFR3			0x48
#define SPI_TXFR4			0x4C
#define SPI_RXFR0			0x7c
#define SPI_RXFR1			0x80
#define SPI_RXFR2			0x84
#define SPI_RXFR3			0x88
#define SPI_RXFR4			0x8C

#define SPI_CTARE(x)			(0x11c + (((x) & GENMASK(2, 0)) * 4))
#define SPI_CTARE_FMSZE(x)		(((x) & 0x1) << 16)
#define SPI_CTARE_DTCP(x)		((x) & 0x7ff)

#define SPI_SREX			0x13c

#define SPI_FRAME_BITS(bits)		SPI_CTAR_FMSZ((bits) - 1)
#define SPI_FRAME_EBITS(bits)		SPI_CTARE_FMSZE(((bits) - 1) >> 4)

#define DMA_COMPLETION_TIMEOUT		msecs_to_jiffies(3000)

#define SPI_25MHZ					25000000

/* The maximum that edma can transfer once.*/
#define SPI_DMA_BUFFER_SIZE	(GENMASK(14, 0) * DMA_SLAVE_BUSWIDTH_4_BYTES)

struct chip_data {
	u32			ctar_val;
};

enum dspi_trans_mode {
	DSPI_XSPI_MODE,
	DSPI_DMA_MODE,
};

struct fsl_dspi_devtype_data {
	enum dspi_trans_mode	trans_mode;
	u8			max_clock_factor;
	int			fifo_size;
};

enum {
	LS1021A,
	LS1012A,
	LS1028A,
	LS1043A,
	LS1046A,
	LS2080A,
	LS2085A,
	LX2160A,
	MCF5441X,
	VF610,
	S32CC,
	S32CC_SLAVE,
};

static const struct fsl_dspi_devtype_data devtype_data[] = {
	[VF610] = {
		.trans_mode		= DSPI_DMA_MODE,
		.max_clock_factor	= 2,
		.fifo_size		= 4,
	},
	[LS1021A] = {
		/* Has A-011218 DMA erratum */
		.trans_mode		= DSPI_XSPI_MODE,
		.max_clock_factor	= 8,
		.fifo_size		= 4,
	},
	[LS1012A] = {
		/* Has A-011218 DMA erratum */
		.trans_mode		= DSPI_XSPI_MODE,
		.max_clock_factor	= 8,
		.fifo_size		= 16,
	},
	[LS1028A] = {
		.trans_mode		= DSPI_XSPI_MODE,
		.max_clock_factor	= 8,
		.fifo_size		= 4,
	},
	[LS1043A] = {
		/* Has A-011218 DMA erratum */
		.trans_mode		= DSPI_XSPI_MODE,
		.max_clock_factor	= 8,
		.fifo_size		= 16,
	},
	[LS1046A] = {
		/* Has A-011218 DMA erratum */
		.trans_mode		= DSPI_XSPI_MODE,
		.max_clock_factor	= 8,
		.fifo_size		= 16,
	},
	[LS2080A] = {
		.trans_mode		= DSPI_XSPI_MODE,
		.max_clock_factor	= 8,
		.fifo_size		= 4,
	},
	[LS2085A] = {
		.trans_mode		= DSPI_XSPI_MODE,
		.max_clock_factor	= 8,
		.fifo_size		= 4,
	},
	[LX2160A] = {
		.trans_mode		= DSPI_XSPI_MODE,
		.max_clock_factor	= 8,
		.fifo_size		= 4,
	},
	[MCF5441X] = {
		.trans_mode		= DSPI_DMA_MODE,
		.max_clock_factor	= 8,
		.fifo_size		= 16,
	},
	[S32CC] = {
		.trans_mode		= DSPI_XSPI_MODE,
		.max_clock_factor	= 1,
		.fifo_size		= 5,
	},
	[S32CC_SLAVE] = {
		.trans_mode		= DSPI_DMA_MODE,
		.max_clock_factor	= 1,
		.fifo_size		= 5,
	},
};

struct fsl_dspi_dma {
	u32					*tx_dma_buf;
	struct dma_chan				*chan_tx;
	dma_addr_t				tx_dma_phys;
	struct completion			cmd_tx_complete;
	struct dma_async_tx_descriptor		*tx_desc;

	u32					*rx_dma_buf;
	struct dma_chan				*chan_rx;
	dma_addr_t				rx_dma_phys;
	struct completion			cmd_rx_complete;
	struct dma_async_tx_descriptor		*rx_desc;
	unsigned int				dma_bufsize;
};

struct fsl_dspi {
	struct spi_controller			*ctlr;
	struct platform_device			*pdev;

	struct regmap				*regmap;
	struct regmap				*regmap_pushr;
	int						irq;
	struct clk				*clk;
	bool					mtf_enabled;
	struct spi_transfer			*cur_transfer;
	struct spi_message			*cur_msg;
	struct chip_data			*cur_chip;
	size_t					progress;
	size_t					len;
	const void				*tx;
	void					*rx;
	u16					tx_cmd;
	const struct fsl_dspi_devtype_data	*devtype_data;

	struct completion			xfer_done;

	struct fsl_dspi_dma			*dma;

	int					oper_word_size;
	int					oper_bits_per_word;

	int					words_in_flight;

	/*
	 * Offsets for CMD and TXDATA within SPI_PUSHR when accessed
	 * individually (in XSPI mode)
	 */
	int					pushr_cmd;
	int					pushr_tx;

	struct pinctrl			*pinctrl_dspi;
	struct pinctrl_state	*pinctrl_slave;

	void (*host_to_dev)(struct fsl_dspi *dspi, u32 *txdata);
	void (*dev_to_host)(struct fsl_dspi *dspi, u32 rxdata);
};

static int dspi_init(struct fsl_dspi *dspi);

static inline bool is_s32cc_dspi(struct fsl_dspi *data)
{
	return data->devtype_data == &devtype_data[S32CC] ||
		data->devtype_data == &devtype_data[S32CC_SLAVE];
}

static void dspi_native_host_to_dev(struct fsl_dspi *dspi, u32 *txdata)
{
	switch (dspi->oper_word_size) {
	case 1:
		*txdata = *(u8 *)dspi->tx;
		break;
	case 2:
		*txdata = *(u16 *)dspi->tx;
		break;
	case 4:
		*txdata = *(u32 *)dspi->tx;
		break;
	}
	dspi->tx += dspi->oper_word_size;
}

static void dspi_native_dev_to_host(struct fsl_dspi *dspi, u32 rxdata)
{
	switch (dspi->oper_word_size) {
	case 1:
		*(u8 *)dspi->rx = rxdata;
		break;
	case 2:
		*(u16 *)dspi->rx = rxdata;
		break;
	case 4:
		*(u32 *)dspi->rx = rxdata;
		break;
	}
	dspi->rx += dspi->oper_word_size;
}

static void dspi_8on32_host_to_dev(struct fsl_dspi *dspi, u32 *txdata)
{
	*txdata = cpu_to_be32(*(u32 *)dspi->tx);
	dspi->tx += sizeof(u32);
}

static void dspi_8on32_dev_to_host(struct fsl_dspi *dspi, u32 rxdata)
{
	*(u32 *)dspi->rx = be32_to_cpu(rxdata);
	dspi->rx += sizeof(u32);
}

static void dspi_8on16_host_to_dev(struct fsl_dspi *dspi, u32 *txdata)
{
	*txdata = cpu_to_be16(*(u16 *)dspi->tx);
	dspi->tx += sizeof(u16);
}

static void dspi_8on16_dev_to_host(struct fsl_dspi *dspi, u32 rxdata)
{
	*(u16 *)dspi->rx = be16_to_cpu(rxdata);
	dspi->rx += sizeof(u16);
}

static void dspi_16on32_host_to_dev(struct fsl_dspi *dspi, u32 *txdata)
{
	u16 hi = *(u16 *)dspi->tx;
	u16 lo = *(u16 *)(dspi->tx + 2);

	*txdata = (u32)hi << 16 | lo;
	dspi->tx += sizeof(u32);
}

static void dspi_16on32_dev_to_host(struct fsl_dspi *dspi, u32 rxdata)
{
	u16 hi = rxdata & 0xffff;
	u16 lo = rxdata >> 16;

	*(u16 *)dspi->rx = lo;
	*(u16 *)(dspi->rx + 2) = hi;
	dspi->rx += sizeof(u32);
}

/*
 * Pop one word from the TX buffer for pushing into the
 * PUSHR register (TX FIFO)
 */
static u32 dspi_pop_tx(struct fsl_dspi *dspi)
{
	u32 txdata = 0;

	if (dspi->tx)
		dspi->host_to_dev(dspi, &txdata);
	dspi->len -= dspi->oper_word_size;
	return txdata;
}

/* Prepare one TX FIFO entry (txdata plus cmd) */
static u32 dspi_pop_tx_pushr(struct fsl_dspi *dspi)
{
	u16 cmd = dspi->tx_cmd, data = dspi_pop_tx(dspi);

	if (spi_controller_is_slave(dspi->ctlr))
		return data;

	if (dspi->len > 0)
		cmd |= SPI_PUSHR_CMD_CONT;
	return cmd << 16 | data;
}

/* Push one word to the RX buffer from the POPR register (RX FIFO) */
static void dspi_push_rx(struct fsl_dspi *dspi, u32 rxdata)
{
	if (!dspi->rx)
		return;
	dspi->dev_to_host(dspi, rxdata);
}

static void dspi_tx_dma_callback(void *arg)
{
	struct fsl_dspi *dspi = arg;
	struct fsl_dspi_dma *dma = dspi->dma;

	complete(&dma->cmd_tx_complete);
}

static void dspi_rx_dma_callback(void *arg)
{
	struct fsl_dspi *dspi = arg;
	struct fsl_dspi_dma *dma = dspi->dma;
	int i;

	if (dspi->rx) {
		for (i = 0; i < dspi->words_in_flight; i++)
			dspi_push_rx(dspi, dspi->dma->rx_dma_buf[i]);
	}

	complete(&dma->cmd_rx_complete);
}

static int dspi_next_xfer_dma_submit(struct fsl_dspi *dspi)
{
	struct device *dev = &dspi->pdev->dev;
	struct fsl_dspi_dma *dma = dspi->dma;
	int time_left;
	int i;

	for (i = 0; i < dspi->words_in_flight; i++)
		dspi->dma->tx_dma_buf[i] = dspi_pop_tx_pushr(dspi);

	dma->tx_desc = dmaengine_prep_slave_single(dma->chan_tx,
					dma->tx_dma_phys,
					dspi->words_in_flight *
					DMA_SLAVE_BUSWIDTH_4_BYTES,
					DMA_MEM_TO_DEV,
					DMA_PREP_INTERRUPT | DMA_CTRL_ACK);
	if (!dma->tx_desc) {
		dev_err(dev, "Not able to get desc for DMA xfer\n");
		return -EIO;
	}

	dma->tx_desc->callback = dspi_tx_dma_callback;
	dma->tx_desc->callback_param = dspi;
	if (dma_submit_error(dmaengine_submit(dma->tx_desc))) {
		dev_err(dev, "DMA submit failed\n");
		return -EINVAL;
	}

	dma->rx_desc = dmaengine_prep_slave_single(dma->chan_rx,
					dma->rx_dma_phys,
					dspi->words_in_flight *
					DMA_SLAVE_BUSWIDTH_4_BYTES,
					DMA_DEV_TO_MEM,
					DMA_PREP_INTERRUPT | DMA_CTRL_ACK);
	if (!dma->rx_desc) {
		dev_err(dev, "Not able to get desc for DMA xfer\n");
		return -EIO;
	}

	dma->rx_desc->callback = dspi_rx_dma_callback;
	dma->rx_desc->callback_param = dspi;
	if (dma_submit_error(dmaengine_submit(dma->rx_desc))) {
		dev_err(dev, "DMA submit failed\n");
		return -EINVAL;
	}

	reinit_completion(&dspi->dma->cmd_rx_complete);
	reinit_completion(&dspi->dma->cmd_tx_complete);

	dma_async_issue_pending(dma->chan_rx);
	dma_async_issue_pending(dma->chan_tx);

	if (spi_controller_is_slave(dspi->ctlr)) {
		wait_for_completion_interruptible(&dspi->dma->cmd_rx_complete);
		return 0;
	}

	time_left = wait_for_completion_timeout(&dspi->dma->cmd_tx_complete,
						DMA_COMPLETION_TIMEOUT);
	if (time_left == 0) {
		dev_err(dev, "DMA tx timeout\n");
		dmaengine_terminate_all(dma->chan_tx);
		dmaengine_terminate_all(dma->chan_rx);
		return -ETIMEDOUT;
	}

	time_left = wait_for_completion_timeout(&dspi->dma->cmd_rx_complete,
						DMA_COMPLETION_TIMEOUT);
	if (time_left == 0) {
		dev_err(dev, "DMA rx timeout\n");
		dmaengine_terminate_all(dma->chan_tx);
		dmaengine_terminate_all(dma->chan_rx);
		return -ETIMEDOUT;
	}

	return 0;
}

static void dspi_setup_accel(struct fsl_dspi *dspi);

static int dspi_dma_xfer(struct fsl_dspi *dspi)
{
	struct spi_message *message = dspi->cur_msg;
	struct device *dev = &dspi->pdev->dev;
	int ret = 0;
	int max_words_per_buffer = dspi->dma->dma_bufsize /
				   DMA_SLAVE_BUSWIDTH_4_BYTES;

	if (spi_controller_is_slave(dspi->ctlr) &&
			dspi->len / dspi->oper_word_size > max_words_per_buffer)
		dev_warn(dev, "Current message has more than %d words. Underrun may occur.\n",
				max_words_per_buffer);
	/*
	 * dspi->len gets decremented by dspi_pop_tx_pushr in
	 * dspi_next_xfer_dma_submit
	 */
	while (dspi->len) {
		/* Figure out operational bits-per-word for this chunk */
		dspi_setup_accel(dspi);

		dspi->words_in_flight = dspi->len / dspi->oper_word_size;
		if (dspi->words_in_flight > max_words_per_buffer)
			dspi->words_in_flight = max_words_per_buffer;

		message->actual_length += dspi->words_in_flight *
					  dspi->oper_word_size;

		ret = dspi_next_xfer_dma_submit(dspi);
		if (ret) {
			dev_err(dev, "DMA transfer failed\n");
			break;
		}
	}

	return ret;
}

static int dspi_request_dma(struct fsl_dspi *dspi, phys_addr_t phy_addr)
{
	unsigned int dma_bufsize = SPI_DMA_BUFFER_SIZE;
	struct device *dev = &dspi->pdev->dev;
	struct dma_slave_config cfg;
	struct fsl_dspi_dma *dma;
	int ret;

	dma = devm_kzalloc(dev, sizeof(*dma), GFP_KERNEL);
	if (!dma)
		return -ENOMEM;

	dma->chan_rx = dma_request_chan(dev, "rx");
	if (IS_ERR(dma->chan_rx)) {
		dev_err(dev, "rx dma channel not available\n");
		ret = PTR_ERR(dma->chan_rx);
		return ret;
	}

	dma->chan_tx = dma_request_chan(dev, "tx");
	if (IS_ERR(dma->chan_tx)) {
		dev_err(dev, "tx dma channel not available\n");
		ret = PTR_ERR(dma->chan_tx);
		goto err_tx_channel;
	}

	dma->tx_dma_buf = dma_alloc_coherent(dma->chan_tx->device->dev,
					     dma_bufsize, &dma->tx_dma_phys,
					     GFP_KERNEL);
	if (!dma->tx_dma_buf) {
		ret = -ENOMEM;
		goto err_tx_dma_buf;
	}

	dma->rx_dma_buf = dma_alloc_coherent(dma->chan_rx->device->dev,
					     dma_bufsize, &dma->rx_dma_phys,
					     GFP_KERNEL);
	if (!dma->rx_dma_buf) {
		ret = -ENOMEM;
		goto err_rx_dma_buf;
	}

	memset(&cfg, 0, sizeof(cfg));
	cfg.src_addr = phy_addr + SPI_POPR;
	cfg.dst_addr = phy_addr + SPI_PUSHR;
	cfg.src_addr_width = DMA_SLAVE_BUSWIDTH_4_BYTES;
	cfg.dst_addr_width = DMA_SLAVE_BUSWIDTH_4_BYTES;
	cfg.src_maxburst = 1;
	cfg.dst_maxburst = 1;

	cfg.direction = DMA_DEV_TO_MEM;
	ret = dmaengine_slave_config(dma->chan_rx, &cfg);
	if (ret) {
		dev_err(dev, "can't configure rx dma channel\n");
		ret = -EINVAL;
		goto err_slave_config;
	}

	cfg.direction = DMA_MEM_TO_DEV;
	ret = dmaengine_slave_config(dma->chan_tx, &cfg);
	if (ret) {
		dev_err(dev, "can't configure tx dma channel\n");
		ret = -EINVAL;
		goto err_slave_config;
	}

	dma->dma_bufsize = dma_bufsize;
	dspi->dma = dma;
	init_completion(&dma->cmd_tx_complete);
	init_completion(&dma->cmd_rx_complete);

	return 0;

err_slave_config:
	dma_free_coherent(dma->chan_rx->device->dev,
			  dma_bufsize, dma->rx_dma_buf, dma->rx_dma_phys);
err_rx_dma_buf:
	dma_free_coherent(dma->chan_tx->device->dev,
			  dma_bufsize, dma->tx_dma_buf, dma->tx_dma_phys);
err_tx_dma_buf:
	dma_release_channel(dma->chan_tx);
err_tx_channel:
	dma_release_channel(dma->chan_rx);

	devm_kfree(dev, dma);
	dspi->dma = NULL;

	return ret;
}

static void dspi_release_dma(struct fsl_dspi *dspi)
{
	struct fsl_dspi_dma *dma = dspi->dma;

	if (!dma)
		return;

	if (dma->chan_tx) {
		dma_free_coherent(dma->chan_tx->device->dev, dma->dma_bufsize,
				  dma->tx_dma_buf, dma->tx_dma_phys);
		dma_release_channel(dma->chan_tx);
	}

	if (dma->chan_rx) {
		dma_free_coherent(dma->chan_rx->device->dev, dma->dma_bufsize,
				  dma->rx_dma_buf, dma->rx_dma_phys);
		dma_release_channel(dma->chan_rx);
	}
}

static void hz_to_spi_baud(char *pbr, char *br, int speed_hz,
			   unsigned long clkrate, bool mtf_enabled)
{
	/* Valid baud rate pre-scaler values */
	int pbr_tbl[4] = {2, 3, 5, 7};
	int brs[16] = {	2,	4,	6,	8,
			16,	32,	64,	128,
			256,	512,	1024,	2048,
			4096,	8192,	16384,	32768 };
	int scale_needed, scale, minscale = INT_MAX;
	int i, j, dbr = 1;

	scale_needed = clkrate / speed_hz;
	if (clkrate % speed_hz)
		scale_needed++;

	for (i = 0; i < ARRAY_SIZE(brs); i++)
		for (j = 0; j < ARRAY_SIZE(pbr_tbl); j++) {
			if (!mtf_enabled)
				scale = brs[i] * pbr_tbl[j];
			else
				scale = (brs[i] * pbr_tbl[j]) / (1 + dbr);

			if (scale >= scale_needed) {
				if (scale < minscale) {
					minscale = scale;
					*br = i;
					*pbr = j;
				}
				break;
			}
		}

	if (minscale == INT_MAX) {
		pr_warn("Can not find valid baud rate,speed_hz is %d,clkrate is %ld, we use the max prescaler value.\n",
			speed_hz, clkrate);
		*pbr = ARRAY_SIZE(pbr_tbl) - 1;
		*br =  ARRAY_SIZE(brs) - 1;
	}
}

static void ns_delay_scale(char *psc, char *sc, int delay_ns,
			   unsigned long clkrate)
{
	int scale_needed, scale, minscale = INT_MAX;
	int pscale_tbl[4] = {1, 3, 5, 7};
	u32 remainder;
	int i, j;

	scale_needed = div_u64_rem((u64)delay_ns * clkrate, NSEC_PER_SEC,
				   &remainder);
	if (remainder)
		scale_needed++;

	for (i = 0; i < ARRAY_SIZE(pscale_tbl); i++)
		for (j = 0; j <= SPI_CTAR_SCALE_BITS; j++) {
			scale = pscale_tbl[i] * (2 << j);
			if (scale >= scale_needed) {
				if (scale < minscale) {
					minscale = scale;
					*psc = i;
					*sc = j;
				}
				break;
			}
		}

	if (minscale == INT_MAX) {
		pr_warn("Cannot find correct scale values for %dns delay at clkrate %ld, using max prescaler value",
			delay_ns, clkrate);
		*psc = ARRAY_SIZE(pscale_tbl) - 1;
		*sc = SPI_CTAR_SCALE_BITS;
	}
}

static void dspi_pushr_cmd_write(struct fsl_dspi *dspi, u16 cmd)
{
	/*
	 * The only time when the PCS doesn't need continuation after this word
	 * is when it's last. We need to look ahead, because we actually call
	 * dspi_pop_tx (the function that decrements dspi->len) _after_
	 * dspi_pushr_cmd_write with XSPI mode. As for how much in advance? One
	 * word is enough. If there's more to transmit than that,
	 * dspi_xspi_write will know to split the FIFO writes in 2, and
	 * generate a new PUSHR command with the final word that will have PCS
	 * deasserted (not continued) here.
	 */
	if (dspi->len > dspi->oper_word_size)
		cmd |= SPI_PUSHR_CMD_CONT;
	regmap_write(dspi->regmap_pushr, dspi->pushr_cmd, cmd);
}

static void dspi_pushr_txdata_write(struct fsl_dspi *dspi, u16 txdata)
{
	regmap_write(dspi->regmap_pushr, dspi->pushr_tx, txdata);
}

static void dspi_xspi_fifo_write(struct fsl_dspi *dspi, int num_words)
{
	int num_bytes = num_words * dspi->oper_word_size;
	u16 tx_cmd = dspi->tx_cmd;

	/*
	 * If the PCS needs to de-assert (i.e. we're at the end of the buffer
	 * and cs_change does not want the PCS to stay on), then we need a new
	 * PUSHR command, since this one (for the body of the buffer)
	 * necessarily has the CONT bit set.
	 * So send one word less during this go, to force a split and a command
	 * with a single word next time, when CONT will be unset.
	 */
	if (!(dspi->tx_cmd & SPI_PUSHR_CMD_CONT) && num_bytes == dspi->len)
		tx_cmd |= SPI_PUSHR_CMD_EOQ;

	/* Update CTARE */
	regmap_write(dspi->regmap, SPI_CTARE(0),
		     SPI_FRAME_EBITS(dspi->oper_bits_per_word) |
		     SPI_CTARE_DTCP(num_words));

	/*
	 * Write the CMD FIFO entry first, and then the two
	 * corresponding TX FIFO entries (or one...).
	 */
	dspi_pushr_cmd_write(dspi, tx_cmd);

	/* Fill TX FIFO with as many transfers as possible */
	while (num_words--) {
		u32 data = dspi_pop_tx(dspi);

		dspi_pushr_txdata_write(dspi, data & 0xFFFF);
		if (dspi->oper_bits_per_word > 16)
			dspi_pushr_txdata_write(dspi, data >> 16);
	}
}

static u32 dspi_popr_read(struct fsl_dspi *dspi)
{
	u32 rxdata = 0;

	regmap_read(dspi->regmap, SPI_POPR, &rxdata);
	return rxdata;
}

static void dspi_fifo_read(struct fsl_dspi *dspi)
{
	int num_fifo_entries = dspi->words_in_flight;

	/* Read one FIFO entry and push to rx buffer */
	while (num_fifo_entries--)
		dspi_push_rx(dspi, dspi_popr_read(dspi));
}

static void dspi_setup_accel(struct fsl_dspi *dspi)
{
	struct spi_transfer *xfer = dspi->cur_transfer;
	bool odd = !!(dspi->len & 1);

	/* No accel for DMA transfers or for frames not multiple of 8 bits
	 * at the moment
	 */
	if (dspi->devtype_data->trans_mode == DSPI_DMA_MODE ||
			xfer->bits_per_word % 8)
		goto no_accel;

	if (!odd && dspi->len <= dspi->devtype_data->fifo_size * 2) {
		dspi->oper_bits_per_word = 16;
	} else if (odd && dspi->len <= dspi->devtype_data->fifo_size) {
		dspi->oper_bits_per_word = 8;
	} else {
		/* Start off with maximum supported by hardware */
		if (dspi->devtype_data->trans_mode == DSPI_XSPI_MODE)
			dspi->oper_bits_per_word = 32;
		else
			dspi->oper_bits_per_word = 16;

		/*
		 * And go down only if the buffer can't be sent with
		 * words this big
		 */
		do {
			if (dspi->len >= DIV_ROUND_UP(dspi->oper_bits_per_word, 8))
				break;

			dspi->oper_bits_per_word /= 2;
		} while (dspi->oper_bits_per_word > 8);
	}

	if (xfer->bits_per_word == 8 && dspi->oper_bits_per_word == 32) {
		dspi->dev_to_host = dspi_8on32_dev_to_host;
		dspi->host_to_dev = dspi_8on32_host_to_dev;
	} else if (xfer->bits_per_word == 8 && dspi->oper_bits_per_word == 16) {
		dspi->dev_to_host = dspi_8on16_dev_to_host;
		dspi->host_to_dev = dspi_8on16_host_to_dev;
	} else if (xfer->bits_per_word == 16 && dspi->oper_bits_per_word == 32) {
		dspi->dev_to_host = dspi_16on32_dev_to_host;
		dspi->host_to_dev = dspi_16on32_host_to_dev;
	} else {
no_accel:
		dspi->dev_to_host = dspi_native_dev_to_host;
		dspi->host_to_dev = dspi_native_host_to_dev;
		dspi->oper_bits_per_word = xfer->bits_per_word;
	}

	dspi->oper_word_size = DIV_ROUND_UP(dspi->oper_bits_per_word, 8);

	/*
	 * Update CTAR here (code is common for XSPI and DMA modes).
	 * We will update CTARE in the portion specific to XSPI, when we
	 * also know the preload value (DTCP).
	 */
	regmap_write(dspi->regmap, SPI_CTAR(0),
		     dspi->cur_chip->ctar_val |
		     SPI_FRAME_BITS(dspi->oper_bits_per_word));
}

static void dspi_fifo_write(struct fsl_dspi *dspi)
{
	int num_fifo_entries = dspi->devtype_data->fifo_size;
	struct spi_transfer *xfer = dspi->cur_transfer;
	struct spi_message *msg = dspi->cur_msg;
	int num_words, num_bytes;

	dspi_setup_accel(dspi);

	/* In XSPI mode each 32-bit word occupies 2 TX FIFO entries */
	if (dspi->oper_word_size == 4)
		num_fifo_entries /= 2;

	/*
	 * Integer division intentionally trims off odd (or non-multiple of 4)
	 * numbers of bytes at the end of the buffer, which will be sent next
	 * time using a smaller oper_word_size.
	 */
	num_words = dspi->len / dspi->oper_word_size;
	if (num_words > num_fifo_entries)
		num_words = num_fifo_entries;

	/* Update total number of bytes that were transferred */
	num_bytes = num_words * dspi->oper_word_size;
	msg->actual_length += num_bytes;
	dspi->progress += num_bytes / DIV_ROUND_UP(xfer->bits_per_word, 8);

	/*
	 * Update shared variable for use in the next interrupt (both in
	 * dspi_fifo_read and in dspi_fifo_write).
	 */
	dspi->words_in_flight = num_words;

	spi_take_timestamp_pre(dspi->ctlr, xfer, dspi->progress, !dspi->irq);

	dspi_xspi_fifo_write(dspi, num_words);
	/*
	 * Everything after this point is in a potential race with the next
	 * interrupt, so we must never use dspi->words_in_flight again since it
	 * might already be modified by the next dspi_fifo_write.
	 */

	spi_take_timestamp_post(dspi->ctlr, dspi->cur_transfer,
				dspi->progress, !dspi->irq);
}

static int dspi_rxtx(struct fsl_dspi *dspi)
{
	dspi_fifo_read(dspi);

	if (!dspi->len)
		/* Success! */
		return 0;

	dspi_fifo_write(dspi);

	return -EINPROGRESS;
}

static int dspi_poll(struct fsl_dspi *dspi)
{
	int tries = 1000;
	u32 spi_sr;

	do {
		regmap_read(dspi->regmap, SPI_SR, &spi_sr);
		regmap_write(dspi->regmap, SPI_SR, spi_sr);

		if (spi_sr & SPI_SR_CMDTCF)
			break;
	} while (--tries);

	if (!tries)
		return -ETIMEDOUT;

	return dspi_rxtx(dspi);
}

static irqreturn_t dspi_interrupt(int irq, void *dev_id)
{
	struct fsl_dspi *dspi = (struct fsl_dspi *)dev_id;
	u32 spi_sr;

	regmap_read(dspi->regmap, SPI_SR, &spi_sr);
	regmap_write(dspi->regmap, SPI_SR, spi_sr);

	if (!(spi_sr & SPI_SR_CMDTCF))
		return IRQ_NONE;

	if (dspi_rxtx(dspi) == 0)
		complete(&dspi->xfer_done);

	return IRQ_HANDLED;
}

static void dspi_assert_cs(struct spi_device *spi, bool *cs)
{
	if (!spi->cs_gpiod || *cs)
		return;

	gpiod_set_value_cansleep(spi->cs_gpiod, true);
	*cs = true;
}

static void dspi_deassert_cs(struct spi_device *spi, bool *cs)
{
	if (!spi->cs_gpiod || !*cs)
		return;

	gpiod_set_value_cansleep(spi->cs_gpiod, false);
	*cs = false;
}

static int dspi_transfer_one_message(struct spi_controller *ctlr,
				     struct spi_message *message)
{
	struct fsl_dspi *dspi = spi_controller_get_devdata(ctlr);
	struct spi_device *spi = message->spi;
	struct spi_transfer *transfer;
	bool cs = false;
	int status = 0;
	u32 val = 0;
<<<<<<< HEAD

	message->actual_length = 0;

	/* Put DSPI in running mode */
	regmap_update_bits(dspi->regmap, SPI_MCR, SPI_MCR_HALT, 0);
	while (regmap_read(dspi->regmap, SPI_SR, &val) >= 0 &&
	       !(val & SPI_SR_TXRXS))
		;
=======
	bool cs_change = false;

	message->actual_length = 0;

	/* Put DSPI in running mode if halted. */
	regmap_read(dspi->regmap, SPI_MCR, &val);
	if (val & SPI_MCR_HALT) {
		regmap_update_bits(dspi->regmap, SPI_MCR, SPI_MCR_HALT, 0);
		while (regmap_read(dspi->regmap, SPI_SR, &val) >= 0 &&
				!(val & SPI_SR_TXRXS))
			;
	}
>>>>>>> 3a3fafb1

	list_for_each_entry(transfer, &message->transfers, transfer_list) {
		dspi->cur_transfer = transfer;
		dspi->cur_msg = message;
		dspi->cur_chip = spi_get_ctldata(spi);

		dspi_assert_cs(spi, &cs);

		/* Prepare command word for CMD FIFO */
		dspi->tx_cmd = SPI_PUSHR_CMD_CTAS(0);
		if (!spi->cs_gpiod)
			dspi->tx_cmd |= SPI_PUSHR_CMD_PCS(spi->chip_select);

		if (list_is_last(&dspi->cur_transfer->transfer_list,
				 &dspi->cur_msg->transfers)) {
			/* Leave PCS activated after last transfer when
			 * cs_change is set.
			 */
			if (transfer->cs_change)
				dspi->tx_cmd |= SPI_PUSHR_CMD_CONT;
		} else {
			/* Keep PCS active between transfers in same message
			 * when cs_change is not set, and de-activate PCS
			 * between transfers in the same message when
			 * cs_change is set.
			 */
			if (!transfer->cs_change)
				dspi->tx_cmd |= SPI_PUSHR_CMD_CONT;
		}

		cs_change = transfer->cs_change;
		dspi->tx = transfer->tx_buf;
		dspi->rx = transfer->rx_buf;
		dspi->len = transfer->len;
		dspi->progress = 0;

		regmap_update_bits(dspi->regmap, SPI_MCR,
				   SPI_MCR_CLR_TXF | SPI_MCR_CLR_RXF,
				   SPI_MCR_CLR_TXF | SPI_MCR_CLR_RXF);

		regmap_write(dspi->regmap, SPI_SR, SPI_SR_CLEAR);

		spi_take_timestamp_pre(dspi->ctlr, dspi->cur_transfer,
				       dspi->progress, !dspi->irq);

		if (dspi->devtype_data->trans_mode == DSPI_DMA_MODE) {
			status = dspi_dma_xfer(dspi);
		} else {
			dspi_fifo_write(dspi);

			if (dspi->irq) {
				wait_for_completion(&dspi->xfer_done);
				reinit_completion(&dspi->xfer_done);
			} else {
				do {
					status = dspi_poll(dspi);
				} while (status == -EINPROGRESS);
			}
		}
		if (status)
			break;

		spi_transfer_delay_exec(transfer);

		if (!(dspi->tx_cmd & SPI_PUSHR_CMD_CONT))
			dspi_deassert_cs(spi, &cs);
	}

	if (status || !cs_change) {
		/* Put DSPI in stop mode */
		regmap_update_bits(dspi->regmap, SPI_MCR,
				   SPI_MCR_HALT, SPI_MCR_HALT);
		while (regmap_read(dspi->regmap, SPI_SR, &val) >= 0 &&
		       val & SPI_SR_TXRXS)
			;
	}

	/* Put DSPI in stop mode */
	regmap_update_bits(dspi->regmap, SPI_MCR, SPI_MCR_HALT, SPI_MCR_HALT);
	while (regmap_read(dspi->regmap, SPI_SR, &val) >= 0 &&
	       val & SPI_SR_TXRXS)
		;

	message->status = status;
	spi_finalize_current_message(ctlr);

	return status;
}

static int dspi_set_mtf(struct fsl_dspi *dspi)
{
	if (!spi_controller_is_slave(dspi->ctlr)) {
		if (dspi->mtf_enabled)
			regmap_update_bits(dspi->regmap, SPI_MCR, SPI_MCR_MTFE, SPI_MCR_MTFE);
		else
			regmap_update_bits(dspi->regmap, SPI_MCR, SPI_MCR_MTFE, 0);
	}

	return 0;
}

static int dspi_setup(struct spi_device *spi)
{
	struct fsl_dspi *dspi = spi_controller_get_devdata(spi->controller);
	u32 period_ns = DIV_ROUND_UP(NSEC_PER_SEC, spi->max_speed_hz);
	unsigned char br = 0, pbr = 0, pcssck = 0, cssck = 0;
	u32 quarter_period_ns = DIV_ROUND_UP(period_ns, 4);
	u32 cs_sck_delay = 0, sck_cs_delay = 0;
	struct fsl_dspi_platform_data *pdata;
	unsigned char pasc = 0, asc = 0;
	struct chip_data *chip;
	unsigned long clkrate;
	bool cs = true;

	/* Only alloc on first setup */
	chip = spi_get_ctldata(spi);
	if (chip == NULL) {
		chip = kzalloc(sizeof(struct chip_data), GFP_KERNEL);
		if (!chip)
			return -ENOMEM;
	}

	pdata = dev_get_platdata(&dspi->pdev->dev);

	if (!pdata) {
		of_property_read_u32(spi->dev.of_node, "fsl,spi-cs-sck-delay",
				     &cs_sck_delay);

		of_property_read_u32(spi->dev.of_node, "fsl,spi-sck-cs-delay",
				     &sck_cs_delay);
	} else {
		cs_sck_delay = pdata->cs_sck_delay;
		sck_cs_delay = pdata->sck_cs_delay;
	}

	/* Since tCSC and tASC apply to continuous transfers too, avoid SCK
	 * glitches of half a cycle by never allowing tCSC + tASC to go below
	 * half a SCK period.
	 */
	if (cs_sck_delay < quarter_period_ns)
		cs_sck_delay = quarter_period_ns;
	if (sck_cs_delay < quarter_period_ns)
		sck_cs_delay = quarter_period_ns;

	dev_dbg(&spi->dev,
		"DSPI controller timing params: CS-to-SCK delay %u ns, SCK-to-CS delay %u ns\n",
		cs_sck_delay, sck_cs_delay);

	clkrate = clk_get_rate(dspi->clk);

	if (is_s32cc_dspi(dspi) && spi->max_speed_hz > SPI_25MHZ)
		dspi->mtf_enabled = true;
	else
		dspi->mtf_enabled = false;

	dspi_set_mtf(dspi);

	hz_to_spi_baud(&pbr, &br, spi->max_speed_hz, clkrate, dspi->mtf_enabled);

	/* Set PCS to SCK delay scale values */
	ns_delay_scale(&pcssck, &cssck, cs_sck_delay, clkrate);

	/* Set After SCK delay scale values */
	ns_delay_scale(&pasc, &asc, sck_cs_delay, clkrate);

	chip->ctar_val = 0;
	if (spi->mode & SPI_CPOL)
		chip->ctar_val |= SPI_CTAR_CPOL;
	if (spi->mode & SPI_CPHA)
		chip->ctar_val |= SPI_CTAR_CPHA;

	if (!spi_controller_is_slave(dspi->ctlr)) {
		chip->ctar_val |= SPI_CTAR_PCSSCK(pcssck) |
				  SPI_CTAR_CSSCK(cssck) |
				  SPI_CTAR_PASC(pasc) |
				  SPI_CTAR_ASC(asc) |
				  SPI_CTAR_PBR(pbr) |
				  SPI_CTAR_BR(br);

		if (dspi->mtf_enabled)
			chip->ctar_val |= SPI_CTAR_DBR;

		if (spi->mode & SPI_LSB_FIRST)
			chip->ctar_val |= SPI_CTAR_LSBFE;
	}

	gpiod_direction_output(spi->cs_gpiod, false);
	dspi_deassert_cs(spi, &cs);

	spi_set_ctldata(spi, chip);

	return 0;
}

static void dspi_cleanup(struct spi_device *spi)
{
	struct chip_data *chip = spi_get_ctldata((struct spi_device *)spi);

	dev_dbg(&spi->dev, "spi_device %u.%u cleanup\n",
		spi->controller->bus_num, spi->chip_select);

	kfree(chip);
}

static const struct of_device_id fsl_dspi_dt_ids[] = {
	{
		.compatible = "fsl,vf610-dspi",
		.data = &devtype_data[VF610],
	}, {
		.compatible = "fsl,ls1021a-v1.0-dspi",
		.data = &devtype_data[LS1021A],
	}, {
		.compatible = "fsl,ls1012a-dspi",
		.data = &devtype_data[LS1012A],
	}, {
		.compatible = "fsl,ls1028a-dspi",
		.data = &devtype_data[LS1028A],
	}, {
		.compatible = "fsl,ls1043a-dspi",
		.data = &devtype_data[LS1043A],
	}, {
		.compatible = "fsl,ls1046a-dspi",
		.data = &devtype_data[LS1046A],
	}, {
		.compatible = "fsl,ls2080a-dspi",
		.data = &devtype_data[LS2080A],
	}, {
		.compatible = "fsl,ls2085a-dspi",
		.data = &devtype_data[LS2085A],
	}, {
		.compatible = "fsl,lx2160a-dspi",
		.data = &devtype_data[LX2160A],
	}, {
		.compatible = "nxp,s32cc-dspi",
		.data = &devtype_data[S32CC],
	},
	{ /* sentinel */ }
};
MODULE_DEVICE_TABLE(of, fsl_dspi_dt_ids);

#ifdef CONFIG_PM_SLEEP
static int dspi_suspend(struct device *dev)
{
	struct fsl_dspi *dspi = dev_get_drvdata(dev);

	if (dspi->irq)
		disable_irq(dspi->irq);
	spi_controller_suspend(dspi->ctlr);
	clk_disable_unprepare(dspi->clk);

	pinctrl_pm_select_sleep_state(dev);

	return 0;
}

static int dspi_resume(struct device *dev)
{
	struct fsl_dspi *dspi = dev_get_drvdata(dev);
	int ret;

	if (dspi->ctlr->slave)
		pinctrl_select_state(dspi->pinctrl_dspi,
				     dspi->pinctrl_slave);
	else
		pinctrl_pm_select_default_state(dev);

	ret = clk_prepare_enable(dspi->clk);
	if (ret)
		return ret;
	spi_controller_resume(dspi->ctlr);

	ret = dspi_init(dspi);
	if (ret) {
		dev_err(dev, "failed to initialize dspi during resume\n");
		return ret;
	}

	dspi_set_mtf(dspi);

	if (dspi->irq)
		enable_irq(dspi->irq);

	return 0;
}
#endif /* CONFIG_PM_SLEEP */

static SIMPLE_DEV_PM_OPS(dspi_pm, dspi_suspend, dspi_resume);

static const struct regmap_range dspi_yes_ranges[] = {
	regmap_reg_range(SPI_MCR, SPI_MCR),
	regmap_reg_range(SPI_TCR, SPI_CTAR(3)),
	regmap_reg_range(SPI_SR, SPI_TXFR3),
	regmap_reg_range(SPI_RXFR0, SPI_RXFR3),
	regmap_reg_range(SPI_CTARE(0), SPI_CTARE(3)),
	regmap_reg_range(SPI_SREX, SPI_SREX),
};

static const struct regmap_range s32cc_dspi_yes_ranges[] = {
	regmap_reg_range(SPI_MCR, SPI_MCR),
	regmap_reg_range(SPI_TCR, SPI_CTAR(5)),
	regmap_reg_range(SPI_SR, SPI_TXFR4),
	regmap_reg_range(SPI_RXFR0, SPI_RXFR4),
	regmap_reg_range(SPI_CTARE(0), SPI_CTARE(5)),
	regmap_reg_range(SPI_SREX, SPI_SREX),
};

static const struct regmap_access_table dspi_access_table = {
	.yes_ranges	= dspi_yes_ranges,
	.n_yes_ranges	= ARRAY_SIZE(dspi_yes_ranges),
};

static const struct regmap_access_table s32cc_dspi_access_table = {
	.yes_ranges	= s32cc_dspi_yes_ranges,
	.n_yes_ranges	= ARRAY_SIZE(s32cc_dspi_yes_ranges),
};

static const struct regmap_range dspi_volatile_ranges[] = {
	regmap_reg_range(SPI_MCR, SPI_TCR),
	regmap_reg_range(SPI_SR, SPI_SR),
	regmap_reg_range(SPI_PUSHR, SPI_RXFR4),
};

static const struct regmap_access_table dspi_volatile_table = {
	.yes_ranges	= dspi_volatile_ranges,
	.n_yes_ranges	= ARRAY_SIZE(dspi_volatile_ranges),
};

static const struct regmap_range dspi_xspi_volatile_ranges[] = {
	regmap_reg_range(SPI_MCR, SPI_TCR),
	regmap_reg_range(SPI_SR, SPI_SR),
	regmap_reg_range(SPI_PUSHR, SPI_RXFR4),
	regmap_reg_range(SPI_SREX, SPI_SREX),
};

static const struct regmap_access_table dspi_xspi_volatile_table = {
	.yes_ranges	= dspi_xspi_volatile_ranges,
	.n_yes_ranges	= ARRAY_SIZE(dspi_xspi_volatile_ranges),
};

enum {
	DSPI_REGMAP,
	S32CC_DSPI_REGMAP,
	DSPI_XSPI_REGMAP,
	S32CC_DSPI_XSPI_REGMAP,
	DSPI_PUSHR
};

static const struct regmap_config dspi_regmap_config[] = {
	[DSPI_REGMAP] = {
		.reg_bits	= 32,
		.val_bits	= 32,
		.reg_stride	= 4,
		.max_register	= 0x8C,
		.volatile_table	= &dspi_volatile_table,
		.wr_table	= &dspi_access_table,
		.rd_table	= &dspi_access_table,
	},
	[S32CC_DSPI_REGMAP] = {
		.reg_bits	= 32,
		.val_bits	= 32,
		.reg_stride	= 4,
		.max_register	= 0x8C,
		.volatile_table	= &dspi_volatile_table,
		.wr_table	= &s32cc_dspi_access_table,
		.rd_table	= &s32cc_dspi_access_table,
	},
	[DSPI_XSPI_REGMAP] = {
		.reg_bits	= 32,
		.val_bits	= 32,
		.reg_stride	= 4,
		.max_register	= 0x13c,
		.volatile_table	= &dspi_xspi_volatile_table,
		.wr_table	= &dspi_access_table,
		.rd_table	= &dspi_access_table,
	},
	[S32CC_DSPI_XSPI_REGMAP] = {
		.reg_bits	= 32,
		.val_bits	= 32,
		.reg_stride	= 4,
		.max_register	= 0x13c,
		.volatile_table	= &dspi_xspi_volatile_table,
		.wr_table	= &s32cc_dspi_access_table,
		.rd_table	= &s32cc_dspi_access_table,
	},
	[DSPI_PUSHR] = {
		.name		= "pushr",
		.reg_bits	= 16,
		.val_bits	= 16,
		.reg_stride	= 2,
		.max_register	= 0x2,
	},
};

static void dspi_set_pinctrl(struct device *dev)
{
	struct fsl_dspi *dspi = dev_get_drvdata(dev);
	int ret;

	dspi->pinctrl_dspi = devm_pinctrl_get(dev);
	if (IS_ERR(dspi->pinctrl_dspi)) {
		dev_warn(dev, "no pinctrl info found: %ld\n",
			 PTR_ERR(dspi->pinctrl_dspi));
		return;
	}

	dspi->pinctrl_slave = pinctrl_lookup_state(dspi->pinctrl_dspi,
						   "slave");
	if (!IS_ERR(dspi->pinctrl_slave)) {
		ret = pinctrl_select_state(dspi->pinctrl_dspi,
					   dspi->pinctrl_slave);
		if (ret < 0)
			dev_err(dev, "failed to switch to slave pinctrl: %d\n",
				ret);
	}
}

static int dspi_init(struct fsl_dspi *dspi)
{
	unsigned int mcr;

	/* Set idle states for all chip select signals to high */
	mcr = SPI_MCR_PCSIS(GENMASK(dspi->ctlr->max_native_cs - 1, 0));

	if (dspi->devtype_data->trans_mode == DSPI_XSPI_MODE)
		mcr |= SPI_MCR_XSPI;
	if (!spi_controller_is_slave(dspi->ctlr))
		mcr |= SPI_MCR_MASTER;

	mcr |= SPI_MCR_HALT;

	regmap_write(dspi->regmap, SPI_MCR, mcr);
	regmap_write(dspi->regmap, SPI_SR, SPI_SR_CLEAR);

	switch (dspi->devtype_data->trans_mode) {
	case DSPI_XSPI_MODE:
		regmap_write(dspi->regmap, SPI_RSER, SPI_RSER_CMDTCFE);
		break;
	case DSPI_DMA_MODE:
		regmap_write(dspi->regmap, SPI_RSER,
			     SPI_RSER_TFFFE | SPI_RSER_TFFFD |
			     SPI_RSER_RFDFE | SPI_RSER_RFDFD);
		break;
	default:
		dev_err(&dspi->pdev->dev, "unsupported trans_mode %u\n",
			dspi->devtype_data->trans_mode);
		return -EINVAL;
	}

	return 0;
}

static int dspi_slave_abort(struct spi_master *master)
{
	struct fsl_dspi *dspi = spi_master_get_devdata(master);

	/*
	 * Terminate all pending DMA transactions for the SPI working
	 * in SLAVE mode.
	 */
	if (dspi->devtype_data->trans_mode == DSPI_DMA_MODE) {
		dmaengine_terminate_sync(dspi->dma->chan_rx);
		dmaengine_terminate_sync(dspi->dma->chan_tx);
	}

	/* Clear the internal DSPI RX and TX FIFO buffers */
	regmap_update_bits(dspi->regmap, SPI_MCR,
			   SPI_MCR_CLR_TXF | SPI_MCR_CLR_RXF,
			   SPI_MCR_CLR_TXF | SPI_MCR_CLR_RXF);

	return 0;
}

static int dspi_probe(struct platform_device *pdev)
{
	struct device_node *np = pdev->dev.of_node;
	const struct regmap_config *regmap_config;
	struct fsl_dspi_platform_data *pdata;
	struct spi_controller *ctlr;
	int ret, cs_num, bus_num = -1;
	struct fsl_dspi *dspi;
	struct resource *res;
	void __iomem *base;
	bool big_endian;

	dspi = devm_kzalloc(&pdev->dev, sizeof(*dspi), GFP_KERNEL);
	if (!dspi)
		return -ENOMEM;

	if (of_property_read_bool(np, "spi-slave"))
		ctlr = spi_alloc_slave(&pdev->dev,
				       sizeof(struct fsl_dspi));
	else
		ctlr = spi_alloc_master(&pdev->dev,
					sizeof(struct fsl_dspi));
	if (!ctlr)
		return -ENOMEM;

	spi_controller_set_devdata(ctlr, dspi);
	platform_set_drvdata(pdev, dspi);

	dspi->pdev = pdev;
	dspi->ctlr = ctlr;

	ctlr->setup = dspi_setup;
	ctlr->transfer_one_message = dspi_transfer_one_message;
	ctlr->dev.of_node = pdev->dev.of_node;

	ctlr->cleanup = dspi_cleanup;
	ctlr->slave_abort = dspi_slave_abort;
	ctlr->mode_bits = SPI_CPOL | SPI_CPHA | SPI_LSB_FIRST;
	ctlr->use_gpio_descriptors = true;

	pdata = dev_get_platdata(&pdev->dev);
	if (pdata) {
		ctlr->num_chipselect = ctlr->max_native_cs = pdata->cs_num;
		ctlr->bus_num = pdata->bus_num;

		/* Only Coldfire uses platform data */
		dspi->devtype_data = &devtype_data[MCF5441X];
		big_endian = true;
	} else {

		ret = of_property_read_u32(np, "spi-num-chipselects", &cs_num);
		if (ret < 0) {
			dev_err(&pdev->dev, "can't get spi-num-chipselects\n");
			goto out_ctlr_put;
		}
		ctlr->num_chipselect = ctlr->max_native_cs = cs_num;

		of_property_read_u32(np, "bus-num", &bus_num);
		ctlr->bus_num = bus_num;

		if (of_property_read_bool(np, "spi-slave"))
			ctlr->slave = true;

		dspi->devtype_data = of_device_get_match_data(&pdev->dev);
		if (!dspi->devtype_data) {
			dev_err(&pdev->dev, "can't get devtype_data\n");
			ret = -EFAULT;
			goto out_ctlr_put;
		}

		if (ctlr->slave && is_s32cc_dspi(dspi))
			dspi->devtype_data = &devtype_data[S32CC_SLAVE];

		big_endian = of_device_is_big_endian(np);
	}
	if (big_endian) {
		dspi->pushr_cmd = 0;
		dspi->pushr_tx = 2;
	} else {
		dspi->pushr_cmd = 2;
		dspi->pushr_tx = 0;
	}

	if (dspi->devtype_data->trans_mode == DSPI_XSPI_MODE)
		ctlr->bits_per_word_mask = SPI_BPW_RANGE_MASK(4, 32);
	else
		ctlr->bits_per_word_mask = SPI_BPW_RANGE_MASK(4, 16);

	res = platform_get_resource(pdev, IORESOURCE_MEM, 0);
	base = devm_ioremap_resource(&pdev->dev, res);
	if (IS_ERR(base)) {
		ret = PTR_ERR(base);
		goto out_ctlr_put;
	}

	if (is_s32cc_dspi(dspi)) {
		if (dspi->devtype_data->trans_mode == DSPI_XSPI_MODE)
			regmap_config =
				&dspi_regmap_config[S32CC_DSPI_XSPI_REGMAP];
		else
			regmap_config =
				&dspi_regmap_config[S32CC_DSPI_REGMAP];
	} else {
		if (dspi->devtype_data->trans_mode == DSPI_XSPI_MODE)
			regmap_config =
				&dspi_regmap_config[DSPI_XSPI_REGMAP];
		else
			regmap_config =
				&dspi_regmap_config[DSPI_REGMAP];
	}

	dspi->regmap = devm_regmap_init_mmio(&pdev->dev, base, regmap_config);
	if (IS_ERR(dspi->regmap)) {
		dev_err(&pdev->dev, "failed to init regmap: %ld\n",
				PTR_ERR(dspi->regmap));
		ret = PTR_ERR(dspi->regmap);
		goto out_ctlr_put;
	}

	if (dspi->devtype_data->trans_mode == DSPI_XSPI_MODE) {
		dspi->regmap_pushr = devm_regmap_init_mmio(
			&pdev->dev, base + SPI_PUSHR,
			&dspi_regmap_config[DSPI_PUSHR]);
		if (IS_ERR(dspi->regmap_pushr)) {
			dev_err(&pdev->dev,
				"failed to init pushr regmap: %ld\n",
				PTR_ERR(dspi->regmap_pushr));
			ret = PTR_ERR(dspi->regmap_pushr);
			goto out_ctlr_put;
		}
	}

	if (ctlr->slave)
		dspi_set_pinctrl(&pdev->dev);

	dspi->clk = devm_clk_get(&pdev->dev, "dspi");
	if (IS_ERR(dspi->clk)) {
		ret = PTR_ERR(dspi->clk);
		dev_err(&pdev->dev, "unable to get clock\n");
		goto out_ctlr_put;
	}
	ret = clk_prepare_enable(dspi->clk);
	if (ret)
		goto out_ctlr_put;

	ret = dspi_init(dspi);
	if (ret)
		goto out_clk_put;

	dspi->irq = platform_get_irq(pdev, 0);
	if (dspi->irq <= 0) {
		dev_info(&pdev->dev,
			 "can't get platform irq, using poll mode\n");
		dspi->irq = 0;
		goto poll_mode;
	}

	init_completion(&dspi->xfer_done);

	ret = request_threaded_irq(dspi->irq, dspi_interrupt, NULL,
				   IRQF_SHARED, pdev->name, dspi);
	if (ret < 0) {
		dev_err(&pdev->dev, "Unable to attach DSPI interrupt\n");
		goto out_clk_put;
	}

poll_mode:

	if (dspi->devtype_data->trans_mode == DSPI_DMA_MODE) {
		ret = dspi_request_dma(dspi, res->start);
		if (ret < 0) {
			dev_err(&pdev->dev, "can't get dma channels\n");
			goto out_free_irq;
		}
	}

	ctlr->max_speed_hz =
		clk_get_rate(dspi->clk) / dspi->devtype_data->max_clock_factor;

	if (dspi->devtype_data->trans_mode != DSPI_DMA_MODE)
		ctlr->ptp_sts_supported = true;

	ret = spi_register_controller(ctlr);
	if (ret != 0) {
		dev_err(&pdev->dev, "Problem registering DSPI ctlr\n");
		goto out_release_dma;
	}

	return ret;

out_release_dma:
	dspi_release_dma(dspi);
out_free_irq:
	if (dspi->irq)
		free_irq(dspi->irq, dspi);
out_clk_put:
	clk_disable_unprepare(dspi->clk);
out_ctlr_put:
	spi_controller_put(ctlr);

	return ret;
}

static int dspi_remove(struct platform_device *pdev)
{
	struct fsl_dspi *dspi = platform_get_drvdata(pdev);

	/* Disconnect from the SPI framework */
	spi_unregister_controller(dspi->ctlr);

	/* Disable RX and TX */
	regmap_update_bits(dspi->regmap, SPI_MCR,
			   SPI_MCR_DIS_TXF | SPI_MCR_DIS_RXF,
			   SPI_MCR_DIS_TXF | SPI_MCR_DIS_RXF);

	/* Stop Running */
	regmap_update_bits(dspi->regmap, SPI_MCR, SPI_MCR_HALT, SPI_MCR_HALT);

	dspi_release_dma(dspi);
	if (dspi->irq)
		free_irq(dspi->irq, dspi);
	clk_disable_unprepare(dspi->clk);

	return 0;
}

static void dspi_shutdown(struct platform_device *pdev)
{
	dspi_remove(pdev);
}

static struct platform_driver fsl_dspi_driver = {
	.driver.name		= DRIVER_NAME,
	.driver.of_match_table	= fsl_dspi_dt_ids,
	.driver.owner		= THIS_MODULE,
	.driver.pm		= &dspi_pm,
	.probe			= dspi_probe,
	.remove			= dspi_remove,
	.shutdown		= dspi_shutdown,
};
module_platform_driver(fsl_dspi_driver);

MODULE_DESCRIPTION("Freescale DSPI Controller Driver");
MODULE_LICENSE("GPL");
MODULE_ALIAS("platform:" DRIVER_NAME);<|MERGE_RESOLUTION|>--- conflicted
+++ resolved
@@ -974,16 +974,6 @@
 	bool cs = false;
 	int status = 0;
 	u32 val = 0;
-<<<<<<< HEAD
-
-	message->actual_length = 0;
-
-	/* Put DSPI in running mode */
-	regmap_update_bits(dspi->regmap, SPI_MCR, SPI_MCR_HALT, 0);
-	while (regmap_read(dspi->regmap, SPI_SR, &val) >= 0 &&
-	       !(val & SPI_SR_TXRXS))
-		;
-=======
 	bool cs_change = false;
 
 	message->actual_length = 0;
@@ -996,7 +986,6 @@
 				!(val & SPI_SR_TXRXS))
 			;
 	}
->>>>>>> 3a3fafb1
 
 	list_for_each_entry(transfer, &message->transfers, transfer_list) {
 		dspi->cur_transfer = transfer;
