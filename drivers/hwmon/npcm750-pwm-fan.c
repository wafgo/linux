--- conflicted
+++ resolved
@@ -196,11 +196,6 @@
 	void __iomem *pwm_base;
 	void __iomem *fan_base;
 	int pwm_modules;
-<<<<<<< HEAD
-	unsigned long pwm_clk_freq;
-	unsigned long fan_clk_freq;
-=======
->>>>>>> 0c383648
 	struct clk *pwm_clk;
 	struct clk *fan_clk;
 	struct mutex pwm_lock[NPCM7XX_PWM_MAX_MODULES];
