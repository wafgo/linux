// SPDX-License-Identifier: GPL-2.0
/* NXP C45 PHY driver
<<<<<<< HEAD
 * Copyright (C) 2021-2022 NXP
=======
 * Copyright (C) 2021-2023 NXP
>>>>>>> e18f0531
 * Author: Radu Pirea <radu-nicolae.pirea@oss.nxp.com>
 */

#include <linux/delay.h>
#include <linux/ethtool.h>
#include <linux/ethtool_netlink.h>
#include <linux/kernel.h>
#include <linux/mii.h>
#include <linux/module.h>
#include <linux/phy.h>
#include <linux/processor.h>
#include <linux/property.h>
#include <linux/ptp_classify.h>
#include <linux/ptp_clock_kernel.h>
#include <linux/net_tstamp.h>

#define PHY_ID_TJA_1103			0x001BB010
#define PHY_ID_TJA_1120			0x001BB031

#define VEND1_DEVICE_CONTROL		0x0040
#define DEVICE_CONTROL_RESET		BIT(15)
#define DEVICE_CONTROL_CONFIG_GLOBAL_EN	BIT(14)
#define DEVICE_CONTROL_CONFIG_ALL_EN	BIT(13)

#define VEND1_DEVICE_CONFIG		0x0048

#define TJA1120_VEND1_EXT_TS_MODE	0x1012

#define TJA1120_GLOBAL_INFRA_IRQ_ACK	0x2C08
#define TJA1120_GLOBAL_INFRA_IRQ_EN	0x2C0A
#define TJA1120_GLOBAL_INFRA_IRQ_STATUS	0x2C0C
#define TJA1120_DEV_BOOT_DONE		BIT(1)

#define TJA1120_VEND1_PTP_TRIG_DATA_S	0x1070

#define TJA1120_EGRESS_TS_DATA_S	0x9060
#define TJA1120_EGRESS_TS_END		0x9067
#define TJA1120_TS_VALID		BIT(0)
#define TJA1120_MORE_TS			BIT(15)

#define VEND1_PHY_IRQ_ACK		0x80A0
#define VEND1_PHY_IRQ_EN		0x80A1
#define VEND1_PHY_IRQ_STATUS		0x80A2
#define PHY_IRQ_LINK_EVENT		BIT(1)

#define VEND1_ALWAYS_ACCESSIBLE		0x801F
<<<<<<< HEAD
#define ALWAYS_ACCESSIBLE_FUSA_PASS	BIT(4)
=======
#define FUSA_PASS			BIT(4)
>>>>>>> e18f0531

#define VEND1_PHY_CONTROL		0x8100
#define PHY_CONFIG_EN			BIT(14)
#define PHY_START_OP			BIT(0)

#define VEND1_PHY_CONFIG		0x8108
#define PHY_CONFIG_AUTO			BIT(0)

#define TJA1120_EPHY_RESETS		0x810A
#define EPHY_PCS_RESET			BIT(3)

#define VEND1_SIGNAL_QUALITY		0x8320
#define SQI_VALID			BIT(14)
#define SQI_MASK			GENMASK(2, 0)
#define MAX_SQI				SQI_MASK

#define CABLE_TEST_ENABLE		BIT(15)
#define CABLE_TEST_START		BIT(14)
#define CABLE_TEST_OK			0x00
#define CABLE_TEST_SHORTED		0x01
#define CABLE_TEST_OPEN			0x02
#define CABLE_TEST_UNKNOWN		0x07

#define VEND1_PORT_CONTROL		0x8040
#define PORT_CONTROL_EN			BIT(14)

#define VEND1_PORT_ABILITIES		0x8046
#define PTP_ABILITY			BIT(3)

#define VEND1_PORT_FUNC_IRQ_EN		0x807A
#define PTP_IRQS			BIT(3)

#define VEND1_PTP_IRQ_ACK		0x9008
#define EGR_TS_IRQ			BIT(1)

#define VEND1_PORT_INFRA_CONTROL	0xAC00
#define PORT_INFRA_CONTROL_EN		BIT(14)

#define VEND1_RXID			0xAFCC
#define VEND1_TXID			0xAFCD
#define ID_ENABLE			BIT(15)

#define VEND1_ABILITIES			0xAFC4
#define RGMII_ID_ABILITY		BIT(15)
#define RGMII_ABILITY			BIT(14)
#define RMII_ABILITY			BIT(10)
#define REVMII_ABILITY			BIT(9)
#define MII_ABILITY			BIT(8)
#define SGMII_ABILITY			BIT(0)

#define VEND1_MII_BASIC_CONFIG		0xAFC6
#define MII_BASIC_CONFIG_REV		BIT(4)
#define MII_BASIC_CONFIG_SGMII		0x9
#define MII_BASIC_CONFIG_RGMII		0x7
#define MII_BASIC_CONFIG_RMII		0x5
#define MII_BASIC_CONFIG_MII		0x4

#define VEND1_SYMBOL_ERROR_CNT_XTD	0x8351
#define EXTENDED_CNT_EN			BIT(15)
#define VEND1_MONITOR_STATUS		0xAC80
#define MONITOR_RESET			BIT(15)
#define VEND1_MONITOR_CONFIG		0xAC86
#define LOST_FRAMES_CNT_EN		BIT(9)
#define ALL_FRAMES_CNT_EN		BIT(8)

#define VEND1_SYMBOL_ERROR_COUNTER	0x8350
#define VEND1_LINK_DROP_COUNTER		0x8352
#define VEND1_LINK_LOSSES_AND_FAILURES	0x8353
#define VEND1_RX_PREAMBLE_COUNT		0xAFCE
#define VEND1_TX_PREAMBLE_COUNT		0xAFCF
#define VEND1_RX_IPG_LENGTH		0xAFD0
#define VEND1_TX_IPG_LENGTH		0xAFD1
#define COUNTER_EN			BIT(15)

#define VEND1_PTP_CONFIG		0x1102
#define EXT_TRG_EDGE			BIT(1)
<<<<<<< HEAD
#define PPS_OUT_POL			BIT(2)
#define PPS_OUT_EN			BIT(3)

#define VEND1_LTC_LOAD_CTRL		0x1105
#define READ_LTC			BIT(2)
#define LOAD_LTC			BIT(0)

#define VEND1_LTC_WR_NSEC_0		0x1106
#define VEND1_LTC_WR_NSEC_1		0x1107
#define VEND1_LTC_WR_SEC_0		0x1108
#define VEND1_LTC_WR_SEC_1		0x1109
=======
>>>>>>> e18f0531

#define TJA1120_SYNC_TRIG_FILTER	0x1010
#define PTP_TRIG_RISE_TS		BIT(3)
#define PTP_TRIG_FALLING_TS		BIT(2)

#define CLK_RATE_ADJ_LD			BIT(15)
#define CLK_RATE_ADJ_DIR		BIT(14)

#define VEND1_RX_TS_INSRT_CTRL		0x114D
#define TJA1103_RX_TS_INSRT_MODE2	0x02

#define TJA1120_RX_TS_INSRT_CTRL	0x9012
#define TJA1120_RX_TS_INSRT_EN		BIT(15)
#define TJA1120_TS_INSRT_MODE		BIT(4)

#define VEND1_EGR_RING_DATA_0		0x114E
#define VEND1_EGR_RING_CTRL		0x1154

<<<<<<< HEAD
#define VEND1_EXT_TRG_TS_DATA_0		0x1121
#define VEND1_EXT_TRG_TS_DATA_1		0x1122
#define VEND1_EXT_TRG_TS_DATA_2		0x1123
#define VEND1_EXT_TRG_TS_DATA_3		0x1124
#define VEND1_EXT_TRG_TS_DATA_4		0x1125
#define VEND1_EXT_TRG_TS_CTRL		0x1126

#define RING_DATA_0_DOMAIN_NUMBER	GENMASK(7, 0)
#define RING_DATA_0_MSG_TYPE		GENMASK(11, 8)
#define RING_DATA_0_SEC_4_2		GENMASK(14, 2)
=======
>>>>>>> e18f0531
#define RING_DATA_0_TS_VALID		BIT(15)

#define RING_DONE			BIT(0)

#define TS_SEC_MASK			GENMASK(1, 0)

#define VEND1_PORT_FUNC_ENABLES		0x8048
#define PTP_ENABLE			BIT(3)
#define PHY_TEST_ENABLE			BIT(0)

#define VEND1_PORT_PTP_CONTROL		0x9000
#define PORT_PTP_CONTROL_BYPASS		BIT(11)

#define PTP_CLK_PERIOD_100BT1		15ULL
#define PTP_CLK_PERIOD_1000BT1		8ULL

#define EVENT_MSG_FILT_ALL		0x0F
#define EVENT_MSG_FILT_NONE		0x00

#define VEND1_GPIO_FUNC_CONFIG_BASE	0x2C40
#define GPIO_FUNC_EN			BIT(15)
#define GPIO_FUNC_PTP			BIT(6)
#define GPIO_SIGNAL_PTP_TRIGGER		0x01
#define GPIO_SIGNAL_PPS_OUT		0x12
#define GPIO_DISABLE			0
#define GPIO_PPS_OUT_CFG		(GPIO_FUNC_EN | GPIO_FUNC_PTP | \
	GPIO_SIGNAL_PPS_OUT)
#define GPIO_EXTTS_OUT_CFG		(GPIO_FUNC_EN | GPIO_FUNC_PTP | \
	GPIO_SIGNAL_PTP_TRIGGER)

#define VEND1_GPIO_FUNC_CONFIG_BASE	0x2C40
#define GPIO_FUNC_EN			BIT(15)
#define GPIO_FUNC_PTP			BIT(6)
#define GPIO_SIGNAL_PTP_TRIGGER		0x01
#define GPIO_SIGNAL_PPS_OUT		0x12
#define GPIO_DISABLE			0
#define GPIO_PPS_OUT_CFG		(GPIO_FUNC_EN | GPIO_FUNC_PTP | \
	GPIO_SIGNAL_PPS_OUT)
#define GPIO_EXTTS_OUT_CFG		(GPIO_FUNC_EN | GPIO_FUNC_PTP | \
	GPIO_SIGNAL_PTP_TRIGGER)

#define RGMII_PERIOD_PS			8000U
#define PS_PER_DEGREE			div_u64(RGMII_PERIOD_PS, 360)
#define MIN_ID_PS			1644U
#define MAX_ID_PS			2260U
#define DEFAULT_ID_PS			2000U

#define PPM_TO_SUBNS_INC(ppb, ptp_clk_period) div_u64(GENMASK_ULL(31, 0) * \
	(ppb) * (ptp_clk_period), NSEC_PER_SEC)

#define NXP_C45_SKB_CB(skb)	((struct nxp_c45_skb_cb *)(skb)->cb)

struct nxp_c45_phy;

struct nxp_c45_skb_cb {
	struct ptp_header *header;
	unsigned int type;
};

#define NXP_C45_REG_FIELD(_reg, _devad, _offset, _size)	\
	((struct nxp_c45_reg_field) {			\
		.reg = _reg,				\
		.devad =  _devad,			\
		.offset = _offset,			\
		.size = _size,				\
	})

struct nxp_c45_reg_field {
	u16 reg;
	u8 devad;
	u8 offset;
	u8 size;
};

struct nxp_c45_hwts {
	u32	nsec;
	u32	sec;
	u8	domain_number;
	u16	sequence_id;
	u8	msg_type;
};

struct nxp_c45_regmap {
	/* PTP config regs. */
	u16 vend1_ptp_clk_period;
	u16 vend1_event_msg_filt;

	/* LTC bits and regs. */
	struct nxp_c45_reg_field ltc_read;
	struct nxp_c45_reg_field ltc_write;
	struct nxp_c45_reg_field ltc_lock_ctrl;
	u16 vend1_ltc_wr_nsec_0;
	u16 vend1_ltc_wr_nsec_1;
	u16 vend1_ltc_wr_sec_0;
	u16 vend1_ltc_wr_sec_1;
	u16 vend1_ltc_rd_nsec_0;
	u16 vend1_ltc_rd_nsec_1;
	u16 vend1_ltc_rd_sec_0;
	u16 vend1_ltc_rd_sec_1;
	u16 vend1_rate_adj_subns_0;
	u16 vend1_rate_adj_subns_1;

	/* External trigger reg fields. */
	struct nxp_c45_reg_field irq_egr_ts_en;
	struct nxp_c45_reg_field irq_egr_ts_status;
	struct nxp_c45_reg_field domain_number;
	struct nxp_c45_reg_field msg_type;
	struct nxp_c45_reg_field sequence_id;
	struct nxp_c45_reg_field sec_1_0;
	struct nxp_c45_reg_field sec_4_2;
	struct nxp_c45_reg_field nsec_15_0;
	struct nxp_c45_reg_field nsec_29_16;

	/* PPS and EXT Trigger bits and regs. */
	struct nxp_c45_reg_field pps_enable;
	struct nxp_c45_reg_field pps_polarity;
	u16 vend1_ext_trg_data_0;
	u16 vend1_ext_trg_data_1;
	u16 vend1_ext_trg_data_2;
	u16 vend1_ext_trg_data_3;
	u16 vend1_ext_trg_ctrl;

	/* Cable test reg fields. */
	u16 cable_test;
	struct nxp_c45_reg_field cable_test_valid;
	struct nxp_c45_reg_field cable_test_result;
};

struct nxp_c45_phy_stats {
	const char	*name;
	const struct nxp_c45_reg_field counter;
};

struct nxp_c45_phy_data {
	const struct nxp_c45_regmap *regmap;
	const struct nxp_c45_phy_stats *stats;
	int n_stats;
	u8 ptp_clk_period;
	bool ext_ts_both_edges;
	bool ack_ptp_irq;
	void (*counters_enable)(struct phy_device *phydev);
	bool (*get_egressts)(struct nxp_c45_phy *priv,
			     struct nxp_c45_hwts *hwts);
	bool (*get_extts)(struct nxp_c45_phy *priv, struct timespec64 *extts);
	void (*ptp_init)(struct phy_device *phydev);
	void (*ptp_enable)(struct phy_device *phydev, bool enable);
	void (*nmi_handler)(struct phy_device *phydev,
			    irqreturn_t *irq_status);
};

struct nxp_c45_phy {
	const struct nxp_c45_phy_data *phy_data;
	struct phy_device *phydev;
	struct mii_timestamper mii_ts;
	struct ptp_clock *ptp_clock;
	struct ptp_clock_info caps;
	struct sk_buff_head tx_queue;
	struct sk_buff_head rx_queue;
	/* used to access the PTP registers atomic */
	struct mutex ptp_lock;
	int hwts_tx;
	int hwts_rx;
	u32 tx_delay;
	u32 rx_delay;
	struct timespec64 extts_ts;
	int extts_index;
	bool extts;
};

static const
struct nxp_c45_phy_data *nxp_c45_get_data(struct phy_device *phydev)
{
	return phydev->drv->driver_data;
}

static const
struct nxp_c45_regmap *nxp_c45_get_regmap(struct phy_device *phydev)
{
	const struct nxp_c45_phy_data *phy_data = nxp_c45_get_data(phydev);

	return phy_data->regmap;
}

static int nxp_c45_read_reg_field(struct phy_device *phydev,
				  const struct nxp_c45_reg_field *reg_field)
{
	u16 mask;
	int ret;

	if (reg_field->size == 0) {
		phydev_err(phydev, "Trying to read a reg field of size 0.\n");
		return -EINVAL;
	}

	ret = phy_read_mmd(phydev, reg_field->devad, reg_field->reg);
	if (ret < 0)
		return ret;

	mask = reg_field->size == 1 ? BIT(reg_field->offset) :
		GENMASK(reg_field->offset + reg_field->size - 1,
			reg_field->offset);
	ret &= mask;
	ret >>= reg_field->offset;

	return ret;
}

static int nxp_c45_write_reg_field(struct phy_device *phydev,
				   const struct nxp_c45_reg_field *reg_field,
				   u16 val)
{
	u16 mask;
	u16 set;

	if (reg_field->size == 0) {
		phydev_err(phydev, "Trying to write a reg field of size 0.\n");
		return -EINVAL;
	}

	mask = reg_field->size == 1 ? BIT(reg_field->offset) :
		GENMASK(reg_field->offset + reg_field->size - 1,
			reg_field->offset);
	set = val << reg_field->offset;

	return phy_modify_mmd_changed(phydev, reg_field->devad,
				      reg_field->reg, mask, set);
}

static int nxp_c45_set_reg_field(struct phy_device *phydev,
				 const struct nxp_c45_reg_field *reg_field)
{
	if (reg_field->size != 1) {
		phydev_err(phydev, "Trying to set a reg field of size different than 1.\n");
		return -EINVAL;
	}

	return nxp_c45_write_reg_field(phydev, reg_field, 1);
}

static int nxp_c45_clear_reg_field(struct phy_device *phydev,
				   const struct nxp_c45_reg_field *reg_field)
{
	if (reg_field->size != 1) {
		phydev_err(phydev, "Trying to set a reg field of size different than 1.\n");
		return -EINVAL;
	}

	return nxp_c45_write_reg_field(phydev, reg_field, 0);
}

static bool nxp_c45_poll_txts(struct phy_device *phydev)
{
	return phydev->irq <= 0;
}

static int _nxp_c45_ptp_gettimex64(struct ptp_clock_info *ptp,
				   struct timespec64 *ts,
				   struct ptp_system_timestamp *sts)
{
	struct nxp_c45_phy *priv = container_of(ptp, struct nxp_c45_phy, caps);
	const struct nxp_c45_regmap *regmap = nxp_c45_get_regmap(priv->phydev);

	nxp_c45_set_reg_field(priv->phydev, &regmap->ltc_read);
	ts->tv_nsec = phy_read_mmd(priv->phydev, MDIO_MMD_VEND1,
				   regmap->vend1_ltc_rd_nsec_0);
	ts->tv_nsec |= phy_read_mmd(priv->phydev, MDIO_MMD_VEND1,
				    regmap->vend1_ltc_rd_nsec_1) << 16;
	ts->tv_sec = phy_read_mmd(priv->phydev, MDIO_MMD_VEND1,
				  regmap->vend1_ltc_rd_sec_0);
	ts->tv_sec |= phy_read_mmd(priv->phydev, MDIO_MMD_VEND1,
				   regmap->vend1_ltc_rd_sec_1) << 16;

	return 0;
}

static int nxp_c45_ptp_gettimex64(struct ptp_clock_info *ptp,
				  struct timespec64 *ts,
				  struct ptp_system_timestamp *sts)
{
	struct nxp_c45_phy *priv = container_of(ptp, struct nxp_c45_phy, caps);

	mutex_lock(&priv->ptp_lock);
	_nxp_c45_ptp_gettimex64(ptp, ts, sts);
	mutex_unlock(&priv->ptp_lock);

	return 0;
}

static int _nxp_c45_ptp_settime64(struct ptp_clock_info *ptp,
				  const struct timespec64 *ts)
{
	struct nxp_c45_phy *priv = container_of(ptp, struct nxp_c45_phy, caps);
	const struct nxp_c45_regmap *regmap = nxp_c45_get_regmap(priv->phydev);

	phy_write_mmd(priv->phydev, MDIO_MMD_VEND1, regmap->vend1_ltc_wr_nsec_0,
		      ts->tv_nsec);
	phy_write_mmd(priv->phydev, MDIO_MMD_VEND1, regmap->vend1_ltc_wr_nsec_1,
		      ts->tv_nsec >> 16);
	phy_write_mmd(priv->phydev, MDIO_MMD_VEND1, regmap->vend1_ltc_wr_sec_0,
		      ts->tv_sec);
	phy_write_mmd(priv->phydev, MDIO_MMD_VEND1, regmap->vend1_ltc_wr_sec_1,
		      ts->tv_sec >> 16);
	nxp_c45_set_reg_field(priv->phydev, &regmap->ltc_write);

	return 0;
}

static int nxp_c45_ptp_settime64(struct ptp_clock_info *ptp,
				 const struct timespec64 *ts)
{
	struct nxp_c45_phy *priv = container_of(ptp, struct nxp_c45_phy, caps);

	mutex_lock(&priv->ptp_lock);
	_nxp_c45_ptp_settime64(ptp, ts);
	mutex_unlock(&priv->ptp_lock);

	return 0;
}

static int nxp_c45_ptp_adjfine(struct ptp_clock_info *ptp, long scaled_ppm)
{
	struct nxp_c45_phy *priv = container_of(ptp, struct nxp_c45_phy, caps);
	const struct nxp_c45_phy_data *data = nxp_c45_get_data(priv->phydev);
	const struct nxp_c45_regmap *regmap = data->regmap;
	s32 ppb = scaled_ppm_to_ppb(scaled_ppm);
	u64 subns_inc_val;
	bool inc;

	mutex_lock(&priv->ptp_lock);
	inc = ppb >= 0;
	ppb = abs(ppb);

	subns_inc_val = PPM_TO_SUBNS_INC(ppb, data->ptp_clk_period);

	phy_write_mmd(priv->phydev, MDIO_MMD_VEND1,
		      regmap->vend1_rate_adj_subns_0,
		      subns_inc_val);
	subns_inc_val >>= 16;
	subns_inc_val |= CLK_RATE_ADJ_LD;
	if (inc)
		subns_inc_val |= CLK_RATE_ADJ_DIR;

	phy_write_mmd(priv->phydev, MDIO_MMD_VEND1,
		      regmap->vend1_rate_adj_subns_1,
		      subns_inc_val);
	mutex_unlock(&priv->ptp_lock);

	return 0;
}

static int nxp_c45_ptp_adjtime(struct ptp_clock_info *ptp, s64 delta)
{
	struct nxp_c45_phy *priv = container_of(ptp, struct nxp_c45_phy, caps);
	struct timespec64 now, then;

	mutex_lock(&priv->ptp_lock);
	then = ns_to_timespec64(delta);
	_nxp_c45_ptp_gettimex64(ptp, &now, NULL);
	now = timespec64_add(now, then);
	_nxp_c45_ptp_settime64(ptp, &now);
	mutex_unlock(&priv->ptp_lock);

	return 0;
}

static void nxp_c45_reconstruct_ts(struct timespec64 *ts,
				   struct nxp_c45_hwts *hwts)
{
	ts->tv_nsec = hwts->nsec;
	if ((ts->tv_sec & TS_SEC_MASK) < (hwts->sec & TS_SEC_MASK))
		ts->tv_sec -= TS_SEC_MASK + 1;
	ts->tv_sec &= ~TS_SEC_MASK;
	ts->tv_sec |= hwts->sec & TS_SEC_MASK;
}

static bool nxp_c45_match_ts(struct ptp_header *header,
			     struct nxp_c45_hwts *hwts,
			     unsigned int type)
{
	return ntohs(header->sequence_id) == hwts->sequence_id &&
	       ptp_get_msgtype(header, type) == hwts->msg_type &&
	       header->domain_number  == hwts->domain_number;
}

<<<<<<< HEAD
static void nxp_c45_get_extts(struct nxp_c45_phy *priv,
			      struct timespec64 *extts)
{
	extts->tv_nsec = phy_read_mmd(priv->phydev, MDIO_MMD_VEND1,
				      VEND1_EXT_TRG_TS_DATA_0);
	extts->tv_nsec |= phy_read_mmd(priv->phydev, MDIO_MMD_VEND1,
				       VEND1_EXT_TRG_TS_DATA_1) << 16;
	extts->tv_sec = phy_read_mmd(priv->phydev, MDIO_MMD_VEND1,
				     VEND1_EXT_TRG_TS_DATA_2);
	extts->tv_sec |= phy_read_mmd(priv->phydev, MDIO_MMD_VEND1,
				      VEND1_EXT_TRG_TS_DATA_3) << 16;
	phy_write_mmd(priv->phydev, MDIO_MMD_VEND1, VEND1_EXT_TRG_TS_CTRL,
		      RING_DONE);
=======
static bool nxp_c45_get_extts(struct nxp_c45_phy *priv,
			      struct timespec64 *extts)
{
	const struct nxp_c45_regmap *regmap = nxp_c45_get_regmap(priv->phydev);

	extts->tv_nsec = phy_read_mmd(priv->phydev, MDIO_MMD_VEND1,
				      regmap->vend1_ext_trg_data_0);
	extts->tv_nsec |= phy_read_mmd(priv->phydev, MDIO_MMD_VEND1,
				       regmap->vend1_ext_trg_data_1) << 16;
	extts->tv_sec = phy_read_mmd(priv->phydev, MDIO_MMD_VEND1,
				     regmap->vend1_ext_trg_data_2);
	extts->tv_sec |= phy_read_mmd(priv->phydev, MDIO_MMD_VEND1,
				      regmap->vend1_ext_trg_data_3) << 16;
	phy_write_mmd(priv->phydev, MDIO_MMD_VEND1,
		      regmap->vend1_ext_trg_ctrl, RING_DONE);

	return true;
}

static bool tja1120_extts_is_valid(struct phy_device *phydev)
{
	bool valid;
	int reg;

	reg = phy_read_mmd(phydev, MDIO_MMD_VEND1,
			   TJA1120_VEND1_PTP_TRIG_DATA_S);
	valid = !!(reg & TJA1120_TS_VALID);

	return valid;
}

static bool tja1120_get_extts(struct nxp_c45_phy *priv,
			      struct timespec64 *extts)
{
	const struct nxp_c45_regmap *regmap = nxp_c45_get_regmap(priv->phydev);
	struct phy_device *phydev = priv->phydev;
	bool more_ts;
	bool valid;
	u16 reg;

	reg = phy_read_mmd(phydev, MDIO_MMD_VEND1,
			   regmap->vend1_ext_trg_ctrl);
	more_ts = !!(reg & TJA1120_MORE_TS);

	valid = tja1120_extts_is_valid(phydev);
	if (!valid) {
		if (!more_ts)
			goto tja1120_get_extts_out;

		/* Bug workaround for TJA1120 engineering samples: move the new
		 * timestamp from the FIFO to the buffer.
		 */
		phy_write_mmd(phydev, MDIO_MMD_VEND1,
			      regmap->vend1_ext_trg_ctrl, RING_DONE);
		valid = tja1120_extts_is_valid(phydev);
		if (!valid)
			goto tja1120_get_extts_out;
	}

	nxp_c45_get_extts(priv, extts);
tja1120_get_extts_out:
	return valid;
}

static void nxp_c45_read_egress_ts(struct nxp_c45_phy *priv,
				   struct nxp_c45_hwts *hwts)
{
	const struct nxp_c45_regmap *regmap = nxp_c45_get_regmap(priv->phydev);
	struct phy_device *phydev = priv->phydev;

	hwts->domain_number =
		nxp_c45_read_reg_field(phydev, &regmap->domain_number);
	hwts->msg_type =
		nxp_c45_read_reg_field(phydev, &regmap->msg_type);
	hwts->sequence_id =
		nxp_c45_read_reg_field(phydev, &regmap->sequence_id);
	hwts->nsec =
		nxp_c45_read_reg_field(phydev, &regmap->nsec_15_0);
	hwts->nsec |=
		nxp_c45_read_reg_field(phydev, &regmap->nsec_29_16) << 16;
	hwts->sec = nxp_c45_read_reg_field(phydev, &regmap->sec_1_0);
	hwts->sec |= nxp_c45_read_reg_field(phydev, &regmap->sec_4_2) << 2;
>>>>>>> e18f0531
}

static bool nxp_c45_get_hwtxts(struct nxp_c45_phy *priv,
			       struct nxp_c45_hwts *hwts)
{
	bool valid;
	u16 reg;

	mutex_lock(&priv->ptp_lock);
	phy_write_mmd(priv->phydev, MDIO_MMD_VEND1, VEND1_EGR_RING_CTRL,
		      RING_DONE);
	reg = phy_read_mmd(priv->phydev, MDIO_MMD_VEND1, VEND1_EGR_RING_DATA_0);
	valid = !!(reg & RING_DATA_0_TS_VALID);
	if (!valid)
		goto nxp_c45_get_hwtxts_out;

	nxp_c45_read_egress_ts(priv, hwts);
nxp_c45_get_hwtxts_out:
	mutex_unlock(&priv->ptp_lock);
	return valid;
}

static bool tja1120_egress_ts_is_valid(struct phy_device *phydev)
{
	bool valid;
	u16 reg;

	reg = phy_read_mmd(phydev, MDIO_MMD_VEND1, TJA1120_EGRESS_TS_DATA_S);
	valid = !!(reg & TJA1120_TS_VALID);

	return valid;
}

static bool tja1120_get_hwtxts(struct nxp_c45_phy *priv,
			       struct nxp_c45_hwts *hwts)
{
	struct phy_device *phydev = priv->phydev;
	bool more_ts;
	bool valid;
	u16 reg;

	mutex_lock(&priv->ptp_lock);
	reg = phy_read_mmd(phydev, MDIO_MMD_VEND1, TJA1120_EGRESS_TS_END);
	more_ts = !!(reg & TJA1120_MORE_TS);
	valid = tja1120_egress_ts_is_valid(phydev);
	if (!valid) {
		if (!more_ts)
			goto tja1120_get_hwtxts_out;

		/* Bug workaround for TJA1120 engineering samples: move the
		 * new timestamp from the FIFO to the buffer.
		 */
		phy_write_mmd(phydev, MDIO_MMD_VEND1,
			      TJA1120_EGRESS_TS_END, TJA1120_TS_VALID);
		valid = tja1120_egress_ts_is_valid(phydev);
		if (!valid)
			goto tja1120_get_hwtxts_out;
	}
	nxp_c45_read_egress_ts(priv, hwts);
	phy_clear_bits_mmd(phydev, MDIO_MMD_VEND1, TJA1120_EGRESS_TS_DATA_S,
			   TJA1120_TS_VALID);
tja1120_get_hwtxts_out:
	mutex_unlock(&priv->ptp_lock);
	return valid;
}

static void nxp_c45_process_txts(struct nxp_c45_phy *priv,
				 struct nxp_c45_hwts *txts)
{
	struct sk_buff *skb, *tmp, *skb_match = NULL;
	struct skb_shared_hwtstamps shhwtstamps;
	struct timespec64 ts;
	unsigned long flags;
	bool ts_match;
	s64 ts_ns;

	spin_lock_irqsave(&priv->tx_queue.lock, flags);
	skb_queue_walk_safe(&priv->tx_queue, skb, tmp) {
		ts_match = nxp_c45_match_ts(NXP_C45_SKB_CB(skb)->header, txts,
					    NXP_C45_SKB_CB(skb)->type);
		if (!ts_match)
			continue;
		skb_match = skb;
		__skb_unlink(skb, &priv->tx_queue);
		break;
	}
	spin_unlock_irqrestore(&priv->tx_queue.lock, flags);

	if (skb_match) {
		nxp_c45_ptp_gettimex64(&priv->caps, &ts, NULL);
		nxp_c45_reconstruct_ts(&ts, txts);
		memset(&shhwtstamps, 0, sizeof(shhwtstamps));
		ts_ns = timespec64_to_ns(&ts);
		shhwtstamps.hwtstamp = ns_to_ktime(ts_ns);
		skb_complete_tx_timestamp(skb_match, &shhwtstamps);
	} else {
		phydev_warn(priv->phydev,
			    "the tx timestamp doesn't match with any skb\n");
	}
}

static long nxp_c45_do_aux_work(struct ptp_clock_info *ptp)
{
	struct nxp_c45_phy *priv = container_of(ptp, struct nxp_c45_phy, caps);
	const struct nxp_c45_phy_data *data = nxp_c45_get_data(priv->phydev);
	bool poll_txts = nxp_c45_poll_txts(priv->phydev);
	struct skb_shared_hwtstamps *shhwtstamps_rx;
	struct ptp_clock_event event;
	struct nxp_c45_hwts hwts;
	bool reschedule = false;
	struct timespec64 ts;
	struct sk_buff *skb;
	bool ts_valid;
	u32 ts_raw;

	while (!skb_queue_empty_lockless(&priv->tx_queue) && poll_txts) {
		ts_valid = data->get_egressts(priv, &hwts);
		if (unlikely(!ts_valid)) {
			/* Still more skbs in the queue */
			reschedule = true;
			break;
		}

		nxp_c45_process_txts(priv, &hwts);
	}

	while ((skb = skb_dequeue(&priv->rx_queue)) != NULL) {
		nxp_c45_ptp_gettimex64(&priv->caps, &ts, NULL);
		ts_raw = __be32_to_cpu(NXP_C45_SKB_CB(skb)->header->reserved2);
		hwts.sec = ts_raw >> 30;
		hwts.nsec = ts_raw & GENMASK(29, 0);
		nxp_c45_reconstruct_ts(&ts, &hwts);
		shhwtstamps_rx = skb_hwtstamps(skb);
		shhwtstamps_rx->hwtstamp = ns_to_ktime(timespec64_to_ns(&ts));
		NXP_C45_SKB_CB(skb)->header->reserved2 = 0;
		netif_rx_ni(skb);
	}

	if (priv->extts) {
<<<<<<< HEAD
		nxp_c45_get_extts(priv, &ts);
		if (timespec64_compare(&ts, &priv->extts_ts) != 0) {
=======
		ts_valid = data->get_extts(priv, &ts);
		if (ts_valid && timespec64_compare(&ts, &priv->extts_ts) != 0) {
>>>>>>> e18f0531
			priv->extts_ts = ts;
			event.index = priv->extts_index;
			event.type = PTP_CLOCK_EXTTS;
			event.timestamp = ns_to_ktime(timespec64_to_ns(&ts));
			ptp_clock_event(priv->ptp_clock, &event);
		}
		reschedule = true;
	}

	return reschedule ? 1 : -1;
}

static void nxp_c45_gpio_config(struct nxp_c45_phy *priv,
				int pin, u16 pin_cfg)
{
	struct phy_device *phydev = priv->phydev;

	phy_write_mmd(phydev, MDIO_MMD_VEND1,
		      VEND1_GPIO_FUNC_CONFIG_BASE + pin, pin_cfg);
}

static int nxp_c45_perout_enable(struct nxp_c45_phy *priv,
				 struct ptp_perout_request *perout, int on)
{
<<<<<<< HEAD
=======
	const struct nxp_c45_regmap *regmap = nxp_c45_get_regmap(priv->phydev);
>>>>>>> e18f0531
	struct phy_device *phydev = priv->phydev;
	int pin;

	if (perout->flags & ~PTP_PEROUT_PHASE)
		return -EOPNOTSUPP;

	pin = ptp_find_pin(priv->ptp_clock, PTP_PF_PEROUT, perout->index);
	if (pin < 0)
		return pin;

	if (!on) {
<<<<<<< HEAD
		phy_clear_bits_mmd(phydev, MDIO_MMD_VEND1, VEND1_PTP_CONFIG,
				   PPS_OUT_EN);
		phy_clear_bits_mmd(phydev, MDIO_MMD_VEND1, VEND1_PTP_CONFIG,
				   PPS_OUT_POL);
=======
		nxp_c45_clear_reg_field(priv->phydev,
					&regmap->pps_enable);
		nxp_c45_clear_reg_field(priv->phydev,
					&regmap->pps_polarity);
>>>>>>> e18f0531

		nxp_c45_gpio_config(priv, pin, GPIO_DISABLE);

		return 0;
	}

	/* The PPS signal is fixed to 1 second and is always generated when the
	 * seconds counter is incremented. The start time is not configurable.
	 * If the clock is adjusted, the PPS signal is automatically readjusted.
	 */
	if (perout->period.sec != 1 || perout->period.nsec != 0) {
		phydev_warn(phydev, "The period can be set only to 1 second.");
		return -EINVAL;
	}

	if (!(perout->flags & PTP_PEROUT_PHASE)) {
		if (perout->start.sec != 0 || perout->start.nsec != 0) {
			phydev_warn(phydev, "The start time is not configurable. Should be set to 0 seconds and 0 nanoseconds.");
			return -EINVAL;
		}
	} else {
		if (perout->phase.nsec != 0 &&
		    perout->phase.nsec != (NSEC_PER_SEC >> 1)) {
			phydev_warn(phydev, "The phase can be set only to 0 or 500000000 nanoseconds.");
			return -EINVAL;
		}

		if (perout->phase.nsec == 0)
<<<<<<< HEAD
			phy_clear_bits_mmd(phydev, MDIO_MMD_VEND1,
					   VEND1_PTP_CONFIG, PPS_OUT_POL);
		else
			phy_set_bits_mmd(phydev, MDIO_MMD_VEND1,
					 VEND1_PTP_CONFIG, PPS_OUT_POL);
=======
			nxp_c45_clear_reg_field(priv->phydev,
						&regmap->pps_polarity);
		else
			nxp_c45_set_reg_field(priv->phydev,
					      &regmap->pps_polarity);
>>>>>>> e18f0531
	}

	nxp_c45_gpio_config(priv, pin, GPIO_PPS_OUT_CFG);

<<<<<<< HEAD
	phy_set_bits_mmd(phydev, MDIO_MMD_VEND1, VEND1_PTP_CONFIG, PPS_OUT_EN);
=======
	nxp_c45_set_reg_field(priv->phydev, &regmap->pps_enable);
>>>>>>> e18f0531

	return 0;
}

<<<<<<< HEAD
static int nxp_c45_extts_enable(struct nxp_c45_phy *priv,
				struct ptp_extts_request *extts, int on)
{
=======
static void nxp_c45_set_rising_or_falling(struct phy_device *phydev,
					  struct ptp_extts_request *extts)
{
	if (extts->flags & PTP_RISING_EDGE)
		phy_clear_bits_mmd(phydev, MDIO_MMD_VEND1,
				   VEND1_PTP_CONFIG, EXT_TRG_EDGE);

	if (extts->flags & PTP_FALLING_EDGE)
		phy_set_bits_mmd(phydev, MDIO_MMD_VEND1,
				 VEND1_PTP_CONFIG, EXT_TRG_EDGE);
}

static void nxp_c45_set_rising_and_falling(struct phy_device *phydev,
					   struct ptp_extts_request *extts)
{
	/* PTP_EXTTS_REQUEST may have only the PTP_ENABLE_FEATURE flag set. In
	 * this case external ts will be enabled on rising edge.
	 */
	if (extts->flags & PTP_RISING_EDGE ||
	    extts->flags == PTP_ENABLE_FEATURE)
		phy_set_bits_mmd(phydev, MDIO_MMD_VEND1,
				 TJA1120_SYNC_TRIG_FILTER,
				 PTP_TRIG_RISE_TS);
	else
		phy_clear_bits_mmd(phydev, MDIO_MMD_VEND1,
				   TJA1120_SYNC_TRIG_FILTER,
				   PTP_TRIG_RISE_TS);

	if (extts->flags & PTP_FALLING_EDGE)
		phy_set_bits_mmd(phydev, MDIO_MMD_VEND1,
				 TJA1120_SYNC_TRIG_FILTER,
				 PTP_TRIG_FALLING_TS);
	else
		phy_clear_bits_mmd(phydev, MDIO_MMD_VEND1,
				   TJA1120_SYNC_TRIG_FILTER,
				   PTP_TRIG_FALLING_TS);
}

static int nxp_c45_extts_enable(struct nxp_c45_phy *priv,
				struct ptp_extts_request *extts, int on)
{
	const struct nxp_c45_phy_data *data = nxp_c45_get_data(priv->phydev);
>>>>>>> e18f0531
	int pin;

	if (extts->flags & ~(PTP_ENABLE_FEATURE |
			      PTP_RISING_EDGE |
			      PTP_FALLING_EDGE |
			      PTP_STRICT_FLAGS))
		return -EOPNOTSUPP;

	/* Sampling on both edges is not supported */
	if ((extts->flags & PTP_RISING_EDGE) &&
<<<<<<< HEAD
	    (extts->flags & PTP_FALLING_EDGE))
=======
	    (extts->flags & PTP_FALLING_EDGE) &&
	    !data->ext_ts_both_edges)
>>>>>>> e18f0531
		return -EOPNOTSUPP;

	pin = ptp_find_pin(priv->ptp_clock, PTP_PF_EXTTS, extts->index);
	if (pin < 0)
		return pin;

	if (!on) {
		nxp_c45_gpio_config(priv, pin, GPIO_DISABLE);
		priv->extts = false;

		return 0;
	}

<<<<<<< HEAD
	if (extts->flags & PTP_RISING_EDGE)
		phy_clear_bits_mmd(priv->phydev, MDIO_MMD_VEND1,
				   VEND1_PTP_CONFIG, EXT_TRG_EDGE);

	if (extts->flags & PTP_FALLING_EDGE)
		phy_set_bits_mmd(priv->phydev, MDIO_MMD_VEND1,
				 VEND1_PTP_CONFIG, EXT_TRG_EDGE);
=======
	if (data->ext_ts_both_edges)
		nxp_c45_set_rising_and_falling(priv->phydev, extts);
	else
		nxp_c45_set_rising_or_falling(priv->phydev, extts);
>>>>>>> e18f0531

	nxp_c45_gpio_config(priv, pin, GPIO_EXTTS_OUT_CFG);
	priv->extts = true;
	priv->extts_index = extts->index;
	ptp_schedule_worker(priv->ptp_clock, 0);

	return 0;
}

static int nxp_c45_ptp_enable(struct ptp_clock_info *ptp,
			      struct ptp_clock_request *req, int on)
{
	struct nxp_c45_phy *priv = container_of(ptp, struct nxp_c45_phy, caps);

	switch (req->type) {
	case PTP_CLK_REQ_EXTTS:
		return nxp_c45_extts_enable(priv, &req->extts, on);
	case PTP_CLK_REQ_PEROUT:
		return nxp_c45_perout_enable(priv, &req->perout, on);
	default:
		return -EOPNOTSUPP;
	}
}

static struct ptp_pin_desc nxp_c45_ptp_pins[] = {
	{ "nxp_c45_gpio0", 0, PTP_PF_NONE},
	{ "nxp_c45_gpio1", 1, PTP_PF_NONE},
	{ "nxp_c45_gpio2", 2, PTP_PF_NONE},
	{ "nxp_c45_gpio3", 3, PTP_PF_NONE},
	{ "nxp_c45_gpio4", 4, PTP_PF_NONE},
	{ "nxp_c45_gpio5", 5, PTP_PF_NONE},
	{ "nxp_c45_gpio6", 6, PTP_PF_NONE},
	{ "nxp_c45_gpio7", 7, PTP_PF_NONE},
	{ "nxp_c45_gpio8", 8, PTP_PF_NONE},
	{ "nxp_c45_gpio9", 9, PTP_PF_NONE},
	{ "nxp_c45_gpio10", 10, PTP_PF_NONE},
	{ "nxp_c45_gpio11", 11, PTP_PF_NONE},
};

static int nxp_c45_ptp_verify_pin(struct ptp_clock_info *ptp, unsigned int pin,
				  enum ptp_pin_function func, unsigned int chan)
{
	if (pin >= ARRAY_SIZE(nxp_c45_ptp_pins))
		return -EINVAL;

	switch (func) {
	case PTP_PF_NONE:
	case PTP_PF_PEROUT:
	case PTP_PF_EXTTS:
		break;
	default:
		return -EOPNOTSUPP;
	}

	return 0;
}

static int nxp_c45_init_ptp_clock(struct nxp_c45_phy *priv)
{
	priv->caps = (struct ptp_clock_info) {
		.owner		= THIS_MODULE,
		.name		= "NXP C45 PHC",
		.max_adj	= 16666666,
		.adjfine	= nxp_c45_ptp_adjfine,
		.adjtime	= nxp_c45_ptp_adjtime,
		.gettimex64	= nxp_c45_ptp_gettimex64,
		.settime64	= nxp_c45_ptp_settime64,
		.enable		= nxp_c45_ptp_enable,
		.verify		= nxp_c45_ptp_verify_pin,
		.do_aux_work	= nxp_c45_do_aux_work,
		.pin_config	= nxp_c45_ptp_pins,
		.n_pins		= ARRAY_SIZE(nxp_c45_ptp_pins),
		.n_ext_ts	= 1,
		.n_per_out	= 1,
	};

	priv->ptp_clock = ptp_clock_register(&priv->caps,
					     &priv->phydev->mdio.dev);

	if (IS_ERR(priv->ptp_clock))
		return PTR_ERR(priv->ptp_clock);

	if (!priv->ptp_clock)
		return -ENOMEM;

	return 0;
}

static void nxp_c45_txtstamp(struct mii_timestamper *mii_ts,
			     struct sk_buff *skb, int type)
{
	struct nxp_c45_phy *priv = container_of(mii_ts, struct nxp_c45_phy,
						mii_ts);

	switch (priv->hwts_tx) {
	case HWTSTAMP_TX_ON:
		NXP_C45_SKB_CB(skb)->type = type;
		NXP_C45_SKB_CB(skb)->header = ptp_parse_header(skb, type);
		skb_shinfo(skb)->tx_flags |= SKBTX_IN_PROGRESS;
		skb_queue_tail(&priv->tx_queue, skb);
		if (nxp_c45_poll_txts(priv->phydev))
			ptp_schedule_worker(priv->ptp_clock, 0);
		break;
	case HWTSTAMP_TX_OFF:
	default:
		kfree_skb(skb);
		break;
	}
}

static bool nxp_c45_rxtstamp(struct mii_timestamper *mii_ts,
			     struct sk_buff *skb, int type)
{
	struct nxp_c45_phy *priv = container_of(mii_ts, struct nxp_c45_phy,
						mii_ts);
	struct ptp_header *header = ptp_parse_header(skb, type);

	if (!header)
		return false;

	if (!priv->hwts_rx)
		return false;

	NXP_C45_SKB_CB(skb)->header = header;
	skb_queue_tail(&priv->rx_queue, skb);
	ptp_schedule_worker(priv->ptp_clock, 0);

	return true;
}

static int nxp_c45_hwtstamp(struct mii_timestamper *mii_ts,
			    struct ifreq *ifreq)
{
	struct nxp_c45_phy *priv = container_of(mii_ts, struct nxp_c45_phy,
						mii_ts);
	struct phy_device *phydev = priv->phydev;
	const struct nxp_c45_phy_data *data;
	struct hwtstamp_config cfg;

	if (copy_from_user(&cfg, ifreq->ifr_data, sizeof(cfg)))
		return -EFAULT;

	if (cfg.tx_type < 0 || cfg.tx_type > HWTSTAMP_TX_ON)
		return -ERANGE;

	data = nxp_c45_get_data(phydev);
	priv->hwts_tx = cfg.tx_type;

	switch (cfg.rx_filter) {
	case HWTSTAMP_FILTER_NONE:
		priv->hwts_rx = 0;
		break;
	case HWTSTAMP_FILTER_PTP_V2_L2_EVENT:
	case HWTSTAMP_FILTER_PTP_V2_L2_SYNC:
	case HWTSTAMP_FILTER_PTP_V2_L2_DELAY_REQ:
		priv->hwts_rx = 1;
		cfg.rx_filter = HWTSTAMP_FILTER_PTP_V2_L2_EVENT;
		break;
	default:
		return -ERANGE;
	}

	if (priv->hwts_rx || priv->hwts_tx) {
		phy_write_mmd(phydev, MDIO_MMD_VEND1,
			      data->regmap->vend1_event_msg_filt,
			      EVENT_MSG_FILT_ALL);
		data->ptp_enable(phydev, true);
	} else {
		phy_write_mmd(phydev, MDIO_MMD_VEND1,
			      data->regmap->vend1_event_msg_filt,
			      EVENT_MSG_FILT_NONE);
		data->ptp_enable(phydev, false);
	}

	if (nxp_c45_poll_txts(priv->phydev))
		goto nxp_c45_no_ptp_irq;

	if (priv->hwts_tx)
		nxp_c45_set_reg_field(phydev, &data->regmap->irq_egr_ts_en);
	else
		nxp_c45_clear_reg_field(phydev, &data->regmap->irq_egr_ts_en);

nxp_c45_no_ptp_irq:
	return copy_to_user(ifreq->ifr_data, &cfg, sizeof(cfg)) ? -EFAULT : 0;
}

static int nxp_c45_ts_info(struct mii_timestamper *mii_ts,
			   struct ethtool_ts_info *ts_info)
{
	struct nxp_c45_phy *priv = container_of(mii_ts, struct nxp_c45_phy,
						mii_ts);

	ts_info->so_timestamping = SOF_TIMESTAMPING_TX_HARDWARE |
			SOF_TIMESTAMPING_RX_HARDWARE |
			SOF_TIMESTAMPING_RAW_HARDWARE;
	ts_info->phc_index = ptp_clock_index(priv->ptp_clock);
	ts_info->tx_types = (1 << HWTSTAMP_TX_OFF) | (1 << HWTSTAMP_TX_ON);
	ts_info->rx_filters = (1 << HWTSTAMP_FILTER_NONE) |
			(1 << HWTSTAMP_FILTER_PTP_V2_L2_SYNC) |
			(1 << HWTSTAMP_FILTER_PTP_V2_L2_DELAY_REQ) |
			(1 << HWTSTAMP_FILTER_PTP_V2_L2_EVENT);

	return 0;
}

static const struct nxp_c45_phy_stats common_hw_stats[] = {
	{ "phy_link_status_drop_cnt",
		NXP_C45_REG_FIELD(0x8352, MDIO_MMD_VEND1, 8, 6), },
	{ "phy_link_availability_drop_cnt",
		NXP_C45_REG_FIELD(0x8352, MDIO_MMD_VEND1, 0, 6), },
	{ "phy_link_loss_cnt",
		NXP_C45_REG_FIELD(0x8353, MDIO_MMD_VEND1, 10, 6), },
	{ "phy_link_failure_cnt",
		NXP_C45_REG_FIELD(0x8353, MDIO_MMD_VEND1, 0, 10), },
	{ "phy_symbol_error_cnt",
		NXP_C45_REG_FIELD(0x8350, MDIO_MMD_VEND1, 0, 16) },
};

static const struct nxp_c45_phy_stats tja1103_hw_stats[] = {
	{ "rx_preamble_count",
		NXP_C45_REG_FIELD(0xAFCE, MDIO_MMD_VEND1, 0, 6), },
	{ "tx_preamble_count",
		NXP_C45_REG_FIELD(0xAFCF, MDIO_MMD_VEND1, 0, 6), },
	{ "rx_ipg_length",
		NXP_C45_REG_FIELD(0xAFD0, MDIO_MMD_VEND1, 0, 9), },
	{ "tx_ipg_length",
		NXP_C45_REG_FIELD(0xAFD1, MDIO_MMD_VEND1, 0, 9), },
};

static const struct nxp_c45_phy_stats tja1120_hw_stats[] = {
	{ "phy_symbol_error_cnt_ext",
		NXP_C45_REG_FIELD(0x8351, MDIO_MMD_VEND1, 0, 14) },
	{ "tx_frames_xtd",
		NXP_C45_REG_FIELD(0xACA1, MDIO_MMD_VEND1, 0, 8), },
	{ "tx_frames",
		NXP_C45_REG_FIELD(0xACA0, MDIO_MMD_VEND1, 0, 16), },
	{ "rx_frames_xtd",
		NXP_C45_REG_FIELD(0xACA3, MDIO_MMD_VEND1, 0, 8), },
	{ "rx_frames",
		NXP_C45_REG_FIELD(0xACA2, MDIO_MMD_VEND1, 0, 16), },
	{ "tx_lost_frames_xtd",
		NXP_C45_REG_FIELD(0xACA5, MDIO_MMD_VEND1, 0, 8), },
	{ "tx_lost_frames",
		NXP_C45_REG_FIELD(0xACA4, MDIO_MMD_VEND1, 0, 16), },
	{ "rx_lost_frames_xtd",
		NXP_C45_REG_FIELD(0xACA7, MDIO_MMD_VEND1, 0, 8), },
	{ "rx_lost_frames",
		NXP_C45_REG_FIELD(0xACA6, MDIO_MMD_VEND1, 0, 16), },
};

static int nxp_c45_get_sset_count(struct phy_device *phydev)
{
	const struct nxp_c45_phy_data *phy_data = nxp_c45_get_data(phydev);

	return ARRAY_SIZE(common_hw_stats) + (phy_data ? phy_data->n_stats : 0);
}

static void nxp_c45_get_strings(struct phy_device *phydev, u8 *data)
{
	const struct nxp_c45_phy_data *phy_data = nxp_c45_get_data(phydev);
	size_t count = nxp_c45_get_sset_count(phydev);
	size_t idx;
	size_t i;

	for (i = 0; i < count; i++) {
		if (i < ARRAY_SIZE(common_hw_stats)) {
			strscpy(data + i * ETH_GSTRING_LEN,
				common_hw_stats[i].name, ETH_GSTRING_LEN);
			continue;
		}
		idx = i - ARRAY_SIZE(common_hw_stats);
		strscpy(data + i * ETH_GSTRING_LEN,
			phy_data->stats[idx].name, ETH_GSTRING_LEN);
	}
}

static void nxp_c45_get_stats(struct phy_device *phydev,
			      struct ethtool_stats *stats, u64 *data)
{
	const struct nxp_c45_phy_data *phy_data = nxp_c45_get_data(phydev);
	size_t count = nxp_c45_get_sset_count(phydev);
	const struct nxp_c45_reg_field *reg_field;
	size_t idx;
	size_t i;
	int ret;

	for (i = 0; i < count; i++) {
		if (i < ARRAY_SIZE(common_hw_stats)) {
			reg_field = &common_hw_stats[i].counter;
		} else {
			idx = i - ARRAY_SIZE(common_hw_stats);
			reg_field = &phy_data->stats[idx].counter;
		}

		ret = nxp_c45_read_reg_field(phydev, reg_field);
		if (ret < 0)
			data[i] = U64_MAX;
		else
			data[i] = ret;
	}
}

static int nxp_c45_config_enable(struct phy_device *phydev)
{
	phy_write_mmd(phydev, MDIO_MMD_VEND1, VEND1_DEVICE_CONTROL,
		      DEVICE_CONTROL_CONFIG_GLOBAL_EN |
		      DEVICE_CONTROL_CONFIG_ALL_EN);
	usleep_range(400, 450);

	phy_write_mmd(phydev, MDIO_MMD_VEND1, VEND1_PORT_CONTROL,
		      PORT_CONTROL_EN);
	phy_write_mmd(phydev, MDIO_MMD_VEND1, VEND1_PHY_CONTROL,
		      PHY_CONFIG_EN);
	phy_write_mmd(phydev, MDIO_MMD_VEND1, VEND1_PORT_INFRA_CONTROL,
		      PORT_INFRA_CONTROL_EN);

	return 0;
}

static int nxp_c45_start_op(struct phy_device *phydev)
{
	return phy_set_bits_mmd(phydev, MDIO_MMD_VEND1, VEND1_PHY_CONTROL,
				PHY_START_OP);
}

static int nxp_c45_config_intr(struct phy_device *phydev)
{
	if (phydev->interrupts == PHY_INTERRUPT_ENABLED)
		return phy_set_bits_mmd(phydev, MDIO_MMD_VEND1,
					VEND1_PHY_IRQ_EN, PHY_IRQ_LINK_EVENT);
	else
		return phy_clear_bits_mmd(phydev, MDIO_MMD_VEND1,
					  VEND1_PHY_IRQ_EN, PHY_IRQ_LINK_EVENT);
}

static int tja1103_config_intr(struct phy_device *phydev)
{
	int ret;

	/* We can't disable the FUSA IRQ for TJA1103, but we can clean it up. */
	ret = phy_write_mmd(phydev, MDIO_MMD_VEND1, VEND1_ALWAYS_ACCESSIBLE,
			    FUSA_PASS);
	if (ret)
		return ret;

	return nxp_c45_config_intr(phydev);
}

static int tja1120_config_intr(struct phy_device *phydev)
{
	int ret;

	if (phydev->interrupts == PHY_INTERRUPT_ENABLED)
		ret = phy_set_bits_mmd(phydev, MDIO_MMD_VEND1,
				       TJA1120_GLOBAL_INFRA_IRQ_EN,
				       TJA1120_DEV_BOOT_DONE);
	else
		ret = phy_clear_bits_mmd(phydev, MDIO_MMD_VEND1,
					 TJA1120_GLOBAL_INFRA_IRQ_EN,
					 TJA1120_DEV_BOOT_DONE);
	if (ret)
		return ret;

	return nxp_c45_config_intr(phydev);
}

static irqreturn_t nxp_c45_handle_interrupt(struct phy_device *phydev)
{
	const struct nxp_c45_phy_data *data = nxp_c45_get_data(phydev);
	struct nxp_c45_phy *priv = phydev->priv;
	irqreturn_t ret = IRQ_NONE;
	struct nxp_c45_hwts hwts;
	int irq;

	irq = phy_read_mmd(phydev, MDIO_MMD_VEND1, VEND1_PHY_IRQ_STATUS);
	if (irq & PHY_IRQ_LINK_EVENT) {
		phy_write_mmd(phydev, MDIO_MMD_VEND1, VEND1_PHY_IRQ_ACK,
			      PHY_IRQ_LINK_EVENT);
		phy_trigger_machine(phydev);
		ret = IRQ_HANDLED;
	}

	irq = nxp_c45_read_reg_field(phydev, &data->regmap->irq_egr_ts_status);
	if (irq) {
		/* If ack_ptp_irq is false, the IRQ bit is self-clear and will
		 * be cleared when the EGR TS FIFO is empty. Otherwise, the
		 * IRQ bit should be cleared before reading the timestamp,
		 */
		if (data->ack_ptp_irq)
			phy_write_mmd(phydev, MDIO_MMD_VEND1,
				      VEND1_PTP_IRQ_ACK, EGR_TS_IRQ);
		while (data->get_egressts(priv, &hwts))
			nxp_c45_process_txts(priv, &hwts);

		ret = IRQ_HANDLED;
	}

	data->nmi_handler(phydev, &ret);

	return ret;
}

static int nxp_c45_soft_reset(struct phy_device *phydev)
{
	int ret;

	ret = phy_write_mmd(phydev, MDIO_MMD_VEND1, VEND1_DEVICE_CONTROL,
			    DEVICE_CONTROL_RESET);
	if (ret)
		return ret;

<<<<<<< HEAD
	ret = phy_read_mmd_poll_timeout(phydev, MDIO_MMD_VEND1,
					VEND1_DEVICE_CONTROL, ret,
					!(ret & DEVICE_CONTROL_RESET), 20000,
					240000, false);
	if (ret)
		return ret;

	ret = phy_read_mmd_poll_timeout(phydev, MDIO_MMD_VEND1,
					VEND1_ALWAYS_ACCESSIBLE, ret,
					ret & ALWAYS_ACCESSIBLE_FUSA_PASS,
					10000, 100000, false);
	if (ret)
		return ret;

	return phy_write_mmd(phydev, MDIO_MMD_VEND1, VEND1_ALWAYS_ACCESSIBLE,
			     ALWAYS_ACCESSIBLE_FUSA_PASS);
=======
	return phy_read_mmd_poll_timeout(phydev, MDIO_MMD_VEND1,
					 VEND1_DEVICE_CONTROL, ret,
					 !(ret & DEVICE_CONTROL_RESET), 
					 20 * USEC_PER_MSEC,
					 240 * USEC_PER_MSEC, false);
>>>>>>> e18f0531
}

static int nxp_c45_cable_test_start(struct phy_device *phydev)
{
	const struct nxp_c45_regmap *regmap = nxp_c45_get_regmap(phydev);

	phy_set_bits_mmd(phydev, MDIO_MMD_VEND1,
			 VEND1_PORT_FUNC_ENABLES, PHY_TEST_ENABLE);
	return phy_set_bits_mmd(phydev, MDIO_MMD_VEND1, regmap->cable_test,
				CABLE_TEST_ENABLE | CABLE_TEST_START);
}

static int nxp_c45_cable_test_get_status(struct phy_device *phydev,
					 bool *finished)
{
	const struct nxp_c45_regmap *regmap = nxp_c45_get_regmap(phydev);
	int ret;
	u8 cable_test_result;

	ret = nxp_c45_read_reg_field(phydev, &regmap->cable_test_valid);
	if (!ret) {
		*finished = false;
		return 0;
	}

	*finished = true;
	cable_test_result = nxp_c45_read_reg_field(phydev,
						   &regmap->cable_test_result);

	switch (cable_test_result) {
	case CABLE_TEST_OK:
		ethnl_cable_test_result(phydev, ETHTOOL_A_CABLE_PAIR_A,
					ETHTOOL_A_CABLE_RESULT_CODE_OK);
		break;
	case CABLE_TEST_SHORTED:
		ethnl_cable_test_result(phydev, ETHTOOL_A_CABLE_PAIR_A,
					ETHTOOL_A_CABLE_RESULT_CODE_SAME_SHORT);
		break;
	case CABLE_TEST_OPEN:
		ethnl_cable_test_result(phydev, ETHTOOL_A_CABLE_PAIR_A,
					ETHTOOL_A_CABLE_RESULT_CODE_OPEN);
		break;
	default:
		ethnl_cable_test_result(phydev, ETHTOOL_A_CABLE_PAIR_A,
					ETHTOOL_A_CABLE_RESULT_CODE_UNSPEC);
	}

	phy_clear_bits_mmd(phydev, MDIO_MMD_VEND1, regmap->cable_test,
			   CABLE_TEST_ENABLE);
	phy_clear_bits_mmd(phydev, MDIO_MMD_VEND1,
			   VEND1_PORT_FUNC_ENABLES, PHY_TEST_ENABLE);

	return nxp_c45_start_op(phydev);
}

static int nxp_c45_get_sqi(struct phy_device *phydev)
{
	int reg;

	reg = phy_read_mmd(phydev, MDIO_MMD_VEND1, VEND1_SIGNAL_QUALITY);
	if (!(reg & SQI_VALID))
		return -EINVAL;

	reg &= SQI_MASK;

	return reg;
}

static void tja1120_link_change_notify(struct phy_device *phydev)
{
	/* Bug workaround for TJA1120 enegineering samples: fix egress
	 * timestamps lost after link recovery.
	 */
	if (phydev->state == PHY_NOLINK) {
		phy_set_bits_mmd(phydev, MDIO_MMD_VEND1,
				 TJA1120_EPHY_RESETS, EPHY_PCS_RESET);
		phy_clear_bits_mmd(phydev, MDIO_MMD_VEND1,
				   TJA1120_EPHY_RESETS, EPHY_PCS_RESET);
	}
}

static int nxp_c45_get_sqi_max(struct phy_device *phydev)
{
	return MAX_SQI;
}

static int nxp_c45_check_delay(struct phy_device *phydev, u32 delay)
{
	if (delay < MIN_ID_PS) {
		phydev_err(phydev, "delay value smaller than %u\n", MIN_ID_PS);
		return -EINVAL;
	}

	if (delay > MAX_ID_PS) {
		phydev_err(phydev, "delay value higher than %u\n", MAX_ID_PS);
		return -EINVAL;
	}

	return 0;
}

static void nxp_c45_counters_enable(struct phy_device *phydev)
{
	const struct nxp_c45_phy_data *data = nxp_c45_get_data(phydev);

	phy_set_bits_mmd(phydev, MDIO_MMD_VEND1, VEND1_LINK_DROP_COUNTER,
			 COUNTER_EN);

	data->counters_enable(phydev);
}

static void nxp_c45_ptp_init(struct phy_device *phydev)
{
	const struct nxp_c45_phy_data *data = nxp_c45_get_data(phydev);

	phy_write_mmd(phydev, MDIO_MMD_VEND1,
		      data->regmap->vend1_ptp_clk_period,
		      data->ptp_clk_period);
	nxp_c45_clear_reg_field(phydev, &data->regmap->ltc_lock_ctrl);

	data->ptp_init(phydev);
}

static u64 nxp_c45_get_phase_shift(u64 phase_offset_raw)
{
	/* The delay in degree phase is 73.8 + phase_offset_raw * 0.9.
	 * To avoid floating point operations we'll multiply by 10
	 * and get 1 decimal point precision.
	 */
	phase_offset_raw *= 10;
	phase_offset_raw -= 738;
	return div_u64(phase_offset_raw, 9);
}

static void nxp_c45_disable_delays(struct phy_device *phydev)
{
	phy_clear_bits_mmd(phydev, MDIO_MMD_VEND1, VEND1_TXID, ID_ENABLE);
	phy_clear_bits_mmd(phydev, MDIO_MMD_VEND1, VEND1_RXID, ID_ENABLE);
}

static void nxp_c45_set_delays(struct phy_device *phydev)
{
	struct nxp_c45_phy *priv = phydev->priv;
	u64 tx_delay = priv->tx_delay;
	u64 rx_delay = priv->rx_delay;
	u64 degree;

	if (phydev->interface == PHY_INTERFACE_MODE_RGMII_ID ||
	    phydev->interface == PHY_INTERFACE_MODE_RGMII_TXID) {
		degree = div_u64(tx_delay, PS_PER_DEGREE);
		phy_write_mmd(phydev, MDIO_MMD_VEND1, VEND1_TXID,
			      ID_ENABLE | nxp_c45_get_phase_shift(degree));
	} else {
		phy_clear_bits_mmd(phydev, MDIO_MMD_VEND1, VEND1_TXID,
				   ID_ENABLE);
	}

	if (phydev->interface == PHY_INTERFACE_MODE_RGMII_ID ||
	    phydev->interface == PHY_INTERFACE_MODE_RGMII_RXID) {
		degree = div_u64(rx_delay, PS_PER_DEGREE);
		phy_write_mmd(phydev, MDIO_MMD_VEND1, VEND1_RXID,
			      ID_ENABLE | nxp_c45_get_phase_shift(degree));
	} else {
		phy_clear_bits_mmd(phydev, MDIO_MMD_VEND1, VEND1_RXID,
				   ID_ENABLE);
	}
}

static int nxp_c45_get_delays(struct phy_device *phydev)
{
	struct nxp_c45_phy *priv = phydev->priv;
	int ret;

	if (phydev->interface == PHY_INTERFACE_MODE_RGMII_ID ||
	    phydev->interface == PHY_INTERFACE_MODE_RGMII_TXID) {
		ret = device_property_read_u32(&phydev->mdio.dev,
					       "tx-internal-delay-ps",
					       &priv->tx_delay);
		if (ret)
			priv->tx_delay = DEFAULT_ID_PS;

		ret = nxp_c45_check_delay(phydev, priv->tx_delay);
		if (ret) {
			phydev_err(phydev,
				   "tx-internal-delay-ps invalid value\n");
			return ret;
		}
	}

	if (phydev->interface == PHY_INTERFACE_MODE_RGMII_ID ||
	    phydev->interface == PHY_INTERFACE_MODE_RGMII_RXID) {
		ret = device_property_read_u32(&phydev->mdio.dev,
					       "rx-internal-delay-ps",
					       &priv->rx_delay);
		if (ret)
			priv->rx_delay = DEFAULT_ID_PS;

		ret = nxp_c45_check_delay(phydev, priv->rx_delay);
		if (ret) {
			phydev_err(phydev,
				   "rx-internal-delay-ps invalid value\n");
			return ret;
		}
	}

	return 0;
}

static int nxp_c45_set_phy_mode(struct phy_device *phydev)
{
	int ret;

	ret = phy_read_mmd(phydev, MDIO_MMD_VEND1, VEND1_ABILITIES);
	phydev_dbg(phydev, "Clause 45 managed PHY abilities 0x%x\n", ret);

	switch (phydev->interface) {
	case PHY_INTERFACE_MODE_RGMII:
		if (!(ret & RGMII_ABILITY)) {
			phydev_err(phydev, "rgmii mode not supported\n");
			return -EINVAL;
		}
		phy_write_mmd(phydev, MDIO_MMD_VEND1, VEND1_MII_BASIC_CONFIG,
			      MII_BASIC_CONFIG_RGMII);
		nxp_c45_disable_delays(phydev);
		break;
	case PHY_INTERFACE_MODE_RGMII_ID:
	case PHY_INTERFACE_MODE_RGMII_TXID:
	case PHY_INTERFACE_MODE_RGMII_RXID:
		if (!(ret & RGMII_ID_ABILITY)) {
			phydev_err(phydev, "rgmii-id, rgmii-txid, rgmii-rxid modes are not supported\n");
			return -EINVAL;
		}
		phy_write_mmd(phydev, MDIO_MMD_VEND1, VEND1_MII_BASIC_CONFIG,
			      MII_BASIC_CONFIG_RGMII);
		ret = nxp_c45_get_delays(phydev);
		if (ret)
			return ret;

		nxp_c45_set_delays(phydev);
		break;
	case PHY_INTERFACE_MODE_MII:
		if (!(ret & MII_ABILITY)) {
			phydev_err(phydev, "mii mode not supported\n");
			return -EINVAL;
		}
		phy_write_mmd(phydev, MDIO_MMD_VEND1, VEND1_MII_BASIC_CONFIG,
			      MII_BASIC_CONFIG_MII);
		break;
	case PHY_INTERFACE_MODE_REVMII:
		if (!(ret & REVMII_ABILITY)) {
			phydev_err(phydev, "rev-mii mode not supported\n");
			return -EINVAL;
		}
		phy_write_mmd(phydev, MDIO_MMD_VEND1, VEND1_MII_BASIC_CONFIG,
			      MII_BASIC_CONFIG_MII | MII_BASIC_CONFIG_REV);
		break;
	case PHY_INTERFACE_MODE_RMII:
		if (!(ret & RMII_ABILITY)) {
			phydev_err(phydev, "rmii mode not supported\n");
			return -EINVAL;
		}
		phy_write_mmd(phydev, MDIO_MMD_VEND1, VEND1_MII_BASIC_CONFIG,
			      MII_BASIC_CONFIG_RMII);
		break;
	case PHY_INTERFACE_MODE_SGMII:
		if (!(ret & SGMII_ABILITY)) {
			phydev_err(phydev, "sgmii mode not supported\n");
			return -EINVAL;
		}
		phy_write_mmd(phydev, MDIO_MMD_VEND1, VEND1_MII_BASIC_CONFIG,
			      MII_BASIC_CONFIG_SGMII);
		break;
	case PHY_INTERFACE_MODE_INTERNAL:
		break;
	default:
		return -EINVAL;
	}

	return 0;
}

static int nxp_c45_config_init(struct phy_device *phydev)
{
	int ret;

	ret = nxp_c45_config_enable(phydev);
	if (ret) {
		phydev_err(phydev, "Failed to enable config\n");
		return ret;
	}

	/* Bug workaround for SJA1110 rev B: enable write access
	 * to MDIO_MMD_PMAPMD
	 */
	phy_write_mmd(phydev, MDIO_MMD_VEND1, 0x01F8, 1);
	phy_write_mmd(phydev, MDIO_MMD_VEND1, 0x01F9, 2);

	phy_set_bits_mmd(phydev, MDIO_MMD_VEND1, VEND1_PHY_CONFIG,
			 PHY_CONFIG_AUTO);

	ret = nxp_c45_set_phy_mode(phydev);
	if (ret)
		return ret;

	phydev->autoneg = AUTONEG_DISABLE;

	nxp_c45_counters_enable(phydev);
	nxp_c45_ptp_init(phydev);

	return nxp_c45_start_op(phydev);
}

static int nxp_c45_get_features(struct phy_device *phydev)
{
	linkmode_set_bit(ETHTOOL_LINK_MODE_TP_BIT, phydev->supported);
	linkmode_set_bit(ETHTOOL_LINK_MODE_MII_BIT, phydev->supported);

	return genphy_c45_pma_read_abilities(phydev);
}

static int nxp_c45_probe(struct phy_device *phydev)
{
	struct nxp_c45_phy *priv;
	int ptp_ability;
	int ret = 0;

	priv = devm_kzalloc(&phydev->mdio.dev, sizeof(*priv), GFP_KERNEL);
	if (!priv)
		return -ENOMEM;

	skb_queue_head_init(&priv->tx_queue);
	skb_queue_head_init(&priv->rx_queue);

	priv->phydev = phydev;

	phydev->priv = priv;

	mutex_init(&priv->ptp_lock);

	ptp_ability = phy_read_mmd(phydev, MDIO_MMD_VEND1,
				   VEND1_PORT_ABILITIES);
	ptp_ability = !!(ptp_ability & PTP_ABILITY);
	if (!ptp_ability) {
		phydev_dbg(phydev, "the phy does not support PTP");
		goto no_ptp_support;
	}

	if (IS_ENABLED(CONFIG_PTP_1588_CLOCK) &&
	    IS_ENABLED(CONFIG_NETWORK_PHY_TIMESTAMPING)) {
		priv->mii_ts.rxtstamp = nxp_c45_rxtstamp;
		priv->mii_ts.txtstamp = nxp_c45_txtstamp;
		priv->mii_ts.hwtstamp = nxp_c45_hwtstamp;
		priv->mii_ts.ts_info = nxp_c45_ts_info;
		phydev->mii_ts = &priv->mii_ts;
		ret = nxp_c45_init_ptp_clock(priv);
	} else {
		phydev_dbg(phydev, "PTP support not enabled even if the phy supports it");
	}

no_ptp_support:

	return ret;
}

static void nxp_c45_remove(struct phy_device *phydev)
{
	struct nxp_c45_phy *priv = phydev->priv;

	if (priv->ptp_clock)
		ptp_clock_unregister(priv->ptp_clock);

	skb_queue_purge(&priv->tx_queue);
	skb_queue_purge(&priv->rx_queue);
}

static void tja1103_counters_enable(struct phy_device *phydev)
{
	phy_set_bits_mmd(phydev, MDIO_MMD_VEND1, VEND1_RX_PREAMBLE_COUNT,
			 COUNTER_EN);
	phy_set_bits_mmd(phydev, MDIO_MMD_VEND1, VEND1_TX_PREAMBLE_COUNT,
			 COUNTER_EN);
	phy_set_bits_mmd(phydev, MDIO_MMD_VEND1, VEND1_RX_IPG_LENGTH,
			 COUNTER_EN);
	phy_set_bits_mmd(phydev, MDIO_MMD_VEND1, VEND1_TX_IPG_LENGTH,
			 COUNTER_EN);
}

static void tja1103_ptp_init(struct phy_device *phydev)
{
	phy_write_mmd(phydev, MDIO_MMD_VEND1, VEND1_RX_TS_INSRT_CTRL,
		      TJA1103_RX_TS_INSRT_MODE2);
	phy_set_bits_mmd(phydev, MDIO_MMD_VEND1, VEND1_PORT_FUNC_ENABLES,
			 PTP_ENABLE);
}

static void tja1103_ptp_enable(struct phy_device *phydev, bool enable)
{
	if (enable)
		phy_clear_bits_mmd(phydev, MDIO_MMD_VEND1,
				   VEND1_PORT_PTP_CONTROL,
				   PORT_PTP_CONTROL_BYPASS);
	else
		phy_set_bits_mmd(phydev, MDIO_MMD_VEND1,
				 VEND1_PORT_PTP_CONTROL,
				 PORT_PTP_CONTROL_BYPASS);
}

static void tja1103_nmi_handler(struct phy_device *phydev,
				irqreturn_t *irq_status)
{
	int ret;

	ret = phy_read_mmd(phydev, MDIO_MMD_VEND1,
			   VEND1_ALWAYS_ACCESSIBLE);
	if (ret & FUSA_PASS) {
		phy_write_mmd(phydev, MDIO_MMD_VEND1,
			      VEND1_ALWAYS_ACCESSIBLE,
			      FUSA_PASS);
		*irq_status = IRQ_HANDLED;
	}
}

static const struct nxp_c45_regmap tja1103_regmap = {
	.vend1_ptp_clk_period	= 0x1104,
	.vend1_event_msg_filt	= 0x1148,
	.pps_enable		=
		NXP_C45_REG_FIELD(0x1102, MDIO_MMD_VEND1, 3, 1),
	.pps_polarity		=
		NXP_C45_REG_FIELD(0x1102, MDIO_MMD_VEND1, 2, 1),
	.ltc_lock_ctrl		=
		NXP_C45_REG_FIELD(0x1115, MDIO_MMD_VEND1, 0, 1),
	.ltc_read		=
		NXP_C45_REG_FIELD(0x1105, MDIO_MMD_VEND1, 2, 1),
	.ltc_write		=
		NXP_C45_REG_FIELD(0x1105, MDIO_MMD_VEND1, 0, 1),
	.vend1_ltc_wr_nsec_0	= 0x1106,
	.vend1_ltc_wr_nsec_1	= 0x1107,
	.vend1_ltc_wr_sec_0	= 0x1108,
	.vend1_ltc_wr_sec_1	= 0x1109,
	.vend1_ltc_rd_nsec_0	= 0x110A,
	.vend1_ltc_rd_nsec_1	= 0x110B,
	.vend1_ltc_rd_sec_0	= 0x110C,
	.vend1_ltc_rd_sec_1	= 0x110D,
	.vend1_rate_adj_subns_0	= 0x110F,
	.vend1_rate_adj_subns_1	= 0x1110,
	.irq_egr_ts_en		=
		NXP_C45_REG_FIELD(0x1131, MDIO_MMD_VEND1, 0, 1),
	.irq_egr_ts_status	=
		NXP_C45_REG_FIELD(0x1132, MDIO_MMD_VEND1, 0, 1),
	.domain_number		=
		NXP_C45_REG_FIELD(0x114E, MDIO_MMD_VEND1, 0, 8),
	.msg_type		=
		NXP_C45_REG_FIELD(0x114E, MDIO_MMD_VEND1, 8, 4),
	.sequence_id		=
		NXP_C45_REG_FIELD(0x114F, MDIO_MMD_VEND1, 0, 16),
	.sec_1_0		=
		NXP_C45_REG_FIELD(0x1151, MDIO_MMD_VEND1, 14, 2),
	.sec_4_2		=
		NXP_C45_REG_FIELD(0x114E, MDIO_MMD_VEND1, 12, 3),
	.nsec_15_0		=
		NXP_C45_REG_FIELD(0x1150, MDIO_MMD_VEND1, 0, 16),
	.nsec_29_16		=
		NXP_C45_REG_FIELD(0x1151, MDIO_MMD_VEND1, 0, 14),
	.vend1_ext_trg_data_0	= 0x1121,
	.vend1_ext_trg_data_1	= 0x1122,
	.vend1_ext_trg_data_2	= 0x1123,
	.vend1_ext_trg_data_3	= 0x1124,
	.vend1_ext_trg_ctrl	= 0x1126,
	.cable_test		= 0x8330,
	.cable_test_valid	=
		NXP_C45_REG_FIELD(0x8330, MDIO_MMD_VEND1, 13, 1),
	.cable_test_result	=
		NXP_C45_REG_FIELD(0x8330, MDIO_MMD_VEND1, 0, 3),
};

static const struct nxp_c45_phy_data tja1103_phy_data = {
	.regmap = &tja1103_regmap,
	.stats = tja1103_hw_stats,
	.n_stats = ARRAY_SIZE(tja1103_hw_stats),
	.ptp_clk_period = PTP_CLK_PERIOD_100BT1,
	.ext_ts_both_edges = false,
	.ack_ptp_irq = false,
	.counters_enable = tja1103_counters_enable,
	.get_egressts = nxp_c45_get_hwtxts,
	.get_extts = nxp_c45_get_extts,
	.ptp_init = tja1103_ptp_init,
	.ptp_enable = tja1103_ptp_enable,
	.nmi_handler = tja1103_nmi_handler,
};

static void tja1120_counters_enable(struct phy_device *phydev)
{
	phy_set_bits_mmd(phydev, MDIO_MMD_VEND1, VEND1_SYMBOL_ERROR_CNT_XTD,
			 EXTENDED_CNT_EN);
	phy_set_bits_mmd(phydev, MDIO_MMD_VEND1, VEND1_MONITOR_STATUS,
			 MONITOR_RESET);
	phy_set_bits_mmd(phydev, MDIO_MMD_VEND1, VEND1_MONITOR_CONFIG,
			 ALL_FRAMES_CNT_EN | LOST_FRAMES_CNT_EN);
}

static void tja1120_ptp_init(struct phy_device *phydev)
{
	phy_write_mmd(phydev, MDIO_MMD_VEND1, TJA1120_RX_TS_INSRT_CTRL,
		      TJA1120_RX_TS_INSRT_EN | TJA1120_TS_INSRT_MODE);
	phy_write_mmd(phydev, MDIO_MMD_VEND1, TJA1120_VEND1_EXT_TS_MODE,
		      TJA1120_TS_INSRT_MODE);
	phy_set_bits_mmd(phydev, MDIO_MMD_VEND1, VEND1_DEVICE_CONFIG,
			 PTP_ENABLE);
}

static void tja1120_ptp_enable(struct phy_device *phydev, bool enable)
{
	if (enable)
		phy_set_bits_mmd(phydev, MDIO_MMD_VEND1,
				 VEND1_PORT_FUNC_ENABLES,
				 PTP_ENABLE);
	else
		phy_clear_bits_mmd(phydev, MDIO_MMD_VEND1,
				   VEND1_PORT_FUNC_ENABLES,
				   PTP_ENABLE);
}

static void tja1120_nmi_handler(struct phy_device *phydev,
				irqreturn_t *irq_status)
{
	int ret;

	ret = phy_read_mmd(phydev, MDIO_MMD_VEND1,
			   TJA1120_GLOBAL_INFRA_IRQ_STATUS);
	if (ret & TJA1120_DEV_BOOT_DONE) {
		phy_write_mmd(phydev, MDIO_MMD_VEND1,
			      TJA1120_GLOBAL_INFRA_IRQ_ACK,
			      TJA1120_DEV_BOOT_DONE);
		*irq_status = IRQ_HANDLED;
	}
}

static const struct nxp_c45_regmap tja1120_regmap = {
	.vend1_ptp_clk_period	= 0x1020,
	.vend1_event_msg_filt	= 0x9010,
	.pps_enable		=
		NXP_C45_REG_FIELD(0x1006, MDIO_MMD_VEND1, 4, 1),
	.pps_polarity		=
		NXP_C45_REG_FIELD(0x1006, MDIO_MMD_VEND1, 5, 1),
	.ltc_lock_ctrl		=
		NXP_C45_REG_FIELD(0x1006, MDIO_MMD_VEND1, 2, 1),
	.ltc_read		=
		NXP_C45_REG_FIELD(0x1000, MDIO_MMD_VEND1, 1, 1),
	.ltc_write		=
		NXP_C45_REG_FIELD(0x1000, MDIO_MMD_VEND1, 2, 1),
	.vend1_ltc_wr_nsec_0	= 0x1040,
	.vend1_ltc_wr_nsec_1	= 0x1041,
	.vend1_ltc_wr_sec_0	= 0x1042,
	.vend1_ltc_wr_sec_1	= 0x1043,
	.vend1_ltc_rd_nsec_0	= 0x1048,
	.vend1_ltc_rd_nsec_1	= 0x1049,
	.vend1_ltc_rd_sec_0	= 0x104A,
	.vend1_ltc_rd_sec_1	= 0x104B,
	.vend1_rate_adj_subns_0	= 0x1030,
	.vend1_rate_adj_subns_1	= 0x1031,
	.irq_egr_ts_en		=
		NXP_C45_REG_FIELD(0x900A, MDIO_MMD_VEND1, 1, 1),
	.irq_egr_ts_status	=
		NXP_C45_REG_FIELD(0x900C, MDIO_MMD_VEND1, 1, 1),
	.domain_number		=
		NXP_C45_REG_FIELD(0x9061, MDIO_MMD_VEND1, 8, 8),
	.msg_type		=
		NXP_C45_REG_FIELD(0x9061, MDIO_MMD_VEND1, 4, 4),
	.sequence_id		=
		NXP_C45_REG_FIELD(0x9062, MDIO_MMD_VEND1, 0, 16),
	.sec_1_0		=
		NXP_C45_REG_FIELD(0x9065, MDIO_MMD_VEND1, 0, 2),
	.sec_4_2		=
		NXP_C45_REG_FIELD(0x9065, MDIO_MMD_VEND1, 2, 3),
	.nsec_15_0		=
		NXP_C45_REG_FIELD(0x9063, MDIO_MMD_VEND1, 0, 16),
	.nsec_29_16		=
		NXP_C45_REG_FIELD(0x9064, MDIO_MMD_VEND1, 0, 14),
	.vend1_ext_trg_data_0	= 0x1071,
	.vend1_ext_trg_data_1	= 0x1072,
	.vend1_ext_trg_data_2	= 0x1073,
	.vend1_ext_trg_data_3	= 0x1074,
	.vend1_ext_trg_ctrl	= 0x1075,
	.cable_test		= 0x8360,
	.cable_test_valid	=
		NXP_C45_REG_FIELD(0x8361, MDIO_MMD_VEND1, 15, 1),
	.cable_test_result	=
		NXP_C45_REG_FIELD(0x8361, MDIO_MMD_VEND1, 0, 3),
};

static const struct nxp_c45_phy_data tja1120_phy_data = {
	.regmap = &tja1120_regmap,
	.stats = tja1120_hw_stats,
	.n_stats = ARRAY_SIZE(tja1120_hw_stats),
	.ptp_clk_period = PTP_CLK_PERIOD_1000BT1,
	.ext_ts_both_edges = true,
	.ack_ptp_irq = true,
	.counters_enable = tja1120_counters_enable,
	.get_egressts = tja1120_get_hwtxts,
	.get_extts = tja1120_get_extts,
	.ptp_init = tja1120_ptp_init,
	.ptp_enable = tja1120_ptp_enable,
	.nmi_handler = tja1120_nmi_handler,
};

static struct phy_driver nxp_c45_driver[] = {
	{
		PHY_ID_MATCH_MODEL(PHY_ID_TJA_1103),
		.name			= "NXP C45 TJA1103",
		.get_features		= nxp_c45_get_features,
		.driver_data		= &tja1103_phy_data,
		.probe			= nxp_c45_probe,
		.soft_reset		= nxp_c45_soft_reset,
		.config_aneg		= genphy_c45_config_aneg,
		.config_init		= nxp_c45_config_init,
		.config_intr		= tja1103_config_intr,
		.handle_interrupt	= nxp_c45_handle_interrupt,
		.read_status		= genphy_c45_read_status,
		.suspend		= genphy_c45_pma_suspend,
		.resume			= genphy_c45_pma_resume,
		.get_sset_count		= nxp_c45_get_sset_count,
		.get_strings		= nxp_c45_get_strings,
		.get_stats		= nxp_c45_get_stats,
		.cable_test_start	= nxp_c45_cable_test_start,
		.cable_test_get_status	= nxp_c45_cable_test_get_status,
		.set_loopback		= genphy_c45_loopback,
		.get_sqi		= nxp_c45_get_sqi,
		.get_sqi_max		= nxp_c45_get_sqi_max,
		.remove			= nxp_c45_remove,
	},
	{
		PHY_ID_MATCH_MODEL(PHY_ID_TJA_1120),
		.name			= "NXP C45 TJA1120",
		.get_features		= nxp_c45_get_features,
		.driver_data		= &tja1120_phy_data,
		.probe			= nxp_c45_probe,
		.soft_reset		= nxp_c45_soft_reset,
		.config_aneg		= genphy_c45_config_aneg,
		.config_init		= nxp_c45_config_init,
		.config_intr		= tja1120_config_intr,
		.handle_interrupt	= nxp_c45_handle_interrupt,
		.read_status		= genphy_c45_read_status,
		.link_change_notify	= tja1120_link_change_notify,
		.suspend		= genphy_c45_pma_suspend,
		.resume			= genphy_c45_pma_resume,
		.get_sset_count		= nxp_c45_get_sset_count,
		.get_strings		= nxp_c45_get_strings,
		.get_stats		= nxp_c45_get_stats,
		.cable_test_start	= nxp_c45_cable_test_start,
		.cable_test_get_status	= nxp_c45_cable_test_get_status,
		.set_loopback		= genphy_c45_loopback,
		.get_sqi		= nxp_c45_get_sqi,
		.get_sqi_max		= nxp_c45_get_sqi_max,
		.remove			= nxp_c45_remove,
	},
};

module_phy_driver(nxp_c45_driver);

static struct mdio_device_id __maybe_unused nxp_c45_tbl[] = {
	{ PHY_ID_MATCH_MODEL(PHY_ID_TJA_1103) },
	{ PHY_ID_MATCH_MODEL(PHY_ID_TJA_1120) },
	{ /*sentinel*/ },
};

MODULE_DEVICE_TABLE(mdio, nxp_c45_tbl);

MODULE_AUTHOR("Radu Pirea <radu-nicolae.pirea@oss.nxp.com>");
MODULE_DESCRIPTION("NXP C45 PHY driver");
MODULE_LICENSE("GPL v2");<|MERGE_RESOLUTION|>--- conflicted
+++ resolved
@@ -1,10 +1,6 @@
 // SPDX-License-Identifier: GPL-2.0
 /* NXP C45 PHY driver
-<<<<<<< HEAD
- * Copyright (C) 2021-2022 NXP
-=======
  * Copyright (C) 2021-2023 NXP
->>>>>>> e18f0531
  * Author: Radu Pirea <radu-nicolae.pirea@oss.nxp.com>
  */
 
@@ -51,11 +47,7 @@
 #define PHY_IRQ_LINK_EVENT		BIT(1)
 
 #define VEND1_ALWAYS_ACCESSIBLE		0x801F
-<<<<<<< HEAD
-#define ALWAYS_ACCESSIBLE_FUSA_PASS	BIT(4)
-=======
 #define FUSA_PASS			BIT(4)
->>>>>>> e18f0531
 
 #define VEND1_PHY_CONTROL		0x8100
 #define PHY_CONFIG_EN			BIT(14)
@@ -132,20 +124,6 @@
 
 #define VEND1_PTP_CONFIG		0x1102
 #define EXT_TRG_EDGE			BIT(1)
-<<<<<<< HEAD
-#define PPS_OUT_POL			BIT(2)
-#define PPS_OUT_EN			BIT(3)
-
-#define VEND1_LTC_LOAD_CTRL		0x1105
-#define READ_LTC			BIT(2)
-#define LOAD_LTC			BIT(0)
-
-#define VEND1_LTC_WR_NSEC_0		0x1106
-#define VEND1_LTC_WR_NSEC_1		0x1107
-#define VEND1_LTC_WR_SEC_0		0x1108
-#define VEND1_LTC_WR_SEC_1		0x1109
-=======
->>>>>>> e18f0531
 
 #define TJA1120_SYNC_TRIG_FILTER	0x1010
 #define PTP_TRIG_RISE_TS		BIT(3)
@@ -164,19 +142,6 @@
 #define VEND1_EGR_RING_DATA_0		0x114E
 #define VEND1_EGR_RING_CTRL		0x1154
 
-<<<<<<< HEAD
-#define VEND1_EXT_TRG_TS_DATA_0		0x1121
-#define VEND1_EXT_TRG_TS_DATA_1		0x1122
-#define VEND1_EXT_TRG_TS_DATA_2		0x1123
-#define VEND1_EXT_TRG_TS_DATA_3		0x1124
-#define VEND1_EXT_TRG_TS_DATA_4		0x1125
-#define VEND1_EXT_TRG_TS_CTRL		0x1126
-
-#define RING_DATA_0_DOMAIN_NUMBER	GENMASK(7, 0)
-#define RING_DATA_0_MSG_TYPE		GENMASK(11, 8)
-#define RING_DATA_0_SEC_4_2		GENMASK(14, 2)
-=======
->>>>>>> e18f0531
 #define RING_DATA_0_TS_VALID		BIT(15)
 
 #define RING_DONE			BIT(0)
@@ -195,17 +160,6 @@
 
 #define EVENT_MSG_FILT_ALL		0x0F
 #define EVENT_MSG_FILT_NONE		0x00
-
-#define VEND1_GPIO_FUNC_CONFIG_BASE	0x2C40
-#define GPIO_FUNC_EN			BIT(15)
-#define GPIO_FUNC_PTP			BIT(6)
-#define GPIO_SIGNAL_PTP_TRIGGER		0x01
-#define GPIO_SIGNAL_PPS_OUT		0x12
-#define GPIO_DISABLE			0
-#define GPIO_PPS_OUT_CFG		(GPIO_FUNC_EN | GPIO_FUNC_PTP | \
-	GPIO_SIGNAL_PPS_OUT)
-#define GPIO_EXTTS_OUT_CFG		(GPIO_FUNC_EN | GPIO_FUNC_PTP | \
-	GPIO_SIGNAL_PTP_TRIGGER)
 
 #define VEND1_GPIO_FUNC_CONFIG_BASE	0x2C40
 #define GPIO_FUNC_EN			BIT(15)
@@ -561,21 +515,6 @@
 	       header->domain_number  == hwts->domain_number;
 }
 
-<<<<<<< HEAD
-static void nxp_c45_get_extts(struct nxp_c45_phy *priv,
-			      struct timespec64 *extts)
-{
-	extts->tv_nsec = phy_read_mmd(priv->phydev, MDIO_MMD_VEND1,
-				      VEND1_EXT_TRG_TS_DATA_0);
-	extts->tv_nsec |= phy_read_mmd(priv->phydev, MDIO_MMD_VEND1,
-				       VEND1_EXT_TRG_TS_DATA_1) << 16;
-	extts->tv_sec = phy_read_mmd(priv->phydev, MDIO_MMD_VEND1,
-				     VEND1_EXT_TRG_TS_DATA_2);
-	extts->tv_sec |= phy_read_mmd(priv->phydev, MDIO_MMD_VEND1,
-				      VEND1_EXT_TRG_TS_DATA_3) << 16;
-	phy_write_mmd(priv->phydev, MDIO_MMD_VEND1, VEND1_EXT_TRG_TS_CTRL,
-		      RING_DONE);
-=======
 static bool nxp_c45_get_extts(struct nxp_c45_phy *priv,
 			      struct timespec64 *extts)
 {
@@ -658,7 +597,6 @@
 		nxp_c45_read_reg_field(phydev, &regmap->nsec_29_16) << 16;
 	hwts->sec = nxp_c45_read_reg_field(phydev, &regmap->sec_1_0);
 	hwts->sec |= nxp_c45_read_reg_field(phydev, &regmap->sec_4_2) << 2;
->>>>>>> e18f0531
 }
 
 static bool nxp_c45_get_hwtxts(struct nxp_c45_phy *priv,
@@ -798,13 +736,8 @@
 	}
 
 	if (priv->extts) {
-<<<<<<< HEAD
-		nxp_c45_get_extts(priv, &ts);
-		if (timespec64_compare(&ts, &priv->extts_ts) != 0) {
-=======
 		ts_valid = data->get_extts(priv, &ts);
 		if (ts_valid && timespec64_compare(&ts, &priv->extts_ts) != 0) {
->>>>>>> e18f0531
 			priv->extts_ts = ts;
 			event.index = priv->extts_index;
 			event.type = PTP_CLOCK_EXTTS;
@@ -829,10 +762,7 @@
 static int nxp_c45_perout_enable(struct nxp_c45_phy *priv,
 				 struct ptp_perout_request *perout, int on)
 {
-<<<<<<< HEAD
-=======
 	const struct nxp_c45_regmap *regmap = nxp_c45_get_regmap(priv->phydev);
->>>>>>> e18f0531
 	struct phy_device *phydev = priv->phydev;
 	int pin;
 
@@ -844,17 +774,10 @@
 		return pin;
 
 	if (!on) {
-<<<<<<< HEAD
-		phy_clear_bits_mmd(phydev, MDIO_MMD_VEND1, VEND1_PTP_CONFIG,
-				   PPS_OUT_EN);
-		phy_clear_bits_mmd(phydev, MDIO_MMD_VEND1, VEND1_PTP_CONFIG,
-				   PPS_OUT_POL);
-=======
 		nxp_c45_clear_reg_field(priv->phydev,
 					&regmap->pps_enable);
 		nxp_c45_clear_reg_field(priv->phydev,
 					&regmap->pps_polarity);
->>>>>>> e18f0531
 
 		nxp_c45_gpio_config(priv, pin, GPIO_DISABLE);
 
@@ -883,37 +806,20 @@
 		}
 
 		if (perout->phase.nsec == 0)
-<<<<<<< HEAD
-			phy_clear_bits_mmd(phydev, MDIO_MMD_VEND1,
-					   VEND1_PTP_CONFIG, PPS_OUT_POL);
-		else
-			phy_set_bits_mmd(phydev, MDIO_MMD_VEND1,
-					 VEND1_PTP_CONFIG, PPS_OUT_POL);
-=======
 			nxp_c45_clear_reg_field(priv->phydev,
 						&regmap->pps_polarity);
 		else
 			nxp_c45_set_reg_field(priv->phydev,
 					      &regmap->pps_polarity);
->>>>>>> e18f0531
 	}
 
 	nxp_c45_gpio_config(priv, pin, GPIO_PPS_OUT_CFG);
 
-<<<<<<< HEAD
-	phy_set_bits_mmd(phydev, MDIO_MMD_VEND1, VEND1_PTP_CONFIG, PPS_OUT_EN);
-=======
 	nxp_c45_set_reg_field(priv->phydev, &regmap->pps_enable);
->>>>>>> e18f0531
 
 	return 0;
 }
 
-<<<<<<< HEAD
-static int nxp_c45_extts_enable(struct nxp_c45_phy *priv,
-				struct ptp_extts_request *extts, int on)
-{
-=======
 static void nxp_c45_set_rising_or_falling(struct phy_device *phydev,
 					  struct ptp_extts_request *extts)
 {
@@ -956,7 +862,6 @@
 				struct ptp_extts_request *extts, int on)
 {
 	const struct nxp_c45_phy_data *data = nxp_c45_get_data(priv->phydev);
->>>>>>> e18f0531
 	int pin;
 
 	if (extts->flags & ~(PTP_ENABLE_FEATURE |
@@ -967,12 +872,8 @@
 
 	/* Sampling on both edges is not supported */
 	if ((extts->flags & PTP_RISING_EDGE) &&
-<<<<<<< HEAD
-	    (extts->flags & PTP_FALLING_EDGE))
-=======
 	    (extts->flags & PTP_FALLING_EDGE) &&
 	    !data->ext_ts_both_edges)
->>>>>>> e18f0531
 		return -EOPNOTSUPP;
 
 	pin = ptp_find_pin(priv->ptp_clock, PTP_PF_EXTTS, extts->index);
@@ -986,20 +887,10 @@
 		return 0;
 	}
 
-<<<<<<< HEAD
-	if (extts->flags & PTP_RISING_EDGE)
-		phy_clear_bits_mmd(priv->phydev, MDIO_MMD_VEND1,
-				   VEND1_PTP_CONFIG, EXT_TRG_EDGE);
-
-	if (extts->flags & PTP_FALLING_EDGE)
-		phy_set_bits_mmd(priv->phydev, MDIO_MMD_VEND1,
-				 VEND1_PTP_CONFIG, EXT_TRG_EDGE);
-=======
 	if (data->ext_ts_both_edges)
 		nxp_c45_set_rising_and_falling(priv->phydev, extts);
 	else
 		nxp_c45_set_rising_or_falling(priv->phydev, extts);
->>>>>>> e18f0531
 
 	nxp_c45_gpio_config(priv, pin, GPIO_EXTTS_OUT_CFG);
 	priv->extts = true;
@@ -1411,30 +1302,11 @@
 	if (ret)
 		return ret;
 
-<<<<<<< HEAD
-	ret = phy_read_mmd_poll_timeout(phydev, MDIO_MMD_VEND1,
-					VEND1_DEVICE_CONTROL, ret,
-					!(ret & DEVICE_CONTROL_RESET), 20000,
-					240000, false);
-	if (ret)
-		return ret;
-
-	ret = phy_read_mmd_poll_timeout(phydev, MDIO_MMD_VEND1,
-					VEND1_ALWAYS_ACCESSIBLE, ret,
-					ret & ALWAYS_ACCESSIBLE_FUSA_PASS,
-					10000, 100000, false);
-	if (ret)
-		return ret;
-
-	return phy_write_mmd(phydev, MDIO_MMD_VEND1, VEND1_ALWAYS_ACCESSIBLE,
-			     ALWAYS_ACCESSIBLE_FUSA_PASS);
-=======
 	return phy_read_mmd_poll_timeout(phydev, MDIO_MMD_VEND1,
 					 VEND1_DEVICE_CONTROL, ret,
 					 !(ret & DEVICE_CONTROL_RESET), 
 					 20 * USEC_PER_MSEC,
 					 240 * USEC_PER_MSEC, false);
->>>>>>> e18f0531
 }
 
 static int nxp_c45_cable_test_start(struct phy_device *phydev)
