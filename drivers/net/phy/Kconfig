# SPDX-License-Identifier: GPL-2.0-only
#
# PHY Layer Configuration
#

config PHYLINK
	tristate
	depends on NETDEVICES
	select PHYLIB
	select SWPHY
	help
	  PHYlink models the link between the PHY and MAC, allowing fixed
	  configuration links, PHYs, and Serdes links with MAC level
	  autonegotiation modes.

menuconfig PHYLIB
	tristate "PHY Device support and infrastructure"
	depends on NETDEVICES
	select MDIO_DEVICE
	select MDIO_DEVRES
	help
	  Ethernet controllers are usually attached to PHY
	  devices.  This option provides infrastructure for
	  managing PHY devices.

if PHYLIB

config SWPHY
	bool

config LED_TRIGGER_PHY
	bool "Support LED triggers for tracking link state"
	depends on LEDS_TRIGGERS
	help
	  Adds support for a set of LED trigger events per-PHY.  Link
	  state change will trigger the events, for consumption by an
	  LED class driver.  There are triggers for each link speed currently
	  supported by the PHY and also a one common "link" trigger as a
	  logical-or of all the link speed ones.
	  All these triggers are named according to the following pattern:
	      <mii bus id>:<phy>:<speed>

	  Where speed is in the form:
		<Speed in megabits>Mbps OR <Speed in gigabits>Gbps OR link
		for any speed known to the PHY.


config FIXED_PHY
	tristate "MDIO Bus/PHY emulation with fixed speed/link PHYs"
	depends on PHYLIB
	select SWPHY
	help
	  Adds the platform "fixed" MDIO Bus to cover the boards that use
	  PHYs that are not connected to the real MDIO bus.

	  Currently tested with mpc866ads and mpc8349e-mitx.

config SFP
	tristate "SFP cage support"
	depends on I2C && PHYLINK
	depends on HWMON || HWMON=n
	select MDIO_I2C

comment "MII PHY device drivers"

config AMD_PHY
	tristate "AMD PHYs"
	help
	  Currently supports the am79c874

config MESON_GXL_PHY
	tristate "Amlogic Meson GXL Internal PHY"
	depends on ARCH_MESON || COMPILE_TEST
	help
	  Currently has a driver for the Amlogic Meson GXL Internal PHY

config ADIN_PHY
	tristate "Analog Devices Industrial Ethernet PHYs"
	help
	  Adds support for the Analog Devices Industrial Ethernet PHYs.
	  Currently supports the:
	  - ADIN1200 - Robust,Industrial, Low Power 10/100 Ethernet PHY
	  - ADIN1300 - Robust,Industrial, Low Latency 10/100/1000 Gigabit
	    Ethernet PHY

config AQUANTIA_PHY
	tristate "Aquantia PHYs"
	help
	  Currently supports the Aquantia AQ1202, AQ2104, AQR105, AQR405

config AX88796B_PHY
	tristate "Asix PHYs"
	help
	  Currently supports the Asix Electronics PHY found in the X-Surf 100
	  AX88796B package.

config BROADCOM_PHY
	tristate "Broadcom 54XX PHYs"
	select BCM_NET_PHYLIB
	help
	  Currently supports the BCM5411, BCM5421, BCM5461, BCM54616S, BCM5464,
	  BCM5481, BCM54810 and BCM5482 PHYs.

config BCM54140_PHY
	tristate "Broadcom BCM54140 PHY"
	depends on PHYLIB
	depends on HWMON || HWMON=n
	select BCM_NET_PHYLIB
	help
	  Support the Broadcom BCM54140 Quad SGMII/QSGMII PHY.

	  This driver also supports the hardware monitoring of this PHY and
	  exposes voltage and temperature sensors.

config BCM63XX_PHY
	tristate "Broadcom 63xx SOCs internal PHY"
	depends on BCM63XX || COMPILE_TEST
	select BCM_NET_PHYLIB
	help
	  Currently supports the 6348 and 6358 PHYs.

config BCM7XXX_PHY
	tristate "Broadcom 7xxx SOCs internal PHYs"
	select BCM_NET_PHYLIB
	help
	  Currently supports the BCM7366, BCM7439, BCM7445, and
	  40nm and 65nm generation of BCM7xxx Set Top Box SoCs.

config BCM84881_PHY
	tristate "Broadcom BCM84881 PHY"
	depends on PHYLIB
	help
	  Support the Broadcom BCM84881 PHY.

config BCM87XX_PHY
	tristate "Broadcom BCM8706 and BCM8727 PHYs"
	help
	  Currently supports the BCM8706 and BCM8727 10G Ethernet PHYs.

config BCM_CYGNUS_PHY
	tristate "Broadcom Cygnus/Omega SoC internal PHY"
	depends on ARCH_BCM_IPROC || COMPILE_TEST
	depends on MDIO_BCM_IPROC
	select BCM_NET_PHYLIB
	help
	  This PHY driver is for the 1G internal PHYs of the Broadcom
	  Cygnus and Omega Family SoC.

	  Currently supports internal PHY's used in the BCM11300,
	  BCM11320, BCM11350, BCM11360, BCM58300, BCM58302,
	  BCM58303 & BCM58305 Broadcom Cygnus SoCs.

config BCM_NET_PHYLIB
	tristate

config CICADA_PHY
	tristate "Cicada PHYs"
	help
	  Currently supports the cis8204

config CORTINA_PHY
	tristate "Cortina EDC CDR 10G Ethernet PHY"
	help
	  Currently supports the CS4340 phy.

config DAVICOM_PHY
	tristate "Davicom PHYs"
	help
	  Currently supports dm9161e and dm9131

config ICPLUS_PHY
	tristate "ICPlus PHYs"
	help
	  Currently supports the IP175C and IP1001 PHYs.

config LXT_PHY
	tristate "Intel LXT PHYs"
	help
	  Currently supports the lxt970, lxt971

config INTEL_XWAY_PHY
	tristate "Intel XWAY PHYs"
	help
	  Supports the Intel XWAY (former Lantiq) 11G and 22E PHYs.
	  These PHYs are marked as standalone chips under the names
	  PEF 7061, PEF 7071 and PEF 7072 or integrated into the Intel
	  SoCs xRX200, xRX300, xRX330, xRX350 and xRX550.

config LSI_ET1011C_PHY
	tristate "LSI ET1011C PHY"
	help
	  Supports the LSI ET1011C PHY.

config MARVELL_PHY
	tristate "Marvell Alaska PHYs"
	help
	  Currently has a driver for the 88E1XXX

config MARVELL_10G_PHY
	tristate "Marvell Alaska 10Gbit PHYs"
	help
	  Support for the Marvell Alaska MV88X3310 and compatible PHYs.

config MARVELL_88X2222_PHY
	tristate "Marvell 88X2222 PHY"
	help
	  Support for the Marvell 88X2222 Dual-port Multi-speed Ethernet
	  Transceiver.

config MAXLINEAR_GPHY
	tristate "Maxlinear Ethernet PHYs"
	help
	  Support for the Maxlinear GPY115, GPY211, GPY212, GPY215,
	  GPY241, GPY245 PHYs.

config MEDIATEK_GE_PHY
	tristate "MediaTek Gigabit Ethernet PHYs"
	help
	  Supports the MediaTek Gigabit Ethernet PHYs.

config MICREL_PHY
	tristate "Micrel PHYs"
	help
	  Supports the KSZ9021, VSC8201, KS8001 PHYs.

config MICROCHIP_PHY
	tristate "Microchip PHYs"
	help
	  Supports the LAN88XX PHYs.

config MICROCHIP_T1_PHY
	tristate "Microchip T1 PHYs"
	help
	  Supports the LAN87XX PHYs.

config MICROSEMI_PHY
	tristate "Microsemi PHYs"
	depends on MACSEC || MACSEC=n
	depends on PTP_1588_CLOCK_OPTIONAL || !NETWORK_PHY_TIMESTAMPING
	select CRYPTO_LIB_AES if MACSEC
	help
	  Currently supports VSC8514, VSC8530, VSC8531, VSC8540 and VSC8541 PHYs

config MOTORCOMM_PHY
	tristate "Motorcomm PHYs"
	help
	  Enables support for Motorcomm network PHYs.
	  Currently supports the YT8511 gigabit PHY.

config NATIONAL_PHY
	tristate "National Semiconductor PHYs"
	help
	  Currently supports the DP83865 PHY.

config NXP_CBTX_PHY
	tristate "NXP 100BASE-TX PHYs"
	help
	  Support the 100BASE-TX PHY integrated on the SJA1110 automotive
	  switch family.

config NXP_C45_TJA11XX_PHY
	tristate "NXP C45 TJA11XX PHYs"
	depends on PTP_1588_CLOCK_OPTIONAL
	depends on MACSEC || !MACSEC
	help
	  Enable support for NXP C45 TJA11XX PHYs.
<<<<<<< HEAD
	  Currently supports the TJA1103 and TJA1120 PHYs.
=======
	  Currently supports the TJA1103, TJA1104 and TJA1120 PHYs.
>>>>>>> 3a3fafb1

config NXP_TJA11XX_PHY
	tristate "NXP TJA11xx PHYs support"
	depends on HWMON
	help
	  Currently supports the NXP TJA1100 and TJA1101 PHY.

config AT803X_PHY
	tristate "Qualcomm Atheros AR803X PHYs and QCA833x PHYs"
	depends on REGULATOR
	help
	  Currently supports the AR8030, AR8031, AR8033, AR8035 and internal
	  QCA8337(Internal qca8k PHY) model

config QSEMI_PHY
	tristate "Quality Semiconductor PHYs"
	help
	  Currently supports the qs6612

config REALTEK_PHY
	tristate "Realtek PHYs"
	help
	  Supports the Realtek 821x PHY.

config RENESAS_PHY
	tristate "Renesas PHYs"
	help
	  Supports the Renesas PHYs uPD60620 and uPD60620A.

config ROCKCHIP_PHY
	tristate "Rockchip Ethernet PHYs"
	help
	  Currently supports the integrated Ethernet PHY.

config SMSC_PHY
	tristate "SMSC PHYs"
	help
	  Currently supports the LAN83C185, LAN8187 and LAN8700 PHYs

config STE10XP
	tristate "STMicroelectronics STe10Xp PHYs"
	help
	  This is the driver for the STe100p and STe101p PHYs.

config TERANETICS_PHY
	tristate "Teranetics PHYs"
	help
	  Currently supports the Teranetics TN2020

config DP83822_PHY
	tristate "Texas Instruments DP83822/825/826 PHYs"
	help
	  Supports the DP83822, DP83825I, DP83825CM, DP83825CS, DP83825S,
	  DP83826C and DP83826NC PHYs.

config DP83TC811_PHY
	tristate "Texas Instruments DP83TC811 PHY"
	help
	  Supports the DP83TC811 PHY.

config DP83848_PHY
	tristate "Texas Instruments DP83848 PHY"
	help
	  Supports the DP83848 PHY.

config DP83867_PHY
	tristate "Texas Instruments DP83867 Gigabit PHY"
	help
	  Currently supports the DP83867 PHY.

config DP83869_PHY
	tristate "Texas Instruments DP83869 Gigabit PHY"
	help
	  Currently supports the DP83869 PHY.  This PHY supports copper and
	  fiber connections.

config VITESSE_PHY
	tristate "Vitesse PHYs"
	help
	  Currently supports the vsc8244

config XILINX_GMII2RGMII
	tristate "Xilinx GMII2RGMII converter driver"
	help
	  This driver support xilinx GMII to RGMII IP core it provides
	  the Reduced Gigabit Media Independent Interface(RGMII) between
	  Ethernet physical media devices and the Gigabit Ethernet controller.

endif # PHYLIB

config MICREL_KS8995MA
	tristate "Micrel KS8995MA 5-ports 10/100 managed Ethernet switch"
	depends on SPI<|MERGE_RESOLUTION|>--- conflicted
+++ resolved
@@ -264,11 +264,7 @@
 	depends on MACSEC || !MACSEC
 	help
 	  Enable support for NXP C45 TJA11XX PHYs.
-<<<<<<< HEAD
-	  Currently supports the TJA1103 and TJA1120 PHYs.
-=======
 	  Currently supports the TJA1103, TJA1104 and TJA1120 PHYs.
->>>>>>> 3a3fafb1
 
 config NXP_TJA11XX_PHY
 	tristate "NXP TJA11xx PHYs support"
