--- conflicted
+++ resolved
@@ -621,12 +621,6 @@
 	struct iwl_cmd_meta *meta;
 	struct iwl_tx_queue *txq = &priv->txq[priv->cmd_queue];
 	unsigned long flags;
-<<<<<<< HEAD
-	void (*callback) (struct iwl_priv *priv, struct iwl_device_cmd *cmd,
-			  struct iwl_rx_packet *pkt);
-
-=======
->>>>>>> eaef6a93
 
 	/* If a Tx command is being handled and it isn't in the actual
 	 * command queue then there a command routing bug has been introduced
@@ -640,11 +634,6 @@
 		return;
 	}
 
-<<<<<<< HEAD
-	spin_lock_irqsave(&priv->hcmd_lock, flags);
-
-=======
->>>>>>> eaef6a93
 	cmd_index = get_cmd_index(&txq->q, index, huge);
 	cmd = txq->cmd[cmd_index];
 	meta = &txq->meta[cmd_index];
@@ -654,13 +643,12 @@
 			 dma_unmap_len(meta, len),
 			 PCI_DMA_BIDIRECTIONAL);
 
-	callback = NULL;
 	/* Input error checking is done when commands are added to queue. */
 	if (meta->flags & CMD_WANT_SKB) {
 		meta->source->reply_page = (unsigned long)rxb_addr(rxb);
 		rxb->page = NULL;
-	} else
-		callback = meta->callback;
+	} else if (meta->callback)
+		meta->callback(priv, cmd, pkt);
 
 	spin_lock_irqsave(&priv->hcmd_lock, flags);
 
@@ -677,10 +665,4 @@
 	meta->flags = 0;
 
 	spin_unlock_irqrestore(&priv->hcmd_lock, flags);
-<<<<<<< HEAD
-
-	if (callback)
-		callback(priv, cmd, pkt);
-=======
->>>>>>> eaef6a93
 }