/******************************************************************************
 *
 * This file is provided under a dual BSD/GPLv2 license.  When using or
 * redistributing this file, you may do so under either license.
 *
 * GPL LICENSE SUMMARY
 *
 * Copyright(c) 2012 - 2014 Intel Corporation. All rights reserved.
 * Copyright(c) 2013 - 2014 Intel Mobile Communications GmbH
 *
 * This program is free software; you can redistribute it and/or modify
 * it under the terms of version 2 of the GNU General Public License as
 * published by the Free Software Foundation.
 *
 * This program is distributed in the hope that it will be useful, but
 * WITHOUT ANY WARRANTY; without even the implied warranty of
 * MERCHANTABILITY or FITNESS FOR A PARTICULAR PURPOSE.  See the GNU
 * General Public License for more details.
 *
 * You should have received a copy of the GNU General Public License
 * along with this program; if not, write to the Free Software
 * Foundation, Inc., 51 Franklin Street, Fifth Floor, Boston, MA 02110,
 * USA
 *
 * The full GNU General Public License is included in this distribution
 * in the file called COPYING.
 *
 * Contact Information:
 *  Intel Linux Wireless <ilw@linux.intel.com>
 * Intel Corporation, 5200 N.E. Elam Young Parkway, Hillsboro, OR 97124-6497
 *
 * BSD LICENSE
 *
 * Copyright(c) 2012 - 2014 Intel Corporation. All rights reserved.
 * Copyright(c) 2013 - 2014 Intel Mobile Communications GmbH
 * All rights reserved.
 *
 * Redistribution and use in source and binary forms, with or without
 * modification, are permitted provided that the following conditions
 * are met:
 *
 *  * Redistributions of source code must retain the above copyright
 *    notice, this list of conditions and the following disclaimer.
 *  * Redistributions in binary form must reproduce the above copyright
 *    notice, this list of conditions and the following disclaimer in
 *    the documentation and/or other materials provided with the
 *    distribution.
 *  * Neither the name Intel Corporation nor the names of its
 *    contributors may be used to endorse or promote products derived
 *    from this software without specific prior written permission.
 *
 * THIS SOFTWARE IS PROVIDED BY THE COPYRIGHT HOLDERS AND CONTRIBUTORS
 * "AS IS" AND ANY EXPRESS OR IMPLIED WARRANTIES, INCLUDING, BUT NOT
 * LIMITED TO, THE IMPLIED WARRANTIES OF MERCHANTABILITY AND FITNESS FOR
 * A PARTICULAR PURPOSE ARE DISCLAIMED. IN NO EVENT SHALL THE COPYRIGHT
 * OWNER OR CONTRIBUTORS BE LIABLE FOR ANY DIRECT, INDIRECT, INCIDENTAL,
 * SPECIAL, EXEMPLARY, OR CONSEQUENTIAL DAMAGES (INCLUDING, BUT NOT
 * LIMITED TO, PROCUREMENT OF SUBSTITUTE GOODS OR SERVICES; LOSS OF USE,
 * DATA, OR PROFITS; OR BUSINESS INTERRUPTION) HOWEVER CAUSED AND ON ANY
 * THEORY OF LIABILITY, WHETHER IN CONTRACT, STRICT LIABILITY, OR TORT
 * (INCLUDING NEGLIGENCE OR OTHERWISE) ARISING IN ANY WAY OUT OF THE USE
 * OF THIS SOFTWARE, EVEN IF ADVISED OF THE POSSIBILITY OF SUCH DAMAGE.
 *
 *****************************************************************************/
#include <linux/kernel.h>
#include <linux/slab.h>
#include <linux/skbuff.h>
#include <linux/netdevice.h>
#include <linux/etherdevice.h>
#include <linux/ip.h>
#include <linux/if_arp.h>
#include <linux/devcoredump.h>
#include <net/mac80211.h>
#include <net/ieee80211_radiotap.h>
#include <net/tcp.h>

#include "iwl-op-mode.h"
#include "iwl-io.h"
#include "mvm.h"
#include "sta.h"
#include "time-event.h"
#include "iwl-eeprom-parse.h"
#include "fw-api-scan.h"
#include "iwl-phy-db.h"
#include "testmode.h"
#include "iwl-fw-error-dump.h"
#include "iwl-prph.h"
#include "iwl-csr.h"

static const struct ieee80211_iface_limit iwl_mvm_limits[] = {
	{
		.max = 1,
		.types = BIT(NL80211_IFTYPE_STATION),
	},
	{
		.max = 1,
		.types = BIT(NL80211_IFTYPE_AP) |
			BIT(NL80211_IFTYPE_P2P_CLIENT) |
			BIT(NL80211_IFTYPE_P2P_GO),
	},
	{
		.max = 1,
		.types = BIT(NL80211_IFTYPE_P2P_DEVICE),
	},
};

static const struct ieee80211_iface_combination iwl_mvm_iface_combinations[] = {
	{
		.num_different_channels = 2,
		.max_interfaces = 3,
		.limits = iwl_mvm_limits,
		.n_limits = ARRAY_SIZE(iwl_mvm_limits),
	},
};

#ifdef CONFIG_PM_SLEEP
static const struct nl80211_wowlan_tcp_data_token_feature
iwl_mvm_wowlan_tcp_token_feature = {
	.min_len = 0,
	.max_len = 255,
	.bufsize = IWL_WOWLAN_REMOTE_WAKE_MAX_TOKENS,
};

static const struct wiphy_wowlan_tcp_support iwl_mvm_wowlan_tcp_support = {
	.tok = &iwl_mvm_wowlan_tcp_token_feature,
	.data_payload_max = IWL_WOWLAN_TCP_MAX_PACKET_LEN -
			    sizeof(struct ethhdr) -
			    sizeof(struct iphdr) -
			    sizeof(struct tcphdr),
	.data_interval_max = 65535, /* __le16 in API */
	.wake_payload_max = IWL_WOWLAN_REMOTE_WAKE_MAX_PACKET_LEN -
			    sizeof(struct ethhdr) -
			    sizeof(struct iphdr) -
			    sizeof(struct tcphdr),
	.seq = true,
};
#endif

#ifdef CONFIG_IWLWIFI_BCAST_FILTERING
/*
 * Use the reserved field to indicate magic values.
 * these values will only be used internally by the driver,
 * and won't make it to the fw (reserved will be 0).
 * BC_FILTER_MAGIC_IP - configure the val of this attribute to
 *	be the vif's ip address. in case there is not a single
 *	ip address (0, or more than 1), this attribute will
 *	be skipped.
 * BC_FILTER_MAGIC_MAC - set the val of this attribute to
 *	the LSB bytes of the vif's mac address
 */
enum {
	BC_FILTER_MAGIC_NONE = 0,
	BC_FILTER_MAGIC_IP,
	BC_FILTER_MAGIC_MAC,
};

static const struct iwl_fw_bcast_filter iwl_mvm_default_bcast_filters[] = {
	{
		/* arp */
		.discard = 0,
		.frame_type = BCAST_FILTER_FRAME_TYPE_ALL,
		.attrs = {
			{
				/* frame type - arp, hw type - ethernet */
				.offset_type =
					BCAST_FILTER_OFFSET_PAYLOAD_START,
				.offset = sizeof(rfc1042_header),
				.val = cpu_to_be32(0x08060001),
				.mask = cpu_to_be32(0xffffffff),
			},
			{
				/* arp dest ip */
				.offset_type =
					BCAST_FILTER_OFFSET_PAYLOAD_START,
				.offset = sizeof(rfc1042_header) + 2 +
					  sizeof(struct arphdr) +
					  ETH_ALEN + sizeof(__be32) +
					  ETH_ALEN,
				.mask = cpu_to_be32(0xffffffff),
				/* mark it as special field */
				.reserved1 = cpu_to_le16(BC_FILTER_MAGIC_IP),
			},
		},
	},
	{
		/* dhcp offer bcast */
		.discard = 0,
		.frame_type = BCAST_FILTER_FRAME_TYPE_IPV4,
		.attrs = {
			{
				/* udp dest port - 68 (bootp client)*/
				.offset_type = BCAST_FILTER_OFFSET_IP_END,
				.offset = offsetof(struct udphdr, dest),
				.val = cpu_to_be32(0x00440000),
				.mask = cpu_to_be32(0xffff0000),
			},
			{
				/* dhcp - lsb bytes of client hw address */
				.offset_type = BCAST_FILTER_OFFSET_IP_END,
				.offset = 38,
				.mask = cpu_to_be32(0xffffffff),
				/* mark it as special field */
				.reserved1 = cpu_to_le16(BC_FILTER_MAGIC_MAC),
			},
		},
	},
	/* last filter must be empty */
	{},
};
#endif

void iwl_mvm_ref(struct iwl_mvm *mvm, enum iwl_mvm_ref_type ref_type)
{
	if (!iwl_mvm_is_d0i3_supported(mvm))
		return;

	IWL_DEBUG_RPM(mvm, "Take mvm reference - type %d\n", ref_type);
	spin_lock_bh(&mvm->refs_lock);
	mvm->refs[ref_type]++;
	spin_unlock_bh(&mvm->refs_lock);
	iwl_trans_ref(mvm->trans);
}

void iwl_mvm_unref(struct iwl_mvm *mvm, enum iwl_mvm_ref_type ref_type)
{
	if (!iwl_mvm_is_d0i3_supported(mvm))
		return;

	IWL_DEBUG_RPM(mvm, "Leave mvm reference - type %d\n", ref_type);
	spin_lock_bh(&mvm->refs_lock);
	WARN_ON(!mvm->refs[ref_type]--);
	spin_unlock_bh(&mvm->refs_lock);
	iwl_trans_unref(mvm->trans);
}

static void iwl_mvm_unref_all_except(struct iwl_mvm *mvm,
				     enum iwl_mvm_ref_type except_ref)
{
	int i, j;

	if (!iwl_mvm_is_d0i3_supported(mvm))
		return;

	spin_lock_bh(&mvm->refs_lock);
	for (i = 0; i < IWL_MVM_REF_COUNT; i++) {
		if (except_ref == i || !mvm->refs[i])
			continue;

		IWL_DEBUG_RPM(mvm, "Cleanup: remove mvm ref type %d (%d)\n",
			      i, mvm->refs[i]);
		for (j = 0; j < mvm->refs[i]; j++)
			iwl_trans_unref(mvm->trans);
		mvm->refs[i] = 0;
	}
	spin_unlock_bh(&mvm->refs_lock);
}

bool iwl_mvm_ref_taken(struct iwl_mvm *mvm)
{
	int i;
	bool taken = false;

	if (!iwl_mvm_is_d0i3_supported(mvm))
		return true;

	spin_lock_bh(&mvm->refs_lock);
	for (i = 0; i < IWL_MVM_REF_COUNT; i++) {
		if (mvm->refs[i]) {
			taken = true;
			break;
		}
	}
	spin_unlock_bh(&mvm->refs_lock);

	return taken;
}

int iwl_mvm_ref_sync(struct iwl_mvm *mvm, enum iwl_mvm_ref_type ref_type)
{
	iwl_mvm_ref(mvm, ref_type);

	if (!wait_event_timeout(mvm->d0i3_exit_waitq,
				!test_bit(IWL_MVM_STATUS_IN_D0I3, &mvm->status),
				HZ)) {
		WARN_ON_ONCE(1);
		iwl_mvm_unref(mvm, ref_type);
		return -EIO;
	}

	return 0;
}

static void iwl_mvm_reset_phy_ctxts(struct iwl_mvm *mvm)
{
	int i;

	memset(mvm->phy_ctxts, 0, sizeof(mvm->phy_ctxts));
	for (i = 0; i < NUM_PHY_CTX; i++) {
		mvm->phy_ctxts[i].id = i;
		mvm->phy_ctxts[i].ref = 0;
	}
}

int iwl_mvm_mac_setup_register(struct iwl_mvm *mvm)
{
	struct ieee80211_hw *hw = mvm->hw;
	int num_mac, ret, i;

	/* Tell mac80211 our characteristics */
	hw->flags = IEEE80211_HW_SIGNAL_DBM |
		    IEEE80211_HW_SPECTRUM_MGMT |
		    IEEE80211_HW_REPORTS_TX_ACK_STATUS |
		    IEEE80211_HW_QUEUE_CONTROL |
		    IEEE80211_HW_WANT_MONITOR_VIF |
		    IEEE80211_HW_SUPPORTS_PS |
		    IEEE80211_HW_SUPPORTS_DYNAMIC_PS |
		    IEEE80211_HW_AMPDU_AGGREGATION |
		    IEEE80211_HW_TIMING_BEACON_ONLY |
		    IEEE80211_HW_CONNECTION_MONITOR |
		    IEEE80211_HW_CHANCTX_STA_CSA |
		    IEEE80211_HW_SUPPORTS_CLONED_SKBS;

	hw->queues = mvm->first_agg_queue;
	hw->offchannel_tx_hw_queue = IWL_MVM_OFFCHANNEL_QUEUE;
	hw->radiotap_mcs_details |= IEEE80211_RADIOTAP_MCS_HAVE_FEC |
				    IEEE80211_RADIOTAP_MCS_HAVE_STBC;
	hw->radiotap_vht_details |= IEEE80211_RADIOTAP_VHT_KNOWN_STBC |
		IEEE80211_RADIOTAP_VHT_KNOWN_BEAMFORMED;
	hw->rate_control_algorithm = "iwl-mvm-rs";
	hw->uapsd_queues = IWL_MVM_UAPSD_QUEUES;
	hw->uapsd_max_sp_len = IWL_UAPSD_MAX_SP;

	/*
	 * Enable 11w if advertised by firmware and software crypto
	 * is not enabled (as the firmware will interpret some mgmt
	 * packets, so enabling it with software crypto isn't safe)
	 */
	if (mvm->fw->ucode_capa.flags & IWL_UCODE_TLV_FLAGS_MFP &&
	    !iwlwifi_mod_params.sw_crypto)
		hw->flags |= IEEE80211_HW_MFP_CAPABLE;

	if (mvm->fw->ucode_capa.api[0] & IWL_UCODE_TLV_API_LMAC_SCAN ||
	    mvm->fw->ucode_capa.capa[0] & IWL_UCODE_TLV_CAPA_UMAC_SCAN) {
		hw->flags |= IEEE80211_SINGLE_HW_SCAN_ON_ALL_BANDS;
		hw->wiphy->features |=
			NL80211_FEATURE_SCHED_SCAN_RANDOM_MAC_ADDR |
			NL80211_FEATURE_SCAN_RANDOM_MAC_ADDR;
	}

	hw->sta_data_size = sizeof(struct iwl_mvm_sta);
	hw->vif_data_size = sizeof(struct iwl_mvm_vif);
	hw->chanctx_data_size = sizeof(u16);

	hw->wiphy->interface_modes = BIT(NL80211_IFTYPE_STATION) |
		BIT(NL80211_IFTYPE_P2P_CLIENT) |
		BIT(NL80211_IFTYPE_AP) |
		BIT(NL80211_IFTYPE_P2P_GO) |
		BIT(NL80211_IFTYPE_P2P_DEVICE) |
		BIT(NL80211_IFTYPE_ADHOC);

	hw->wiphy->flags |= WIPHY_FLAG_IBSS_RSN;
	hw->wiphy->regulatory_flags |= REGULATORY_CUSTOM_REG |
				       REGULATORY_DISABLE_BEACON_HINTS;

	if (mvm->fw->ucode_capa.flags & IWL_UCODE_TLV_FLAGS_GO_UAPSD)
		hw->wiphy->flags |= WIPHY_FLAG_AP_UAPSD;

	hw->wiphy->flags |= WIPHY_FLAG_HAS_CHANNEL_SWITCH;

	hw->wiphy->iface_combinations = iwl_mvm_iface_combinations;
	hw->wiphy->n_iface_combinations =
		ARRAY_SIZE(iwl_mvm_iface_combinations);

	hw->wiphy->max_remain_on_channel_duration = 10000;
	hw->max_listen_interval = IWL_CONN_MAX_LISTEN_INTERVAL;
	/* we can compensate an offset of up to 3 channels = 15 MHz */
	hw->wiphy->max_adj_channel_rssi_comp = 3 * 5;

	/* Extract MAC address */
	memcpy(mvm->addresses[0].addr, mvm->nvm_data->hw_addr, ETH_ALEN);
	hw->wiphy->addresses = mvm->addresses;
	hw->wiphy->n_addresses = 1;

	/* Extract additional MAC addresses if available */
	num_mac = (mvm->nvm_data->n_hw_addrs > 1) ?
		min(IWL_MVM_MAX_ADDRESSES, mvm->nvm_data->n_hw_addrs) : 1;

	for (i = 1; i < num_mac; i++) {
		memcpy(mvm->addresses[i].addr, mvm->addresses[i-1].addr,
		       ETH_ALEN);
		mvm->addresses[i].addr[5]++;
		hw->wiphy->n_addresses++;
	}

	iwl_mvm_reset_phy_ctxts(mvm);

	hw->wiphy->max_scan_ie_len = iwl_mvm_max_scan_ie_len(mvm, false);

	hw->wiphy->max_scan_ssids = PROBE_OPTION_MAX;

	if (mvm->nvm_data->bands[IEEE80211_BAND_2GHZ].n_channels)
		hw->wiphy->bands[IEEE80211_BAND_2GHZ] =
			&mvm->nvm_data->bands[IEEE80211_BAND_2GHZ];
	if (mvm->nvm_data->bands[IEEE80211_BAND_5GHZ].n_channels)
		hw->wiphy->bands[IEEE80211_BAND_5GHZ] =
			&mvm->nvm_data->bands[IEEE80211_BAND_5GHZ];

	hw->wiphy->hw_version = mvm->trans->hw_id;

	if (iwlmvm_mod_params.power_scheme != IWL_POWER_SCHEME_CAM)
		hw->wiphy->flags |= WIPHY_FLAG_PS_ON_BY_DEFAULT;
	else
		hw->wiphy->flags &= ~WIPHY_FLAG_PS_ON_BY_DEFAULT;

	if (IWL_UCODE_API(mvm->fw->ucode_ver) >= 10) {
		hw->wiphy->flags |= WIPHY_FLAG_SUPPORTS_SCHED_SCAN;
		hw->wiphy->max_sched_scan_ssids = PROBE_OPTION_MAX;
		hw->wiphy->max_match_sets = IWL_SCAN_MAX_PROFILES;
		/* we create the 802.11 header and zero length SSID IE. */
		hw->wiphy->max_sched_scan_ie_len =
			SCAN_OFFLOAD_PROBE_REQ_SIZE - 24 - 2;
	}

	hw->wiphy->features |= NL80211_FEATURE_P2P_GO_CTWIN |
			       NL80211_FEATURE_LOW_PRIORITY_SCAN |
			       NL80211_FEATURE_P2P_GO_OPPPS |
			       NL80211_FEATURE_DYNAMIC_SMPS |
			       NL80211_FEATURE_STATIC_SMPS |
			       NL80211_FEATURE_SUPPORTS_WMM_ADMISSION;

	if (mvm->fw->ucode_capa.capa[0] &
	    IWL_UCODE_TLV_CAPA_TXPOWER_INSERTION_SUPPORT)
		hw->wiphy->features |= NL80211_FEATURE_TX_POWER_INSERTION;
	if (mvm->fw->ucode_capa.capa[0] &
	    IWL_UCODE_TLV_CAPA_QUIET_PERIOD_SUPPORT)
		hw->wiphy->features |= NL80211_FEATURE_QUIET;

	if (mvm->fw->ucode_capa.capa[0] &
	    IWL_UCODE_TLV_CAPA_DS_PARAM_SET_IE_SUPPORT)
		hw->wiphy->features |=
			NL80211_FEATURE_DS_PARAM_SET_IE_IN_PROBES;

	if (mvm->fw->ucode_capa.capa[0] &
	    IWL_UCODE_TLV_CAPA_WFA_TPC_REP_IE_SUPPORT)
		hw->wiphy->features |= NL80211_FEATURE_WFA_TPC_IE_IN_PROBES;

	mvm->rts_threshold = IEEE80211_MAX_RTS_THRESHOLD;

	/* currently FW API supports only one optional cipher scheme */
	if (mvm->fw->cs[0].cipher) {
		mvm->hw->n_cipher_schemes = 1;
		mvm->hw->cipher_schemes = &mvm->fw->cs[0];
	}

#ifdef CONFIG_PM_SLEEP
	if (iwl_mvm_is_d0i3_supported(mvm) &&
	    device_can_wakeup(mvm->trans->dev)) {
		mvm->wowlan.flags = WIPHY_WOWLAN_ANY;
		hw->wiphy->wowlan = &mvm->wowlan;
	}

	if (mvm->fw->img[IWL_UCODE_WOWLAN].sec[0].len &&
	    mvm->trans->ops->d3_suspend &&
	    mvm->trans->ops->d3_resume &&
	    device_can_wakeup(mvm->trans->dev)) {
		mvm->wowlan.flags |= WIPHY_WOWLAN_MAGIC_PKT |
				     WIPHY_WOWLAN_DISCONNECT |
				     WIPHY_WOWLAN_EAP_IDENTITY_REQ |
				     WIPHY_WOWLAN_RFKILL_RELEASE |
				     WIPHY_WOWLAN_NET_DETECT;
		if (!iwlwifi_mod_params.sw_crypto)
			mvm->wowlan.flags |= WIPHY_WOWLAN_SUPPORTS_GTK_REKEY |
					     WIPHY_WOWLAN_GTK_REKEY_FAILURE |
					     WIPHY_WOWLAN_4WAY_HANDSHAKE;

		mvm->wowlan.n_patterns = IWL_WOWLAN_MAX_PATTERNS;
		mvm->wowlan.pattern_min_len = IWL_WOWLAN_MIN_PATTERN_LEN;
		mvm->wowlan.pattern_max_len = IWL_WOWLAN_MAX_PATTERN_LEN;
		mvm->wowlan.max_nd_match_sets = IWL_SCAN_MAX_PROFILES;
		mvm->wowlan.tcp = &iwl_mvm_wowlan_tcp_support;
		hw->wiphy->wowlan = &mvm->wowlan;
	}
#endif

#ifdef CONFIG_IWLWIFI_BCAST_FILTERING
	/* assign default bcast filtering configuration */
	mvm->bcast_filters = iwl_mvm_default_bcast_filters;
#endif

	ret = iwl_mvm_leds_init(mvm);
	if (ret)
		return ret;

	if (mvm->fw->ucode_capa.capa[0] & IWL_UCODE_TLV_CAPA_TDLS_SUPPORT) {
		IWL_DEBUG_TDLS(mvm, "TDLS supported\n");
		hw->wiphy->flags |= WIPHY_FLAG_SUPPORTS_TDLS;
	}

	if (mvm->fw->ucode_capa.capa[0] &
	    IWL_UCODE_TLV_CAPA_TDLS_CHANNEL_SWITCH) {
		IWL_DEBUG_TDLS(mvm, "TDLS channel switch supported\n");
		hw->wiphy->features |= NL80211_FEATURE_TDLS_CHANNEL_SWITCH;
	}

	ret = ieee80211_register_hw(mvm->hw);
	if (ret)
		iwl_mvm_leds_exit(mvm);

	return ret;
}

static bool iwl_mvm_defer_tx(struct iwl_mvm *mvm,
			     struct ieee80211_sta *sta,
			     struct sk_buff *skb)
{
	struct iwl_mvm_sta *mvmsta;
	bool defer = false;

	/*
	 * double check the IN_D0I3 flag both before and after
	 * taking the spinlock, in order to prevent taking
	 * the spinlock when not needed.
	 */
	if (likely(!test_bit(IWL_MVM_STATUS_IN_D0I3, &mvm->status)))
		return false;

	spin_lock(&mvm->d0i3_tx_lock);
	/*
	 * testing the flag again ensures the skb dequeue
	 * loop (on d0i3 exit) hasn't run yet.
	 */
	if (!test_bit(IWL_MVM_STATUS_IN_D0I3, &mvm->status))
		goto out;

	mvmsta = iwl_mvm_sta_from_mac80211(sta);
	if (mvmsta->sta_id == IWL_MVM_STATION_COUNT ||
	    mvmsta->sta_id != mvm->d0i3_ap_sta_id)
		goto out;

	__skb_queue_tail(&mvm->d0i3_tx, skb);
	ieee80211_stop_queues(mvm->hw);

	/* trigger wakeup */
	iwl_mvm_ref(mvm, IWL_MVM_REF_TX);
	iwl_mvm_unref(mvm, IWL_MVM_REF_TX);

	defer = true;
out:
	spin_unlock(&mvm->d0i3_tx_lock);
	return defer;
}

static void iwl_mvm_mac_tx(struct ieee80211_hw *hw,
			   struct ieee80211_tx_control *control,
			   struct sk_buff *skb)
{
	struct iwl_mvm *mvm = IWL_MAC80211_GET_MVM(hw);
	struct ieee80211_sta *sta = control->sta;
	struct ieee80211_tx_info *info = IEEE80211_SKB_CB(skb);
	struct ieee80211_hdr *hdr = (void *)skb->data;

	if (iwl_mvm_is_radio_killed(mvm)) {
		IWL_DEBUG_DROP(mvm, "Dropping - RF/CT KILL\n");
		goto drop;
	}

	if (IEEE80211_SKB_CB(skb)->hw_queue == IWL_MVM_OFFCHANNEL_QUEUE &&
	    !test_bit(IWL_MVM_STATUS_ROC_RUNNING, &mvm->status) &&
	    !test_bit(IWL_MVM_STATUS_ROC_AUX_RUNNING, &mvm->status))
		goto drop;

	/* treat non-bufferable MMPDUs as broadcast if sta is sleeping */
	if (unlikely(info->flags & IEEE80211_TX_CTL_NO_PS_BUFFER &&
		     ieee80211_is_mgmt(hdr->frame_control) &&
		     !ieee80211_is_deauth(hdr->frame_control) &&
		     !ieee80211_is_disassoc(hdr->frame_control) &&
		     !ieee80211_is_action(hdr->frame_control)))
		sta = NULL;

	if (sta) {
		if (iwl_mvm_defer_tx(mvm, sta, skb))
			return;
		if (iwl_mvm_tx_skb(mvm, skb, sta))
			goto drop;
		return;
	}

	if (iwl_mvm_tx_skb_non_sta(mvm, skb))
		goto drop;
	return;
 drop:
	ieee80211_free_txskb(hw, skb);
}

static inline bool iwl_enable_rx_ampdu(const struct iwl_cfg *cfg)
{
	if (iwlwifi_mod_params.disable_11n & IWL_DISABLE_HT_RXAGG)
		return false;
	return true;
}

static inline bool iwl_enable_tx_ampdu(const struct iwl_cfg *cfg)
{
	if (iwlwifi_mod_params.disable_11n & IWL_DISABLE_HT_TXAGG)
		return false;
	if (iwlwifi_mod_params.disable_11n & IWL_ENABLE_HT_TXAGG)
		return true;

	/* enabled by default */
	return true;
}

static int iwl_mvm_mac_ampdu_action(struct ieee80211_hw *hw,
				    struct ieee80211_vif *vif,
				    enum ieee80211_ampdu_mlme_action action,
				    struct ieee80211_sta *sta, u16 tid,
				    u16 *ssn, u8 buf_size)
{
	struct iwl_mvm *mvm = IWL_MAC80211_GET_MVM(hw);
	int ret;
	bool tx_agg_ref = false;

	IWL_DEBUG_HT(mvm, "A-MPDU action on addr %pM tid %d: action %d\n",
		     sta->addr, tid, action);

	if (!(mvm->nvm_data->sku_cap_11n_enable))
		return -EACCES;

	/* return from D0i3 before starting a new Tx aggregation */
	switch (action) {
	case IEEE80211_AMPDU_TX_START:
	case IEEE80211_AMPDU_TX_STOP_CONT:
	case IEEE80211_AMPDU_TX_STOP_FLUSH:
	case IEEE80211_AMPDU_TX_STOP_FLUSH_CONT:
	case IEEE80211_AMPDU_TX_OPERATIONAL:
		/*
		 * for tx start, wait synchronously until D0i3 exit to
		 * get the correct sequence number for the tid.
		 * additionally, some other ampdu actions use direct
		 * target access, which is not handled automatically
		 * by the trans layer (unlike commands), so wait for
		 * d0i3 exit in these cases as well.
		 */
		ret = iwl_mvm_ref_sync(mvm, IWL_MVM_REF_TX_AGG);
		if (ret)
			return ret;

		tx_agg_ref = true;
		break;
	default:
		break;
	}

	mutex_lock(&mvm->mutex);

	switch (action) {
	case IEEE80211_AMPDU_RX_START:
		if (!iwl_enable_rx_ampdu(mvm->cfg)) {
			ret = -EINVAL;
			break;
		}
		ret = iwl_mvm_sta_rx_agg(mvm, sta, tid, *ssn, true);
		break;
	case IEEE80211_AMPDU_RX_STOP:
		ret = iwl_mvm_sta_rx_agg(mvm, sta, tid, 0, false);
		break;
	case IEEE80211_AMPDU_TX_START:
		if (!iwl_enable_tx_ampdu(mvm->cfg)) {
			ret = -EINVAL;
			break;
		}
		ret = iwl_mvm_sta_tx_agg_start(mvm, vif, sta, tid, ssn);
		break;
	case IEEE80211_AMPDU_TX_STOP_CONT:
		ret = iwl_mvm_sta_tx_agg_stop(mvm, vif, sta, tid);
		break;
	case IEEE80211_AMPDU_TX_STOP_FLUSH:
	case IEEE80211_AMPDU_TX_STOP_FLUSH_CONT:
		ret = iwl_mvm_sta_tx_agg_flush(mvm, vif, sta, tid);
		break;
	case IEEE80211_AMPDU_TX_OPERATIONAL:
		ret = iwl_mvm_sta_tx_agg_oper(mvm, vif, sta, tid, buf_size);
		break;
	default:
		WARN_ON_ONCE(1);
		ret = -EINVAL;
		break;
	}
	mutex_unlock(&mvm->mutex);

	/*
	 * If the tid is marked as started, we won't use it for offloaded
	 * traffic on the next D0i3 entry. It's safe to unref.
	 */
	if (tx_agg_ref)
		iwl_mvm_unref(mvm, IWL_MVM_REF_TX_AGG);

	return ret;
}

static void iwl_mvm_cleanup_iterator(void *data, u8 *mac,
				     struct ieee80211_vif *vif)
{
	struct iwl_mvm *mvm = data;
	struct iwl_mvm_vif *mvmvif = iwl_mvm_vif_from_mac80211(vif);

	mvmvif->uploaded = false;
	mvmvif->ap_sta_id = IWL_MVM_STATION_COUNT;

	/* does this make sense at all? */
	mvmvif->color++;

	spin_lock_bh(&mvm->time_event_lock);
	iwl_mvm_te_clear_data(mvm, &mvmvif->time_event_data);
	spin_unlock_bh(&mvm->time_event_lock);

	mvmvif->phy_ctxt = NULL;
	memset(&mvmvif->bf_data, 0, sizeof(mvmvif->bf_data));
}

static ssize_t iwl_mvm_read_coredump(char *buffer, loff_t offset, size_t count,
				     const void *data, size_t datalen)
{
	const struct iwl_mvm_dump_ptrs *dump_ptrs = data;
	ssize_t bytes_read;
	ssize_t bytes_read_trans;

	if (offset < dump_ptrs->op_mode_len) {
		bytes_read = min_t(ssize_t, count,
				   dump_ptrs->op_mode_len - offset);
		memcpy(buffer, (u8 *)dump_ptrs->op_mode_ptr + offset,
		       bytes_read);
		offset += bytes_read;
		count -= bytes_read;

		if (count == 0)
			return bytes_read;
	} else {
		bytes_read = 0;
	}

	if (!dump_ptrs->trans_ptr)
		return bytes_read;

	offset -= dump_ptrs->op_mode_len;
	bytes_read_trans = min_t(ssize_t, count,
				 dump_ptrs->trans_ptr->len - offset);
	memcpy(buffer + bytes_read,
	       (u8 *)dump_ptrs->trans_ptr->data + offset,
	       bytes_read_trans);

	return bytes_read + bytes_read_trans;
}

static void iwl_mvm_free_coredump(const void *data)
{
	const struct iwl_mvm_dump_ptrs *fw_error_dump = data;

	vfree(fw_error_dump->op_mode_ptr);
	vfree(fw_error_dump->trans_ptr);
	kfree(fw_error_dump);
}

static void iwl_mvm_dump_fifos(struct iwl_mvm *mvm,
			       struct iwl_fw_error_dump_data **dump_data)
{
	struct iwl_fw_error_dump_fifo *fifo_hdr;
	u32 *fifo_data;
	u32 fifo_len;
	unsigned long flags;
	int i, j;

	if (!iwl_trans_grab_nic_access(mvm->trans, false, &flags))
		return;

	/* Pull RXF data from all RXFs */
	for (i = 0; i < ARRAY_SIZE(mvm->shared_mem_cfg.rxfifo_size); i++) {
		/*
		 * Keep aside the additional offset that might be needed for
		 * next RXF
		 */
		u32 offset_diff = RXF_DIFF_FROM_PREV * i;

		fifo_hdr = (void *)(*dump_data)->data;
		fifo_data = (void *)fifo_hdr->data;
		fifo_len = mvm->shared_mem_cfg.rxfifo_size[i];

		/* No need to try to read the data if the length is 0 */
		if (fifo_len == 0)
			continue;

		/* Add a TLV for the RXF */
		(*dump_data)->type = cpu_to_le32(IWL_FW_ERROR_DUMP_RXF);
		(*dump_data)->len = cpu_to_le32(fifo_len + sizeof(*fifo_hdr));

		fifo_hdr->fifo_num = cpu_to_le32(i);
		fifo_hdr->available_bytes =
			cpu_to_le32(iwl_trans_read_prph(mvm->trans,
							RXF_RD_D_SPACE +
							offset_diff));
		fifo_hdr->wr_ptr =
			cpu_to_le32(iwl_trans_read_prph(mvm->trans,
							RXF_RD_WR_PTR +
							offset_diff));
		fifo_hdr->rd_ptr =
			cpu_to_le32(iwl_trans_read_prph(mvm->trans,
							RXF_RD_RD_PTR +
							offset_diff));
		fifo_hdr->fence_ptr =
			cpu_to_le32(iwl_trans_read_prph(mvm->trans,
							RXF_RD_FENCE_PTR +
							offset_diff));
		fifo_hdr->fence_mode =
			cpu_to_le32(iwl_trans_read_prph(mvm->trans,
							RXF_SET_FENCE_MODE +
							offset_diff));

		/* Lock fence */
		iwl_trans_write_prph(mvm->trans,
				     RXF_SET_FENCE_MODE + offset_diff, 0x1);
		/* Set fence pointer to the same place like WR pointer */
		iwl_trans_write_prph(mvm->trans,
				     RXF_LD_WR2FENCE + offset_diff, 0x1);
		/* Set fence offset */
		iwl_trans_write_prph(mvm->trans,
				     RXF_LD_FENCE_OFFSET_ADDR + offset_diff,
				     0x0);

		/* Read FIFO */
		fifo_len /= sizeof(u32); /* Size in DWORDS */
		for (j = 0; j < fifo_len; j++)
			fifo_data[j] = iwl_trans_read_prph(mvm->trans,
							 RXF_FIFO_RD_FENCE_INC +
							 offset_diff);
		*dump_data = iwl_fw_error_next_data(*dump_data);
	}

	/* Pull TXF data from all TXFs */
	for (i = 0; i < ARRAY_SIZE(mvm->shared_mem_cfg.txfifo_size); i++) {
		/* Mark the number of TXF we're pulling now */
		iwl_trans_write_prph(mvm->trans, TXF_LARC_NUM, i);

		fifo_hdr = (void *)(*dump_data)->data;
		fifo_data = (void *)fifo_hdr->data;
		fifo_len = mvm->shared_mem_cfg.txfifo_size[i];

		/* No need to try to read the data if the length is 0 */
		if (fifo_len == 0)
			continue;

		/* Add a TLV for the FIFO */
		(*dump_data)->type = cpu_to_le32(IWL_FW_ERROR_DUMP_TXF);
		(*dump_data)->len = cpu_to_le32(fifo_len + sizeof(*fifo_hdr));

		fifo_hdr->fifo_num = cpu_to_le32(i);
		fifo_hdr->available_bytes =
			cpu_to_le32(iwl_trans_read_prph(mvm->trans,
							TXF_FIFO_ITEM_CNT));
		fifo_hdr->wr_ptr =
			cpu_to_le32(iwl_trans_read_prph(mvm->trans,
							TXF_WR_PTR));
		fifo_hdr->rd_ptr =
			cpu_to_le32(iwl_trans_read_prph(mvm->trans,
							TXF_RD_PTR));
		fifo_hdr->fence_ptr =
			cpu_to_le32(iwl_trans_read_prph(mvm->trans,
							TXF_FENCE_PTR));
		fifo_hdr->fence_mode =
			cpu_to_le32(iwl_trans_read_prph(mvm->trans,
							TXF_LOCK_FENCE));

		/* Set the TXF_READ_MODIFY_ADDR to TXF_WR_PTR */
		iwl_trans_write_prph(mvm->trans, TXF_READ_MODIFY_ADDR,
				     TXF_WR_PTR);

		/* Dummy-read to advance the read pointer to the head */
		iwl_trans_read_prph(mvm->trans, TXF_READ_MODIFY_DATA);

		/* Read FIFO */
		fifo_len /= sizeof(u32); /* Size in DWORDS */
		for (j = 0; j < fifo_len; j++)
			fifo_data[j] = iwl_trans_read_prph(mvm->trans,
							  TXF_READ_MODIFY_DATA);
		*dump_data = iwl_fw_error_next_data(*dump_data);
	}

	iwl_trans_release_nic_access(mvm->trans, &flags);
}

void iwl_mvm_fw_error_dump(struct iwl_mvm *mvm)
{
	struct iwl_fw_error_dump_file *dump_file;
	struct iwl_fw_error_dump_data *dump_data;
	struct iwl_fw_error_dump_info *dump_info;
	struct iwl_fw_error_dump_mem *dump_mem;
	struct iwl_mvm_dump_ptrs *fw_error_dump;
	u32 sram_len, sram_ofs;
<<<<<<< HEAD
	u32 file_len, rxf_len;
	unsigned long flags;
	int reg_val;
	u32 smem_len = mvm->cfg->smem_len;
=======
	u32 file_len, fifo_data_len = 0;
	u32 smem_len = mvm->cfg->smem_len;
	u32 sram2_len = mvm->cfg->dccm2_len;
>>>>>>> 0b83795a

	lockdep_assert_held(&mvm->mutex);

	/* W/A for 8000 HW family A-step */
<<<<<<< HEAD
	if (mvm->cfg->smem_len &&
	    mvm->cfg->device_family == IWL_DEVICE_FAMILY_8000 &&
	    CSR_HW_REV_STEP(mvm->trans->hw_rev) == SILICON_A_STEP)
		smem_len = 0x38000;
=======
	if (mvm->cfg->device_family == IWL_DEVICE_FAMILY_8000 &&
	    CSR_HW_REV_STEP(mvm->trans->hw_rev) == SILICON_A_STEP) {
		if (smem_len)
			smem_len = 0x38000;

		if (sram2_len)
			sram2_len = 0x10000;
	}
>>>>>>> 0b83795a

	fw_error_dump = kzalloc(sizeof(*fw_error_dump), GFP_KERNEL);
	if (!fw_error_dump)
		return;

	/* SRAM - include stack CCM if driver knows the values for it */
	if (!mvm->cfg->dccm_offset || !mvm->cfg->dccm_len) {
		const struct fw_img *img;

		img = &mvm->fw->img[mvm->cur_ucode];
		sram_ofs = img->sec[IWL_UCODE_SECTION_DATA].offset;
		sram_len = img->sec[IWL_UCODE_SECTION_DATA].len;
	} else {
		sram_ofs = mvm->cfg->dccm_offset;
		sram_len = mvm->cfg->dccm_len;
	}
<<<<<<< HEAD
=======

	/* reading RXF/TXF sizes */
	if (test_bit(STATUS_FW_ERROR, &mvm->trans->status)) {
		struct iwl_mvm_shared_mem_cfg *mem_cfg = &mvm->shared_mem_cfg;
		int i;
>>>>>>> 0b83795a

		fifo_data_len = 0;

		/* Count RXF size */
		for (i = 0; i < ARRAY_SIZE(mem_cfg->rxfifo_size); i++) {
			if (!mem_cfg->rxfifo_size[i])
				continue;

			/* Add header info */
			fifo_data_len += mem_cfg->rxfifo_size[i] +
					 sizeof(*dump_data) +
					 sizeof(struct iwl_fw_error_dump_fifo);
		}

		for (i = 0; i < ARRAY_SIZE(mem_cfg->txfifo_size); i++) {
			if (!mem_cfg->txfifo_size[i])
				continue;

			/* Add header info */
			fifo_data_len += mem_cfg->txfifo_size[i] +
					 sizeof(*dump_data) +
					 sizeof(struct iwl_fw_error_dump_fifo);
		}
	}

	file_len = sizeof(*dump_file) +
<<<<<<< HEAD
		   sizeof(*dump_data) * 3 +
		   sram_len + sizeof(*dump_mem) +
		   rxf_len +
=======
		   sizeof(*dump_data) * 2 +
		   sram_len + sizeof(*dump_mem) +
		   fifo_data_len +
>>>>>>> 0b83795a
		   sizeof(*dump_info);

	/* Make room for the SMEM, if it exists */
	if (smem_len)
		file_len += sizeof(*dump_data) + sizeof(*dump_mem) + smem_len;

<<<<<<< HEAD
=======
	/* Make room for the secondary SRAM, if it exists */
	if (sram2_len)
		file_len += sizeof(*dump_data) + sizeof(*dump_mem) + sram2_len;

>>>>>>> 0b83795a
	dump_file = vzalloc(file_len);
	if (!dump_file) {
		kfree(fw_error_dump);
		return;
	}

	fw_error_dump->op_mode_ptr = dump_file;

	dump_file->barker = cpu_to_le32(IWL_FW_ERROR_DUMP_BARKER);
	dump_data = (void *)dump_file->data;

	dump_data->type = cpu_to_le32(IWL_FW_ERROR_DUMP_DEV_FW_INFO);
	dump_data->len = cpu_to_le32(sizeof(*dump_info));
	dump_info = (void *) dump_data->data;
	dump_info->device_family =
		mvm->cfg->device_family == IWL_DEVICE_FAMILY_7000 ?
			cpu_to_le32(IWL_FW_ERROR_DUMP_FAMILY_7) :
			cpu_to_le32(IWL_FW_ERROR_DUMP_FAMILY_8);
	dump_info->hw_step = cpu_to_le32(CSR_HW_REV_STEP(mvm->trans->hw_rev));
	memcpy(dump_info->fw_human_readable, mvm->fw->human_readable,
	       sizeof(dump_info->fw_human_readable));
	strncpy(dump_info->dev_human_readable, mvm->cfg->name,
		sizeof(dump_info->dev_human_readable));
	strncpy(dump_info->bus_human_readable, mvm->dev->bus->name,
		sizeof(dump_info->bus_human_readable));

	dump_data = iwl_fw_error_next_data(dump_data);
	/* We only dump the FIFOs if the FW is in error state */
	if (test_bit(STATUS_FW_ERROR, &mvm->trans->status))
		iwl_mvm_dump_fifos(mvm, &dump_data);

	dump_data->type = cpu_to_le32(IWL_FW_ERROR_DUMP_MEM);
	dump_data->len = cpu_to_le32(sram_len + sizeof(*dump_mem));
	dump_mem = (void *)dump_data->data;
	dump_mem->type = cpu_to_le32(IWL_FW_ERROR_DUMP_MEM_SRAM);
	dump_mem->offset = cpu_to_le32(sram_ofs);
	iwl_trans_read_mem_bytes(mvm->trans, sram_ofs, dump_mem->data,
				 sram_len);

	if (smem_len) {
		dump_data = iwl_fw_error_next_data(dump_data);
		dump_data->type = cpu_to_le32(IWL_FW_ERROR_DUMP_MEM);
		dump_data->len = cpu_to_le32(smem_len + sizeof(*dump_mem));
		dump_mem = (void *)dump_data->data;
		dump_mem->type = cpu_to_le32(IWL_FW_ERROR_DUMP_MEM_SMEM);
		dump_mem->offset = cpu_to_le32(mvm->cfg->smem_offset);
		iwl_trans_read_mem_bytes(mvm->trans, mvm->cfg->smem_offset,
					 dump_mem->data, smem_len);
	}

<<<<<<< HEAD
	dump_data = iwl_fw_error_next_data(dump_data);
	dump_data->type = cpu_to_le32(IWL_FW_ERROR_DUMP_MEM);
	dump_data->len = cpu_to_le32(sram_len + sizeof(*dump_mem));
	dump_mem = (void *)dump_data->data;
	dump_mem->type = cpu_to_le32(IWL_FW_ERROR_DUMP_MEM_SRAM);
	dump_mem->offset = cpu_to_le32(sram_ofs);
	iwl_trans_read_mem_bytes(mvm->trans, sram_ofs, dump_mem->data,
				 sram_len);
=======
	if (sram2_len) {
		dump_data = iwl_fw_error_next_data(dump_data);
		dump_data->type = cpu_to_le32(IWL_FW_ERROR_DUMP_MEM);
		dump_data->len = cpu_to_le32(sram2_len + sizeof(*dump_mem));
		dump_mem = (void *)dump_data->data;
		dump_mem->type = cpu_to_le32(IWL_FW_ERROR_DUMP_MEM_SRAM);
		dump_mem->offset = cpu_to_le32(mvm->cfg->dccm2_offset);
		iwl_trans_read_mem_bytes(mvm->trans, mvm->cfg->dccm2_offset,
					 dump_mem->data, sram2_len);
	}
>>>>>>> 0b83795a

	if (smem_len) {
		dump_data = iwl_fw_error_next_data(dump_data);
		dump_data->type = cpu_to_le32(IWL_FW_ERROR_DUMP_MEM);
		dump_data->len = cpu_to_le32(smem_len + sizeof(*dump_mem));
		dump_mem = (void *)dump_data->data;
		dump_mem->type = cpu_to_le32(IWL_FW_ERROR_DUMP_MEM_SMEM);
		dump_mem->offset = cpu_to_le32(mvm->cfg->smem_offset);
		iwl_trans_read_mem_bytes(mvm->trans, mvm->cfg->smem_offset,
					 dump_mem->data, smem_len);
	}

	fw_error_dump->trans_ptr = iwl_trans_dump_data(mvm->trans);
	fw_error_dump->op_mode_len = file_len;
	if (fw_error_dump->trans_ptr)
		file_len += fw_error_dump->trans_ptr->len;
	dump_file->file_len = cpu_to_le32(file_len);

	dev_coredumpm(mvm->trans->dev, THIS_MODULE, fw_error_dump, 0,
		      GFP_KERNEL, iwl_mvm_read_coredump, iwl_mvm_free_coredump);
}

static void iwl_mvm_restart_cleanup(struct iwl_mvm *mvm)
{
	/* clear the D3 reconfig, we only need it to avoid dumping a
	 * firmware coredump on reconfiguration, we shouldn't do that
	 * on D3->D0 transition
	 */
	if (!test_and_clear_bit(IWL_MVM_STATUS_D3_RECONFIG, &mvm->status))
		iwl_mvm_fw_error_dump(mvm);

	/* cleanup all stale references (scan, roc), but keep the
	 * ucode_down ref until reconfig is complete
	 */
	iwl_mvm_unref_all_except(mvm, IWL_MVM_REF_UCODE_DOWN);

	iwl_trans_stop_device(mvm->trans);

	mvm->scan_status = IWL_MVM_SCAN_NONE;
	mvm->ps_disabled = false;
	mvm->calibrating = false;

	/* just in case one was running */
	ieee80211_remain_on_channel_expired(mvm->hw);

	ieee80211_iterate_active_interfaces_atomic(
		mvm->hw, IEEE80211_IFACE_ITER_RESUME_ALL,
		iwl_mvm_cleanup_iterator, mvm);

	mvm->p2p_device_vif = NULL;
	mvm->d0i3_ap_sta_id = IWL_MVM_STATION_COUNT;

	iwl_mvm_reset_phy_ctxts(mvm);
	memset(mvm->fw_key_table, 0, sizeof(mvm->fw_key_table));
	memset(mvm->sta_drained, 0, sizeof(mvm->sta_drained));
	memset(mvm->tfd_drained, 0, sizeof(mvm->tfd_drained));
	memset(&mvm->last_bt_notif, 0, sizeof(mvm->last_bt_notif));
	memset(&mvm->last_bt_notif_old, 0, sizeof(mvm->last_bt_notif_old));
	memset(&mvm->last_bt_ci_cmd, 0, sizeof(mvm->last_bt_ci_cmd));
	memset(&mvm->last_bt_ci_cmd_old, 0, sizeof(mvm->last_bt_ci_cmd_old));
	memset(&mvm->bt_ack_kill_msk, 0, sizeof(mvm->bt_ack_kill_msk));
	memset(&mvm->bt_cts_kill_msk, 0, sizeof(mvm->bt_cts_kill_msk));

	ieee80211_wake_queues(mvm->hw);

	/* clear any stale d0i3 state */
	clear_bit(IWL_MVM_STATUS_IN_D0I3, &mvm->status);

	mvm->vif_count = 0;
	mvm->rx_ba_sessions = 0;
}

int __iwl_mvm_mac_start(struct iwl_mvm *mvm)
{
	int ret;

	lockdep_assert_held(&mvm->mutex);

	/* Clean up some internal and mac80211 state on restart */
	if (test_bit(IWL_MVM_STATUS_IN_HW_RESTART, &mvm->status))
		iwl_mvm_restart_cleanup(mvm);

	ret = iwl_mvm_up(mvm);

	if (ret && test_bit(IWL_MVM_STATUS_IN_HW_RESTART, &mvm->status)) {
		/* Something went wrong - we need to finish some cleanup
		 * that normally iwl_mvm_mac_restart_complete() below
		 * would do.
		 */
		clear_bit(IWL_MVM_STATUS_IN_HW_RESTART, &mvm->status);
		iwl_mvm_d0i3_enable_tx(mvm, NULL);
	}

	return ret;
}

static int iwl_mvm_mac_start(struct ieee80211_hw *hw)
{
	struct iwl_mvm *mvm = IWL_MAC80211_GET_MVM(hw);
	int ret;

	/* Some hw restart cleanups must not hold the mutex */
	if (test_bit(IWL_MVM_STATUS_IN_HW_RESTART, &mvm->status)) {
		/*
		 * Make sure we are out of d0i3. This is needed
		 * to make sure the reference accounting is correct
		 * (and there is no stale d0i3_exit_work).
		 */
		wait_event_timeout(mvm->d0i3_exit_waitq,
				   !test_bit(IWL_MVM_STATUS_IN_D0I3,
					     &mvm->status),
				   HZ);
	}

	mutex_lock(&mvm->mutex);
	ret = __iwl_mvm_mac_start(mvm);
	mutex_unlock(&mvm->mutex);

	return ret;
}

static void iwl_mvm_restart_complete(struct iwl_mvm *mvm)
{
	int ret;

	mutex_lock(&mvm->mutex);

	clear_bit(IWL_MVM_STATUS_IN_HW_RESTART, &mvm->status);
	iwl_mvm_d0i3_enable_tx(mvm, NULL);
	ret = iwl_mvm_update_quotas(mvm, NULL);
	if (ret)
		IWL_ERR(mvm, "Failed to update quotas after restart (%d)\n",
			ret);

	/* allow transport/FW low power modes */
	iwl_mvm_unref(mvm, IWL_MVM_REF_UCODE_DOWN);

	/*
	 * If we have TDLS peers, remove them. We don't know the last seqno/PN
	 * of packets the FW sent out, so we must reconnect.
	 */
	iwl_mvm_teardown_tdls_peers(mvm);

	mutex_unlock(&mvm->mutex);
}

static void iwl_mvm_resume_complete(struct iwl_mvm *mvm)
{
	bool exit_now;

	if (!iwl_mvm_is_d0i3_supported(mvm))
		return;

	mutex_lock(&mvm->d0i3_suspend_mutex);
	__clear_bit(D0I3_DEFER_WAKEUP, &mvm->d0i3_suspend_flags);
	exit_now = __test_and_clear_bit(D0I3_PENDING_WAKEUP,
					&mvm->d0i3_suspend_flags);
	mutex_unlock(&mvm->d0i3_suspend_mutex);

	if (exit_now) {
		IWL_DEBUG_RPM(mvm, "Run deferred d0i3 exit\n");
		_iwl_mvm_exit_d0i3(mvm);
	}

	if (mvm->trans->d0i3_mode == IWL_D0I3_MODE_ON_SUSPEND)
		if (!wait_event_timeout(mvm->d0i3_exit_waitq,
					!test_bit(IWL_MVM_STATUS_IN_D0I3,
						  &mvm->status),
					HZ))
			WARN_ONCE(1, "D0i3 exit on resume timed out\n");
}

static void
iwl_mvm_mac_reconfig_complete(struct ieee80211_hw *hw,
			      enum ieee80211_reconfig_type reconfig_type)
{
	struct iwl_mvm *mvm = IWL_MAC80211_GET_MVM(hw);

	switch (reconfig_type) {
	case IEEE80211_RECONFIG_TYPE_RESTART:
		iwl_mvm_restart_complete(mvm);
		break;
	case IEEE80211_RECONFIG_TYPE_SUSPEND:
		iwl_mvm_resume_complete(mvm);
		break;
	}
}

void __iwl_mvm_mac_stop(struct iwl_mvm *mvm)
{
	lockdep_assert_held(&mvm->mutex);

	/*
	 * Disallow low power states when the FW is down by taking
	 * the UCODE_DOWN ref. in case of ongoing hw restart the
	 * ref is already taken, so don't take it again.
	 */
	if (!test_bit(IWL_MVM_STATUS_IN_HW_RESTART, &mvm->status))
		iwl_mvm_ref(mvm, IWL_MVM_REF_UCODE_DOWN);

	/* async_handlers_wk is now blocked */

	/*
	 * The work item could be running or queued if the
	 * ROC time event stops just as we get here.
	 */
	cancel_work_sync(&mvm->roc_done_wk);

	iwl_trans_stop_device(mvm->trans);

	iwl_mvm_async_handlers_purge(mvm);
	/* async_handlers_list is empty and will stay empty: HW is stopped */

	/* the fw is stopped, the aux sta is dead: clean up driver state */
	iwl_mvm_del_aux_sta(mvm);

	/*
	 * Clear IN_HW_RESTART flag when stopping the hw (as restart_complete()
	 * won't be called in this case).
	 */
	clear_bit(IWL_MVM_STATUS_IN_HW_RESTART, &mvm->status);

	mvm->ucode_loaded = false;
}

static void iwl_mvm_mac_stop(struct ieee80211_hw *hw)
{
	struct iwl_mvm *mvm = IWL_MAC80211_GET_MVM(hw);

	flush_work(&mvm->d0i3_exit_work);
	flush_work(&mvm->async_handlers_wk);
	flush_work(&mvm->fw_error_dump_wk);

	mutex_lock(&mvm->mutex);
	__iwl_mvm_mac_stop(mvm);
	mutex_unlock(&mvm->mutex);

	/*
	 * The worker might have been waiting for the mutex, let it run and
	 * discover that its list is now empty.
	 */
	cancel_work_sync(&mvm->async_handlers_wk);
}

static struct iwl_mvm_phy_ctxt *iwl_mvm_get_free_phy_ctxt(struct iwl_mvm *mvm)
{
	u16 i;

	lockdep_assert_held(&mvm->mutex);

	for (i = 0; i < NUM_PHY_CTX; i++)
		if (!mvm->phy_ctxts[i].ref)
			return &mvm->phy_ctxts[i];

	IWL_ERR(mvm, "No available PHY context\n");
	return NULL;
}

static int iwl_mvm_set_tx_power(struct iwl_mvm *mvm, struct ieee80211_vif *vif,
				s8 tx_power)
{
	/* FW is in charge of regulatory enforcement */
	struct iwl_reduce_tx_power_cmd reduce_txpwr_cmd = {
		.mac_context_id = iwl_mvm_vif_from_mac80211(vif)->id,
		.pwr_restriction = cpu_to_le16(tx_power),
	};

	return iwl_mvm_send_cmd_pdu(mvm, REDUCE_TX_POWER_CMD, 0,
				    sizeof(reduce_txpwr_cmd),
				    &reduce_txpwr_cmd);
}

static int iwl_mvm_mac_add_interface(struct ieee80211_hw *hw,
				     struct ieee80211_vif *vif)
{
	struct iwl_mvm *mvm = IWL_MAC80211_GET_MVM(hw);
	struct iwl_mvm_vif *mvmvif = iwl_mvm_vif_from_mac80211(vif);
	int ret;

	/*
	 * make sure D0i3 exit is completed, otherwise a target access
	 * during tx queue configuration could be done when still in
	 * D0i3 state.
	 */
	ret = iwl_mvm_ref_sync(mvm, IWL_MVM_REF_ADD_IF);
	if (ret)
		return ret;

	/*
	 * Not much to do here. The stack will not allow interface
	 * types or combinations that we didn't advertise, so we
	 * don't really have to check the types.
	 */

	mutex_lock(&mvm->mutex);

	/* Allocate resources for the MAC context, and add it to the fw  */
	ret = iwl_mvm_mac_ctxt_init(mvm, vif);
	if (ret)
		goto out_unlock;

	/* Counting number of interfaces is needed for legacy PM */
	if (vif->type != NL80211_IFTYPE_P2P_DEVICE)
		mvm->vif_count++;

	/*
	 * The AP binding flow can be done only after the beacon
	 * template is configured (which happens only in the mac80211
	 * start_ap() flow), and adding the broadcast station can happen
	 * only after the binding.
	 * In addition, since modifying the MAC before adding a bcast
	 * station is not allowed by the FW, delay the adding of MAC context to
	 * the point where we can also add the bcast station.
	 * In short: there's not much we can do at this point, other than
	 * allocating resources :)
	 */
	if (vif->type == NL80211_IFTYPE_AP ||
	    vif->type == NL80211_IFTYPE_ADHOC) {
		ret = iwl_mvm_alloc_bcast_sta(mvm, vif);
		if (ret) {
			IWL_ERR(mvm, "Failed to allocate bcast sta\n");
			goto out_release;
		}

		iwl_mvm_vif_dbgfs_register(mvm, vif);
		goto out_unlock;
	}

	ret = iwl_mvm_mac_ctxt_add(mvm, vif);
	if (ret)
		goto out_release;

	ret = iwl_mvm_power_update_mac(mvm);
	if (ret)
		goto out_release;

	/* beacon filtering */
	ret = iwl_mvm_disable_beacon_filter(mvm, vif, 0);
	if (ret)
		goto out_remove_mac;

	if (!mvm->bf_allowed_vif &&
	    vif->type == NL80211_IFTYPE_STATION && !vif->p2p) {
		mvm->bf_allowed_vif = mvmvif;
		vif->driver_flags |= IEEE80211_VIF_BEACON_FILTER |
				     IEEE80211_VIF_SUPPORTS_CQM_RSSI;
	}

	/*
	 * P2P_DEVICE interface does not have a channel context assigned to it,
	 * so a dedicated PHY context is allocated to it and the corresponding
	 * MAC context is bound to it at this stage.
	 */
	if (vif->type == NL80211_IFTYPE_P2P_DEVICE) {

		mvmvif->phy_ctxt = iwl_mvm_get_free_phy_ctxt(mvm);
		if (!mvmvif->phy_ctxt) {
			ret = -ENOSPC;
			goto out_free_bf;
		}

		iwl_mvm_phy_ctxt_ref(mvm, mvmvif->phy_ctxt);
		ret = iwl_mvm_binding_add_vif(mvm, vif);
		if (ret)
			goto out_unref_phy;

		ret = iwl_mvm_add_bcast_sta(mvm, vif);
		if (ret)
			goto out_unbind;

		/* Save a pointer to p2p device vif, so it can later be used to
		 * update the p2p device MAC when a GO is started/stopped */
		mvm->p2p_device_vif = vif;
	}

	iwl_mvm_vif_dbgfs_register(mvm, vif);
	goto out_unlock;

 out_unbind:
	iwl_mvm_binding_remove_vif(mvm, vif);
 out_unref_phy:
	iwl_mvm_phy_ctxt_unref(mvm, mvmvif->phy_ctxt);
 out_free_bf:
	if (mvm->bf_allowed_vif == mvmvif) {
		mvm->bf_allowed_vif = NULL;
		vif->driver_flags &= ~(IEEE80211_VIF_BEACON_FILTER |
				       IEEE80211_VIF_SUPPORTS_CQM_RSSI);
	}
 out_remove_mac:
	mvmvif->phy_ctxt = NULL;
	iwl_mvm_mac_ctxt_remove(mvm, vif);
 out_release:
	if (vif->type != NL80211_IFTYPE_P2P_DEVICE)
		mvm->vif_count--;

	iwl_mvm_mac_ctxt_release(mvm, vif);
 out_unlock:
	mutex_unlock(&mvm->mutex);

	iwl_mvm_unref(mvm, IWL_MVM_REF_ADD_IF);

	return ret;
}

static void iwl_mvm_prepare_mac_removal(struct iwl_mvm *mvm,
					struct ieee80211_vif *vif)
{
	u32 tfd_msk = iwl_mvm_mac_get_queues_mask(vif);

	if (tfd_msk) {
		mutex_lock(&mvm->mutex);
		iwl_mvm_flush_tx_path(mvm, tfd_msk, true);
		mutex_unlock(&mvm->mutex);
	}

	if (vif->type == NL80211_IFTYPE_P2P_DEVICE) {
		/*
		 * Flush the ROC worker which will flush the OFFCHANNEL queue.
		 * We assume here that all the packets sent to the OFFCHANNEL
		 * queue are sent in ROC session.
		 */
		flush_work(&mvm->roc_done_wk);
	} else {
		/*
		 * By now, all the AC queues are empty. The AGG queues are
		 * empty too. We already got all the Tx responses for all the
		 * packets in the queues. The drain work can have been
		 * triggered. Flush it.
		 */
		flush_work(&mvm->sta_drained_wk);
	}
}

static void iwl_mvm_mac_remove_interface(struct ieee80211_hw *hw,
					 struct ieee80211_vif *vif)
{
	struct iwl_mvm *mvm = IWL_MAC80211_GET_MVM(hw);
	struct iwl_mvm_vif *mvmvif = iwl_mvm_vif_from_mac80211(vif);

	iwl_mvm_prepare_mac_removal(mvm, vif);

	mutex_lock(&mvm->mutex);

	if (mvm->bf_allowed_vif == mvmvif) {
		mvm->bf_allowed_vif = NULL;
		vif->driver_flags &= ~(IEEE80211_VIF_BEACON_FILTER |
				       IEEE80211_VIF_SUPPORTS_CQM_RSSI);
	}

	iwl_mvm_vif_dbgfs_clean(mvm, vif);

	/*
	 * For AP/GO interface, the tear down of the resources allocated to the
	 * interface is be handled as part of the stop_ap flow.
	 */
	if (vif->type == NL80211_IFTYPE_AP ||
	    vif->type == NL80211_IFTYPE_ADHOC) {
#ifdef CONFIG_NL80211_TESTMODE
		if (vif == mvm->noa_vif) {
			mvm->noa_vif = NULL;
			mvm->noa_duration = 0;
		}
#endif
		iwl_mvm_dealloc_bcast_sta(mvm, vif);
		goto out_release;
	}

	if (vif->type == NL80211_IFTYPE_P2P_DEVICE) {
		mvm->p2p_device_vif = NULL;
		iwl_mvm_rm_bcast_sta(mvm, vif);
		iwl_mvm_binding_remove_vif(mvm, vif);
		iwl_mvm_phy_ctxt_unref(mvm, mvmvif->phy_ctxt);
		mvmvif->phy_ctxt = NULL;
	}

	if (mvm->vif_count && vif->type != NL80211_IFTYPE_P2P_DEVICE)
		mvm->vif_count--;

	iwl_mvm_power_update_mac(mvm);
	iwl_mvm_mac_ctxt_remove(mvm, vif);

out_release:
	iwl_mvm_mac_ctxt_release(mvm, vif);
	mutex_unlock(&mvm->mutex);
}

static int iwl_mvm_mac_config(struct ieee80211_hw *hw, u32 changed)
{
	return 0;
}

struct iwl_mvm_mc_iter_data {
	struct iwl_mvm *mvm;
	int port_id;
};

static void iwl_mvm_mc_iface_iterator(void *_data, u8 *mac,
				      struct ieee80211_vif *vif)
{
	struct iwl_mvm_mc_iter_data *data = _data;
	struct iwl_mvm *mvm = data->mvm;
	struct iwl_mcast_filter_cmd *cmd = mvm->mcast_filter_cmd;
	int ret, len;

	/* if we don't have free ports, mcast frames will be dropped */
	if (WARN_ON_ONCE(data->port_id >= MAX_PORT_ID_NUM))
		return;

	if (vif->type != NL80211_IFTYPE_STATION ||
	    !vif->bss_conf.assoc)
		return;

	cmd->port_id = data->port_id++;
	memcpy(cmd->bssid, vif->bss_conf.bssid, ETH_ALEN);
	len = roundup(sizeof(*cmd) + cmd->count * ETH_ALEN, 4);

	ret = iwl_mvm_send_cmd_pdu(mvm, MCAST_FILTER_CMD, CMD_ASYNC, len, cmd);
	if (ret)
		IWL_ERR(mvm, "mcast filter cmd error. ret=%d\n", ret);
}

static void iwl_mvm_recalc_multicast(struct iwl_mvm *mvm)
{
	struct iwl_mvm_mc_iter_data iter_data = {
		.mvm = mvm,
	};

	lockdep_assert_held(&mvm->mutex);

	if (WARN_ON_ONCE(!mvm->mcast_filter_cmd))
		return;

	ieee80211_iterate_active_interfaces_atomic(
		mvm->hw, IEEE80211_IFACE_ITER_NORMAL,
		iwl_mvm_mc_iface_iterator, &iter_data);
}

static u64 iwl_mvm_prepare_multicast(struct ieee80211_hw *hw,
				     struct netdev_hw_addr_list *mc_list)
{
	struct iwl_mvm *mvm = IWL_MAC80211_GET_MVM(hw);
	struct iwl_mcast_filter_cmd *cmd;
	struct netdev_hw_addr *addr;
	int addr_count;
	bool pass_all;
	int len;

	addr_count = netdev_hw_addr_list_count(mc_list);
	pass_all = addr_count > MAX_MCAST_FILTERING_ADDRESSES ||
		   IWL_MVM_FW_MCAST_FILTER_PASS_ALL;
	if (pass_all)
		addr_count = 0;

	len = roundup(sizeof(*cmd) + addr_count * ETH_ALEN, 4);
	cmd = kzalloc(len, GFP_ATOMIC);
	if (!cmd)
		return 0;

	if (pass_all) {
		cmd->pass_all = 1;
		return (u64)(unsigned long)cmd;
	}

	netdev_hw_addr_list_for_each(addr, mc_list) {
		IWL_DEBUG_MAC80211(mvm, "mcast addr (%d): %pM\n",
				   cmd->count, addr->addr);
		memcpy(&cmd->addr_list[cmd->count * ETH_ALEN],
		       addr->addr, ETH_ALEN);
		cmd->count++;
	}

	return (u64)(unsigned long)cmd;
}

static void iwl_mvm_configure_filter(struct ieee80211_hw *hw,
				     unsigned int changed_flags,
				     unsigned int *total_flags,
				     u64 multicast)
{
	struct iwl_mvm *mvm = IWL_MAC80211_GET_MVM(hw);
	struct iwl_mcast_filter_cmd *cmd = (void *)(unsigned long)multicast;

	mutex_lock(&mvm->mutex);

	/* replace previous configuration */
	kfree(mvm->mcast_filter_cmd);
	mvm->mcast_filter_cmd = cmd;

	if (!cmd)
		goto out;

	iwl_mvm_recalc_multicast(mvm);
out:
	mutex_unlock(&mvm->mutex);
	*total_flags = 0;
}

#ifdef CONFIG_IWLWIFI_BCAST_FILTERING
struct iwl_bcast_iter_data {
	struct iwl_mvm *mvm;
	struct iwl_bcast_filter_cmd *cmd;
	u8 current_filter;
};

static void
iwl_mvm_set_bcast_filter(struct ieee80211_vif *vif,
			 const struct iwl_fw_bcast_filter *in_filter,
			 struct iwl_fw_bcast_filter *out_filter)
{
	struct iwl_fw_bcast_filter_attr *attr;
	int i;

	memcpy(out_filter, in_filter, sizeof(*out_filter));

	for (i = 0; i < ARRAY_SIZE(out_filter->attrs); i++) {
		attr = &out_filter->attrs[i];

		if (!attr->mask)
			break;

		switch (attr->reserved1) {
		case cpu_to_le16(BC_FILTER_MAGIC_IP):
			if (vif->bss_conf.arp_addr_cnt != 1) {
				attr->mask = 0;
				continue;
			}

			attr->val = vif->bss_conf.arp_addr_list[0];
			break;
		case cpu_to_le16(BC_FILTER_MAGIC_MAC):
			attr->val = *(__be32 *)&vif->addr[2];
			break;
		default:
			break;
		}
		attr->reserved1 = 0;
		out_filter->num_attrs++;
	}
}

static void iwl_mvm_bcast_filter_iterator(void *_data, u8 *mac,
					  struct ieee80211_vif *vif)
{
	struct iwl_bcast_iter_data *data = _data;
	struct iwl_mvm *mvm = data->mvm;
	struct iwl_bcast_filter_cmd *cmd = data->cmd;
	struct iwl_mvm_vif *mvmvif = iwl_mvm_vif_from_mac80211(vif);
	struct iwl_fw_bcast_mac *bcast_mac;
	int i;

	if (WARN_ON(mvmvif->id >= ARRAY_SIZE(cmd->macs)))
		return;

	bcast_mac = &cmd->macs[mvmvif->id];

	/*
	 * enable filtering only for associated stations, but not for P2P
	 * Clients
	 */
	if (vif->type != NL80211_IFTYPE_STATION || vif->p2p ||
	    !vif->bss_conf.assoc)
		return;

	bcast_mac->default_discard = 1;

	/* copy all configured filters */
	for (i = 0; mvm->bcast_filters[i].attrs[0].mask; i++) {
		/*
		 * Make sure we don't exceed our filters limit.
		 * if there is still a valid filter to be configured,
		 * be on the safe side and just allow bcast for this mac.
		 */
		if (WARN_ON_ONCE(data->current_filter >=
				 ARRAY_SIZE(cmd->filters))) {
			bcast_mac->default_discard = 0;
			bcast_mac->attached_filters = 0;
			break;
		}

		iwl_mvm_set_bcast_filter(vif,
					 &mvm->bcast_filters[i],
					 &cmd->filters[data->current_filter]);

		/* skip current filter if it contains no attributes */
		if (!cmd->filters[data->current_filter].num_attrs)
			continue;

		/* attach the filter to current mac */
		bcast_mac->attached_filters |=
				cpu_to_le16(BIT(data->current_filter));

		data->current_filter++;
	}
}

bool iwl_mvm_bcast_filter_build_cmd(struct iwl_mvm *mvm,
				    struct iwl_bcast_filter_cmd *cmd)
{
	struct iwl_bcast_iter_data iter_data = {
		.mvm = mvm,
		.cmd = cmd,
	};

	if (IWL_MVM_FW_BCAST_FILTER_PASS_ALL)
		return false;

	memset(cmd, 0, sizeof(*cmd));
	cmd->max_bcast_filters = ARRAY_SIZE(cmd->filters);
	cmd->max_macs = ARRAY_SIZE(cmd->macs);

#ifdef CONFIG_IWLWIFI_DEBUGFS
	/* use debugfs filters/macs if override is configured */
	if (mvm->dbgfs_bcast_filtering.override) {
		memcpy(cmd->filters, &mvm->dbgfs_bcast_filtering.cmd.filters,
		       sizeof(cmd->filters));
		memcpy(cmd->macs, &mvm->dbgfs_bcast_filtering.cmd.macs,
		       sizeof(cmd->macs));
		return true;
	}
#endif

	/* if no filters are configured, do nothing */
	if (!mvm->bcast_filters)
		return false;

	/* configure and attach these filters for each associated sta vif */
	ieee80211_iterate_active_interfaces(
		mvm->hw, IEEE80211_IFACE_ITER_NORMAL,
		iwl_mvm_bcast_filter_iterator, &iter_data);

	return true;
}
static int iwl_mvm_configure_bcast_filter(struct iwl_mvm *mvm,
					  struct ieee80211_vif *vif)
{
	struct iwl_bcast_filter_cmd cmd;

	if (!(mvm->fw->ucode_capa.flags & IWL_UCODE_TLV_FLAGS_BCAST_FILTERING))
		return 0;

	if (!iwl_mvm_bcast_filter_build_cmd(mvm, &cmd))
		return 0;

	return iwl_mvm_send_cmd_pdu(mvm, BCAST_FILTER_CMD, 0,
				    sizeof(cmd), &cmd);
}
#else
static inline int iwl_mvm_configure_bcast_filter(struct iwl_mvm *mvm,
						 struct ieee80211_vif *vif)
{
	return 0;
}
#endif

static void iwl_mvm_bss_info_changed_station(struct iwl_mvm *mvm,
					     struct ieee80211_vif *vif,
					     struct ieee80211_bss_conf *bss_conf,
					     u32 changes)
{
	struct iwl_mvm_vif *mvmvif = iwl_mvm_vif_from_mac80211(vif);
	int ret;

	/*
	 * Re-calculate the tsf id, as the master-slave relations depend on the
	 * beacon interval, which was not known when the station interface was
	 * added.
	 */
	if (changes & BSS_CHANGED_ASSOC && bss_conf->assoc)
		iwl_mvm_mac_ctxt_recalc_tsf_id(mvm, vif);

	/*
	 * If we're not associated yet, take the (new) BSSID before associating
	 * so the firmware knows. If we're already associated, then use the old
	 * BSSID here, and we'll send a cleared one later in the CHANGED_ASSOC
	 * branch for disassociation below.
	 */
	if (changes & BSS_CHANGED_BSSID && !mvmvif->associated)
		memcpy(mvmvif->bssid, bss_conf->bssid, ETH_ALEN);

	ret = iwl_mvm_mac_ctxt_changed(mvm, vif, false, mvmvif->bssid);
	if (ret)
		IWL_ERR(mvm, "failed to update MAC %pM\n", vif->addr);

	/* after sending it once, adopt mac80211 data */
	memcpy(mvmvif->bssid, bss_conf->bssid, ETH_ALEN);
	mvmvif->associated = bss_conf->assoc;

	if (changes & BSS_CHANGED_ASSOC) {
		if (bss_conf->assoc) {
			/* add quota for this interface */
			ret = iwl_mvm_update_quotas(mvm, NULL);
			if (ret) {
				IWL_ERR(mvm, "failed to update quotas\n");
				return;
			}

			if (test_bit(IWL_MVM_STATUS_IN_HW_RESTART,
				     &mvm->status)) {
				/*
				 * If we're restarting then the firmware will
				 * obviously have lost synchronisation with
				 * the AP. It will attempt to synchronise by
				 * itself, but we can make it more reliable by
				 * scheduling a session protection time event.
				 *
				 * The firmware needs to receive a beacon to
				 * catch up with synchronisation, use 110% of
				 * the beacon interval.
				 *
				 * Set a large maximum delay to allow for more
				 * than a single interface.
				 */
				u32 dur = (11 * vif->bss_conf.beacon_int) / 10;
				iwl_mvm_protect_session(mvm, vif, dur, dur,
							5 * dur, false);
			}

			iwl_mvm_sf_update(mvm, vif, false);
			iwl_mvm_power_vif_assoc(mvm, vif);
			if (vif->p2p) {
				iwl_mvm_ref(mvm, IWL_MVM_REF_P2P_CLIENT);
				iwl_mvm_update_smps(mvm, vif,
						    IWL_MVM_SMPS_REQ_PROT,
						    IEEE80211_SMPS_DYNAMIC);
			}
		} else if (mvmvif->ap_sta_id != IWL_MVM_STATION_COUNT) {
			/*
			 * If update fails - SF might be running in associated
			 * mode while disassociated - which is forbidden.
			 */
			WARN_ONCE(iwl_mvm_sf_update(mvm, vif, false),
				  "Failed to update SF upon disassociation\n");

			/* remove AP station now that the MAC is unassoc */
			ret = iwl_mvm_rm_sta_id(mvm, vif, mvmvif->ap_sta_id);
			if (ret)
				IWL_ERR(mvm, "failed to remove AP station\n");

			if (mvm->d0i3_ap_sta_id == mvmvif->ap_sta_id)
				mvm->d0i3_ap_sta_id = IWL_MVM_STATION_COUNT;
			mvmvif->ap_sta_id = IWL_MVM_STATION_COUNT;
			/* remove quota for this interface */
			ret = iwl_mvm_update_quotas(mvm, NULL);
			if (ret)
				IWL_ERR(mvm, "failed to update quotas\n");

			if (vif->p2p)
				iwl_mvm_unref(mvm, IWL_MVM_REF_P2P_CLIENT);

			/* this will take the cleared BSSID from bss_conf */
			ret = iwl_mvm_mac_ctxt_changed(mvm, vif, false, NULL);
			if (ret)
				IWL_ERR(mvm,
					"failed to update MAC %pM (clear after unassoc)\n",
					vif->addr);
		}

		iwl_mvm_recalc_multicast(mvm);
		iwl_mvm_configure_bcast_filter(mvm, vif);

		/* reset rssi values */
		mvmvif->bf_data.ave_beacon_signal = 0;

		iwl_mvm_bt_coex_vif_change(mvm);
		iwl_mvm_update_smps(mvm, vif, IWL_MVM_SMPS_REQ_TT,
				    IEEE80211_SMPS_AUTOMATIC);
	} else if (changes & BSS_CHANGED_BEACON_INFO) {
		/*
		 * We received a beacon _after_ association so
		 * remove the session protection.
		 */
		iwl_mvm_remove_time_event(mvm, mvmvif,
					  &mvmvif->time_event_data);
	}

	if (changes & BSS_CHANGED_BEACON_INFO) {
		iwl_mvm_sf_update(mvm, vif, false);
		WARN_ON(iwl_mvm_enable_beacon_filter(mvm, vif, 0));
	}

	if (changes & (BSS_CHANGED_PS | BSS_CHANGED_P2P_PS | BSS_CHANGED_QOS)) {
		ret = iwl_mvm_power_update_mac(mvm);
		if (ret)
			IWL_ERR(mvm, "failed to update power mode\n");
	}

	if (changes & BSS_CHANGED_TXPOWER) {
		IWL_DEBUG_CALIB(mvm, "Changing TX Power to %d\n",
				bss_conf->txpower);
		iwl_mvm_set_tx_power(mvm, vif, bss_conf->txpower);
	}

	if (changes & BSS_CHANGED_CQM) {
		IWL_DEBUG_MAC80211(mvm, "cqm info_changed\n");
		/* reset cqm events tracking */
		mvmvif->bf_data.last_cqm_event = 0;
		if (mvmvif->bf_data.bf_enabled) {
			ret = iwl_mvm_enable_beacon_filter(mvm, vif, 0);
			if (ret)
				IWL_ERR(mvm,
					"failed to update CQM thresholds\n");
		}
	}

	if (changes & BSS_CHANGED_ARP_FILTER) {
		IWL_DEBUG_MAC80211(mvm, "arp filter changed\n");
		iwl_mvm_configure_bcast_filter(mvm, vif);
	}
}

static int iwl_mvm_start_ap_ibss(struct ieee80211_hw *hw,
				 struct ieee80211_vif *vif)
{
	struct iwl_mvm *mvm = IWL_MAC80211_GET_MVM(hw);
	struct iwl_mvm_vif *mvmvif = iwl_mvm_vif_from_mac80211(vif);
	int ret;

	/*
	 * iwl_mvm_mac_ctxt_add() might read directly from the device
	 * (the system time), so make sure it is available.
	 */
	ret = iwl_mvm_ref_sync(mvm, IWL_MVM_REF_START_AP);
	if (ret)
		return ret;

	mutex_lock(&mvm->mutex);

	/* Send the beacon template */
	ret = iwl_mvm_mac_ctxt_beacon_changed(mvm, vif);
	if (ret)
		goto out_unlock;

	/*
	 * Re-calculate the tsf id, as the master-slave relations depend on the
	 * beacon interval, which was not known when the AP interface was added.
	 */
	if (vif->type == NL80211_IFTYPE_AP)
		iwl_mvm_mac_ctxt_recalc_tsf_id(mvm, vif);

	/* Add the mac context */
	ret = iwl_mvm_mac_ctxt_add(mvm, vif);
	if (ret)
		goto out_unlock;

	/* Perform the binding */
	ret = iwl_mvm_binding_add_vif(mvm, vif);
	if (ret)
		goto out_remove;

	/* Send the bcast station. At this stage the TBTT and DTIM time events
	 * are added and applied to the scheduler */
	ret = iwl_mvm_send_add_bcast_sta(mvm, vif);
	if (ret)
		goto out_unbind;

	/* must be set before quota calculations */
	mvmvif->ap_ibss_active = true;

	/* power updated needs to be done before quotas */
	iwl_mvm_power_update_mac(mvm);

	ret = iwl_mvm_update_quotas(mvm, NULL);
	if (ret)
		goto out_quota_failed;

	/* Need to update the P2P Device MAC (only GO, IBSS is single vif) */
	if (vif->p2p && mvm->p2p_device_vif)
		iwl_mvm_mac_ctxt_changed(mvm, mvm->p2p_device_vif, false, NULL);

	iwl_mvm_ref(mvm, IWL_MVM_REF_AP_IBSS);

	iwl_mvm_bt_coex_vif_change(mvm);

	/* we don't support TDLS during DCM */
	if (iwl_mvm_phy_ctx_count(mvm) > 1)
		iwl_mvm_teardown_tdls_peers(mvm);

	mutex_unlock(&mvm->mutex);
	return 0;

out_quota_failed:
	iwl_mvm_power_update_mac(mvm);
	mvmvif->ap_ibss_active = false;
	iwl_mvm_send_rm_bcast_sta(mvm, vif);
out_unbind:
	iwl_mvm_binding_remove_vif(mvm, vif);
out_remove:
	iwl_mvm_mac_ctxt_remove(mvm, vif);
out_unlock:
	mutex_unlock(&mvm->mutex);
	iwl_mvm_unref(mvm, IWL_MVM_REF_START_AP);
	return ret;
}

static void iwl_mvm_stop_ap_ibss(struct ieee80211_hw *hw,
				 struct ieee80211_vif *vif)
{
	struct iwl_mvm *mvm = IWL_MAC80211_GET_MVM(hw);
	struct iwl_mvm_vif *mvmvif = iwl_mvm_vif_from_mac80211(vif);

	iwl_mvm_prepare_mac_removal(mvm, vif);

	mutex_lock(&mvm->mutex);

	/* Handle AP stop while in CSA */
	if (rcu_access_pointer(mvm->csa_vif) == vif) {
		iwl_mvm_remove_time_event(mvm, mvmvif,
					  &mvmvif->time_event_data);
		RCU_INIT_POINTER(mvm->csa_vif, NULL);
	}

	if (rcu_access_pointer(mvm->csa_tx_blocked_vif) == vif) {
		RCU_INIT_POINTER(mvm->csa_tx_blocked_vif, NULL);
		mvm->csa_tx_block_bcn_timeout = 0;
	}

	mvmvif->ap_ibss_active = false;
	mvm->ap_last_beacon_gp2 = 0;

	iwl_mvm_bt_coex_vif_change(mvm);

	iwl_mvm_unref(mvm, IWL_MVM_REF_AP_IBSS);

	/* Need to update the P2P Device MAC (only GO, IBSS is single vif) */
	if (vif->p2p && mvm->p2p_device_vif)
		iwl_mvm_mac_ctxt_changed(mvm, mvm->p2p_device_vif, false, NULL);

	iwl_mvm_update_quotas(mvm, NULL);
	iwl_mvm_send_rm_bcast_sta(mvm, vif);
	iwl_mvm_binding_remove_vif(mvm, vif);

	iwl_mvm_power_update_mac(mvm);

	iwl_mvm_mac_ctxt_remove(mvm, vif);

	mutex_unlock(&mvm->mutex);
}

static void
iwl_mvm_bss_info_changed_ap_ibss(struct iwl_mvm *mvm,
				 struct ieee80211_vif *vif,
				 struct ieee80211_bss_conf *bss_conf,
				 u32 changes)
{
	struct iwl_mvm_vif *mvmvif = iwl_mvm_vif_from_mac80211(vif);

	/* Changes will be applied when the AP/IBSS is started */
	if (!mvmvif->ap_ibss_active)
		return;

	if (changes & (BSS_CHANGED_ERP_CTS_PROT | BSS_CHANGED_HT |
		       BSS_CHANGED_BANDWIDTH | BSS_CHANGED_QOS) &&
	    iwl_mvm_mac_ctxt_changed(mvm, vif, false, NULL))
		IWL_ERR(mvm, "failed to update MAC %pM\n", vif->addr);

	/* Need to send a new beacon template to the FW */
	if (changes & BSS_CHANGED_BEACON &&
	    iwl_mvm_mac_ctxt_beacon_changed(mvm, vif))
		IWL_WARN(mvm, "Failed updating beacon data\n");

	if (changes & BSS_CHANGED_TXPOWER) {
		IWL_DEBUG_CALIB(mvm, "Changing TX Power to %d\n",
				bss_conf->txpower);
		iwl_mvm_set_tx_power(mvm, vif, bss_conf->txpower);
	}

}

static void iwl_mvm_bss_info_changed(struct ieee80211_hw *hw,
				     struct ieee80211_vif *vif,
				     struct ieee80211_bss_conf *bss_conf,
				     u32 changes)
{
	struct iwl_mvm *mvm = IWL_MAC80211_GET_MVM(hw);

	/*
	 * iwl_mvm_bss_info_changed_station() might call
	 * iwl_mvm_protect_session(), which reads directly from
	 * the device (the system time), so make sure it is available.
	 */
	if (iwl_mvm_ref_sync(mvm, IWL_MVM_REF_BSS_CHANGED))
		return;

	mutex_lock(&mvm->mutex);

	if (changes & BSS_CHANGED_IDLE && !bss_conf->idle)
		iwl_mvm_scan_offload_stop(mvm, true);

	switch (vif->type) {
	case NL80211_IFTYPE_STATION:
		iwl_mvm_bss_info_changed_station(mvm, vif, bss_conf, changes);
		break;
	case NL80211_IFTYPE_AP:
	case NL80211_IFTYPE_ADHOC:
		iwl_mvm_bss_info_changed_ap_ibss(mvm, vif, bss_conf, changes);
		break;
	default:
		/* shouldn't happen */
		WARN_ON_ONCE(1);
	}

	mutex_unlock(&mvm->mutex);
	iwl_mvm_unref(mvm, IWL_MVM_REF_BSS_CHANGED);
}

static int iwl_mvm_cancel_scan_wait_notif(struct iwl_mvm *mvm,
					  enum iwl_scan_status scan_type)
{
	int ret;
	bool wait_for_handlers = false;

	mutex_lock(&mvm->mutex);

	if (mvm->scan_status != scan_type) {
		ret = 0;
		/* make sure there are no pending notifications */
		wait_for_handlers = true;
		goto out;
	}

	switch (scan_type) {
	case IWL_MVM_SCAN_SCHED:
		ret = iwl_mvm_scan_offload_stop(mvm, true);
		break;
	case IWL_MVM_SCAN_OS:
		ret = iwl_mvm_cancel_scan(mvm);
		break;
	case IWL_MVM_SCAN_NONE:
	default:
		WARN_ON_ONCE(1);
		ret = -EINVAL;
		break;
	}
	if (ret)
		goto out;

	wait_for_handlers = true;
out:
	mutex_unlock(&mvm->mutex);

	/* make sure we consume the completion notification */
	if (wait_for_handlers)
		iwl_mvm_wait_for_async_handlers(mvm);

	return ret;
}
static int iwl_mvm_mac_hw_scan(struct ieee80211_hw *hw,
			       struct ieee80211_vif *vif,
			       struct ieee80211_scan_request *hw_req)
{
	struct iwl_mvm *mvm = IWL_MAC80211_GET_MVM(hw);
	struct cfg80211_scan_request *req = &hw_req->req;
	int ret;

	if (req->n_channels == 0 ||
	    req->n_channels > mvm->fw->ucode_capa.n_scan_channels)
		return -EINVAL;

	if (!(mvm->fw->ucode_capa.capa[0] & IWL_UCODE_TLV_CAPA_UMAC_SCAN)) {
		ret = iwl_mvm_cancel_scan_wait_notif(mvm, IWL_MVM_SCAN_SCHED);
		if (ret)
			return ret;
	}

	mutex_lock(&mvm->mutex);

	if (mvm->scan_status != IWL_MVM_SCAN_NONE) {
		ret = -EBUSY;
		goto out;
	}

	iwl_mvm_ref(mvm, IWL_MVM_REF_SCAN);

	if (mvm->fw->ucode_capa.capa[0] & IWL_UCODE_TLV_CAPA_UMAC_SCAN)
		ret = iwl_mvm_scan_umac(mvm, vif, hw_req);
	else if (mvm->fw->ucode_capa.api[0] & IWL_UCODE_TLV_API_LMAC_SCAN)
		ret = iwl_mvm_unified_scan_lmac(mvm, vif, hw_req);
	else
		ret = iwl_mvm_scan_request(mvm, vif, req);

	if (ret)
		iwl_mvm_unref(mvm, IWL_MVM_REF_SCAN);
out:
	mutex_unlock(&mvm->mutex);
	return ret;
}

static void iwl_mvm_mac_cancel_hw_scan(struct ieee80211_hw *hw,
				       struct ieee80211_vif *vif)
{
	struct iwl_mvm *mvm = IWL_MAC80211_GET_MVM(hw);

	mutex_lock(&mvm->mutex);

	iwl_mvm_cancel_scan(mvm);

	mutex_unlock(&mvm->mutex);
}

static void
iwl_mvm_mac_allow_buffered_frames(struct ieee80211_hw *hw,
				  struct ieee80211_sta *sta, u16 tids,
				  int num_frames,
				  enum ieee80211_frame_release_type reason,
				  bool more_data)
{
	struct iwl_mvm *mvm = IWL_MAC80211_GET_MVM(hw);

	/* Called when we need to transmit (a) frame(s) from mac80211 */

	iwl_mvm_sta_modify_sleep_tx_count(mvm, sta, reason, num_frames,
					  tids, more_data, false);
}

static void
iwl_mvm_mac_release_buffered_frames(struct ieee80211_hw *hw,
				    struct ieee80211_sta *sta, u16 tids,
				    int num_frames,
				    enum ieee80211_frame_release_type reason,
				    bool more_data)
{
	struct iwl_mvm *mvm = IWL_MAC80211_GET_MVM(hw);

	/* Called when we need to transmit (a) frame(s) from agg queue */

	iwl_mvm_sta_modify_sleep_tx_count(mvm, sta, reason, num_frames,
					  tids, more_data, true);
}

static void iwl_mvm_mac_sta_notify(struct ieee80211_hw *hw,
				   struct ieee80211_vif *vif,
				   enum sta_notify_cmd cmd,
				   struct ieee80211_sta *sta)
{
	struct iwl_mvm *mvm = IWL_MAC80211_GET_MVM(hw);
	struct iwl_mvm_sta *mvmsta = iwl_mvm_sta_from_mac80211(sta);
	int tid;

	switch (cmd) {
	case STA_NOTIFY_SLEEP:
		if (atomic_read(&mvm->pending_frames[mvmsta->sta_id]) > 0)
			ieee80211_sta_block_awake(hw, sta, true);
		spin_lock_bh(&mvmsta->lock);
		for (tid = 0; tid < IWL_MAX_TID_COUNT; tid++) {
			struct iwl_mvm_tid_data *tid_data;

			tid_data = &mvmsta->tid_data[tid];
			if (tid_data->state != IWL_AGG_ON &&
			    tid_data->state != IWL_EMPTYING_HW_QUEUE_DELBA)
				continue;
			if (iwl_mvm_tid_queued(tid_data) == 0)
				continue;
			ieee80211_sta_set_buffered(sta, tid, true);
		}
		spin_unlock_bh(&mvmsta->lock);
		/*
		 * The fw updates the STA to be asleep. Tx packets on the Tx
		 * queues to this station will not be transmitted. The fw will
		 * send a Tx response with TX_STATUS_FAIL_DEST_PS.
		 */
		break;
	case STA_NOTIFY_AWAKE:
		if (WARN_ON(mvmsta->sta_id == IWL_MVM_STATION_COUNT))
			break;
		iwl_mvm_sta_modify_ps_wake(mvm, sta);
		break;
	default:
		break;
	}
}

static void iwl_mvm_sta_pre_rcu_remove(struct ieee80211_hw *hw,
				       struct ieee80211_vif *vif,
				       struct ieee80211_sta *sta)
{
	struct iwl_mvm *mvm = IWL_MAC80211_GET_MVM(hw);
	struct iwl_mvm_sta *mvm_sta = iwl_mvm_sta_from_mac80211(sta);

	/*
	 * This is called before mac80211 does RCU synchronisation,
	 * so here we already invalidate our internal RCU-protected
	 * station pointer. The rest of the code will thus no longer
	 * be able to find the station this way, and we don't rely
	 * on further RCU synchronisation after the sta_state()
	 * callback deleted the station.
	 */
	mutex_lock(&mvm->mutex);
	if (sta == rcu_access_pointer(mvm->fw_id_to_mac_id[mvm_sta->sta_id]))
		rcu_assign_pointer(mvm->fw_id_to_mac_id[mvm_sta->sta_id],
				   ERR_PTR(-ENOENT));
	mutex_unlock(&mvm->mutex);
}

static void iwl_mvm_check_uapsd(struct iwl_mvm *mvm, struct ieee80211_vif *vif,
				const u8 *bssid)
{
	if (!(mvm->fw->ucode_capa.flags & IWL_UCODE_TLV_FLAGS_UAPSD_SUPPORT))
		return;

	if (iwlwifi_mod_params.uapsd_disable) {
		vif->driver_flags &= ~IEEE80211_VIF_SUPPORTS_UAPSD;
		return;
	}

	vif->driver_flags |= IEEE80211_VIF_SUPPORTS_UAPSD;
}

static int iwl_mvm_mac_sta_state(struct ieee80211_hw *hw,
				 struct ieee80211_vif *vif,
				 struct ieee80211_sta *sta,
				 enum ieee80211_sta_state old_state,
				 enum ieee80211_sta_state new_state)
{
	struct iwl_mvm *mvm = IWL_MAC80211_GET_MVM(hw);
	struct iwl_mvm_vif *mvmvif = iwl_mvm_vif_from_mac80211(vif);
	int ret;

	IWL_DEBUG_MAC80211(mvm, "station %pM state change %d->%d\n",
			   sta->addr, old_state, new_state);

	/* this would be a mac80211 bug ... but don't crash */
	if (WARN_ON_ONCE(!mvmvif->phy_ctxt))
		return -EINVAL;

	/* if a STA is being removed, reuse its ID */
	flush_work(&mvm->sta_drained_wk);

	mutex_lock(&mvm->mutex);
	if (old_state == IEEE80211_STA_NOTEXIST &&
	    new_state == IEEE80211_STA_NONE) {
		/*
		 * Firmware bug - it'll crash if the beacon interval is less
		 * than 16. We can't avoid connecting at all, so refuse the
		 * station state change, this will cause mac80211 to abandon
		 * attempts to connect to this AP, and eventually wpa_s will
		 * blacklist the AP...
		 */
		if (vif->type == NL80211_IFTYPE_STATION &&
		    vif->bss_conf.beacon_int < 16) {
			IWL_ERR(mvm,
				"AP %pM beacon interval is %d, refusing due to firmware bug!\n",
				sta->addr, vif->bss_conf.beacon_int);
			ret = -EINVAL;
			goto out_unlock;
		}

		if (sta->tdls &&
		    (vif->p2p ||
		     iwl_mvm_tdls_sta_count(mvm, NULL) ==
						IWL_MVM_TDLS_STA_COUNT ||
		     iwl_mvm_phy_ctx_count(mvm) > 1)) {
			IWL_DEBUG_MAC80211(mvm, "refusing TDLS sta\n");
			ret = -EBUSY;
			goto out_unlock;
		}

		ret = iwl_mvm_add_sta(mvm, vif, sta);
		if (sta->tdls && ret == 0)
			iwl_mvm_recalc_tdls_state(mvm, vif, true);
	} else if (old_state == IEEE80211_STA_NONE &&
		   new_state == IEEE80211_STA_AUTH) {
		/*
		 * EBS may be disabled due to previous failures reported by FW.
		 * Reset EBS status here assuming environment has been changed.
		 */
		mvm->last_ebs_successful = true;
		iwl_mvm_check_uapsd(mvm, vif, sta->addr);
		ret = 0;
	} else if (old_state == IEEE80211_STA_AUTH &&
		   new_state == IEEE80211_STA_ASSOC) {
		ret = iwl_mvm_update_sta(mvm, vif, sta);
		if (ret == 0)
			iwl_mvm_rs_rate_init(mvm, sta,
					     mvmvif->phy_ctxt->channel->band,
					     true);
	} else if (old_state == IEEE80211_STA_ASSOC &&
		   new_state == IEEE80211_STA_AUTHORIZED) {

		/* we don't support TDLS during DCM */
		if (iwl_mvm_phy_ctx_count(mvm) > 1)
			iwl_mvm_teardown_tdls_peers(mvm);

		/* enable beacon filtering */
		WARN_ON(iwl_mvm_enable_beacon_filter(mvm, vif, 0));
		ret = 0;
	} else if (old_state == IEEE80211_STA_AUTHORIZED &&
		   new_state == IEEE80211_STA_ASSOC) {
		/* disable beacon filtering */
		WARN_ON(iwl_mvm_disable_beacon_filter(mvm, vif, 0));
		ret = 0;
	} else if (old_state == IEEE80211_STA_ASSOC &&
		   new_state == IEEE80211_STA_AUTH) {
		ret = 0;
	} else if (old_state == IEEE80211_STA_AUTH &&
		   new_state == IEEE80211_STA_NONE) {
		ret = 0;
	} else if (old_state == IEEE80211_STA_NONE &&
		   new_state == IEEE80211_STA_NOTEXIST) {
		ret = iwl_mvm_rm_sta(mvm, vif, sta);
		if (sta->tdls)
			iwl_mvm_recalc_tdls_state(mvm, vif, false);
	} else {
		ret = -EIO;
	}
 out_unlock:
	mutex_unlock(&mvm->mutex);

	if (sta->tdls && ret == 0) {
		if (old_state == IEEE80211_STA_NOTEXIST &&
		    new_state == IEEE80211_STA_NONE)
			ieee80211_reserve_tid(sta, IWL_MVM_TDLS_FW_TID);
		else if (old_state == IEEE80211_STA_NONE &&
			 new_state == IEEE80211_STA_NOTEXIST)
			ieee80211_unreserve_tid(sta, IWL_MVM_TDLS_FW_TID);
	}

	return ret;
}

static int iwl_mvm_mac_set_rts_threshold(struct ieee80211_hw *hw, u32 value)
{
	struct iwl_mvm *mvm = IWL_MAC80211_GET_MVM(hw);

	mvm->rts_threshold = value;

	return 0;
}

static void iwl_mvm_sta_rc_update(struct ieee80211_hw *hw,
				  struct ieee80211_vif *vif,
				  struct ieee80211_sta *sta, u32 changed)
{
	struct iwl_mvm *mvm = IWL_MAC80211_GET_MVM(hw);

	if (vif->type == NL80211_IFTYPE_STATION &&
	    changed & IEEE80211_RC_NSS_CHANGED)
		iwl_mvm_sf_update(mvm, vif, false);
}

static int iwl_mvm_mac_conf_tx(struct ieee80211_hw *hw,
			       struct ieee80211_vif *vif, u16 ac,
			       const struct ieee80211_tx_queue_params *params)
{
	struct iwl_mvm *mvm = IWL_MAC80211_GET_MVM(hw);
	struct iwl_mvm_vif *mvmvif = iwl_mvm_vif_from_mac80211(vif);

	mvmvif->queue_params[ac] = *params;

	/*
	 * No need to update right away, we'll get BSS_CHANGED_QOS
	 * The exception is P2P_DEVICE interface which needs immediate update.
	 */
	if (vif->type == NL80211_IFTYPE_P2P_DEVICE) {
		int ret;

		mutex_lock(&mvm->mutex);
		ret = iwl_mvm_mac_ctxt_changed(mvm, vif, false, NULL);
		mutex_unlock(&mvm->mutex);
		return ret;
	}
	return 0;
}

static void iwl_mvm_mac_mgd_prepare_tx(struct ieee80211_hw *hw,
				      struct ieee80211_vif *vif)
{
	struct iwl_mvm *mvm = IWL_MAC80211_GET_MVM(hw);
	u32 duration = min(IWL_MVM_TE_SESSION_PROTECTION_MAX_TIME_MS,
			   200 + vif->bss_conf.beacon_int);
	u32 min_duration = min(IWL_MVM_TE_SESSION_PROTECTION_MIN_TIME_MS,
			       100 + vif->bss_conf.beacon_int);

	if (WARN_ON_ONCE(vif->bss_conf.assoc))
		return;

	/*
	 * iwl_mvm_protect_session() reads directly from the device
	 * (the system time), so make sure it is available.
	 */
	if (iwl_mvm_ref_sync(mvm, IWL_MVM_REF_PREPARE_TX))
		return;

	mutex_lock(&mvm->mutex);
	/* Try really hard to protect the session and hear a beacon */
	iwl_mvm_protect_session(mvm, vif, duration, min_duration, 500, false);
	mutex_unlock(&mvm->mutex);

	iwl_mvm_unref(mvm, IWL_MVM_REF_PREPARE_TX);
}

static int iwl_mvm_mac_sched_scan_start(struct ieee80211_hw *hw,
					struct ieee80211_vif *vif,
					struct cfg80211_sched_scan_request *req,
					struct ieee80211_scan_ies *ies)
{
	struct iwl_mvm *mvm = IWL_MAC80211_GET_MVM(hw);
	int ret;

	if (!(mvm->fw->ucode_capa.capa[0] & IWL_UCODE_TLV_CAPA_UMAC_SCAN)) {
		ret = iwl_mvm_cancel_scan_wait_notif(mvm, IWL_MVM_SCAN_OS);
		if (ret)
			return ret;
	}

	mutex_lock(&mvm->mutex);

	/* Newest FW fixes sched scan while connected on another interface */
	if (mvm->fw->ucode_capa.api[0] & IWL_UCODE_TLV_API_LMAC_SCAN) {
		if (!vif->bss_conf.idle) {
			ret = -EBUSY;
			goto out;
		}
	} else if (!iwl_mvm_is_idle(mvm)) {
		ret = -EBUSY;
		goto out;
	}

	if (mvm->scan_status != IWL_MVM_SCAN_NONE) {
		ret = -EBUSY;
		goto out;
	}

	ret = iwl_mvm_scan_offload_start(mvm, vif, req, ies);
	if (ret)
		mvm->scan_status = IWL_MVM_SCAN_NONE;

out:
	mutex_unlock(&mvm->mutex);
	return ret;
}

static int iwl_mvm_mac_sched_scan_stop(struct ieee80211_hw *hw,
				       struct ieee80211_vif *vif)
{
	struct iwl_mvm *mvm = IWL_MAC80211_GET_MVM(hw);
	int ret;

	mutex_lock(&mvm->mutex);
	ret = iwl_mvm_scan_offload_stop(mvm, false);
	mutex_unlock(&mvm->mutex);
	iwl_mvm_wait_for_async_handlers(mvm);

	return ret;

}

static int iwl_mvm_mac_set_key(struct ieee80211_hw *hw,
			       enum set_key_cmd cmd,
			       struct ieee80211_vif *vif,
			       struct ieee80211_sta *sta,
			       struct ieee80211_key_conf *key)
{
	struct iwl_mvm *mvm = IWL_MAC80211_GET_MVM(hw);
	int ret;

	if (iwlwifi_mod_params.sw_crypto) {
		IWL_DEBUG_MAC80211(mvm, "leave - hwcrypto disabled\n");
		return -EOPNOTSUPP;
	}

	switch (key->cipher) {
	case WLAN_CIPHER_SUITE_TKIP:
		key->flags |= IEEE80211_KEY_FLAG_GENERATE_MMIC;
		/* fall-through */
	case WLAN_CIPHER_SUITE_CCMP:
		key->flags |= IEEE80211_KEY_FLAG_GENERATE_IV;
		break;
	case WLAN_CIPHER_SUITE_AES_CMAC:
		WARN_ON_ONCE(!(hw->flags & IEEE80211_HW_MFP_CAPABLE));
		break;
	case WLAN_CIPHER_SUITE_WEP40:
	case WLAN_CIPHER_SUITE_WEP104:
		/* For non-client mode, only use WEP keys for TX as we probably
		 * don't have a station yet anyway and would then have to keep
		 * track of the keys, linking them to each of the clients/peers
		 * as they appear. For now, don't do that, for performance WEP
		 * offload doesn't really matter much, but we need it for some
		 * other offload features in client mode.
		 */
		if (vif->type != NL80211_IFTYPE_STATION)
			return 0;
		break;
	default:
		/* currently FW supports only one optional cipher scheme */
		if (hw->n_cipher_schemes &&
		    hw->cipher_schemes->cipher == key->cipher)
			key->flags |= IEEE80211_KEY_FLAG_PUT_IV_SPACE;
		else
			return -EOPNOTSUPP;
	}

	mutex_lock(&mvm->mutex);

	switch (cmd) {
	case SET_KEY:
		if ((vif->type == NL80211_IFTYPE_ADHOC ||
		     vif->type == NL80211_IFTYPE_AP) && !sta) {
			/*
			 * GTK on AP interface is a TX-only key, return 0;
			 * on IBSS they're per-station and because we're lazy
			 * we don't support them for RX, so do the same.
			 */
			ret = 0;
			key->hw_key_idx = STA_KEY_IDX_INVALID;
			break;
		}

		IWL_DEBUG_MAC80211(mvm, "set hwcrypto key\n");
		ret = iwl_mvm_set_sta_key(mvm, vif, sta, key, false);
		if (ret) {
			IWL_WARN(mvm, "set key failed\n");
			/*
			 * can't add key for RX, but we don't need it
			 * in the device for TX so still return 0
			 */
			key->hw_key_idx = STA_KEY_IDX_INVALID;
			ret = 0;
		}

		break;
	case DISABLE_KEY:
		if (key->hw_key_idx == STA_KEY_IDX_INVALID) {
			ret = 0;
			break;
		}

		IWL_DEBUG_MAC80211(mvm, "disable hwcrypto key\n");
		ret = iwl_mvm_remove_sta_key(mvm, vif, sta, key);
		break;
	default:
		ret = -EINVAL;
	}

	mutex_unlock(&mvm->mutex);
	return ret;
}

static void iwl_mvm_mac_update_tkip_key(struct ieee80211_hw *hw,
					struct ieee80211_vif *vif,
					struct ieee80211_key_conf *keyconf,
					struct ieee80211_sta *sta,
					u32 iv32, u16 *phase1key)
{
	struct iwl_mvm *mvm = IWL_MAC80211_GET_MVM(hw);

	if (keyconf->hw_key_idx == STA_KEY_IDX_INVALID)
		return;

	iwl_mvm_update_tkip_key(mvm, vif, keyconf, sta, iv32, phase1key);
}


static bool iwl_mvm_rx_aux_roc(struct iwl_notif_wait_data *notif_wait,
			       struct iwl_rx_packet *pkt, void *data)
{
	struct iwl_mvm *mvm =
		container_of(notif_wait, struct iwl_mvm, notif_wait);
	struct iwl_hs20_roc_res *resp;
	int resp_len = iwl_rx_packet_payload_len(pkt);
	struct iwl_mvm_time_event_data *te_data = data;

	if (WARN_ON(pkt->hdr.cmd != HOT_SPOT_CMD))
		return true;

	if (WARN_ON_ONCE(resp_len != sizeof(*resp))) {
		IWL_ERR(mvm, "Invalid HOT_SPOT_CMD response\n");
		return true;
	}

	resp = (void *)pkt->data;

	IWL_DEBUG_TE(mvm,
		     "Aux ROC: Recieved response from ucode: status=%d uid=%d\n",
		     resp->status, resp->event_unique_id);

	te_data->uid = le32_to_cpu(resp->event_unique_id);
	IWL_DEBUG_TE(mvm, "TIME_EVENT_CMD response - UID = 0x%x\n",
		     te_data->uid);

	spin_lock_bh(&mvm->time_event_lock);
	list_add_tail(&te_data->list, &mvm->aux_roc_te_list);
	spin_unlock_bh(&mvm->time_event_lock);

	return true;
}

#define AUX_ROC_MAX_DELAY_ON_CHANNEL 5000
static int iwl_mvm_send_aux_roc_cmd(struct iwl_mvm *mvm,
				    struct ieee80211_channel *channel,
				    struct ieee80211_vif *vif,
				    int duration)
{
	int res, time_reg = DEVICE_SYSTEM_TIME_REG;
	struct iwl_mvm_vif *mvmvif = iwl_mvm_vif_from_mac80211(vif);
	struct iwl_mvm_time_event_data *te_data = &mvmvif->hs_time_event_data;
	static const u8 time_event_response[] = { HOT_SPOT_CMD };
	struct iwl_notification_wait wait_time_event;
	struct iwl_hs20_roc_req aux_roc_req = {
		.action = cpu_to_le32(FW_CTXT_ACTION_ADD),
		.id_and_color =
			cpu_to_le32(FW_CMD_ID_AND_COLOR(MAC_INDEX_AUX, 0)),
		.sta_id_and_color = cpu_to_le32(mvm->aux_sta.sta_id),
		/* Set the channel info data */
		.channel_info.band = (channel->band == IEEE80211_BAND_2GHZ) ?
			PHY_BAND_24 : PHY_BAND_5,
		.channel_info.channel = channel->hw_value,
		.channel_info.width = PHY_VHT_CHANNEL_MODE20,
		/* Set the time and duration */
		.apply_time = cpu_to_le32(iwl_read_prph(mvm->trans, time_reg)),
		.apply_time_max_delay =
			cpu_to_le32(MSEC_TO_TU(AUX_ROC_MAX_DELAY_ON_CHANNEL)),
		.duration = cpu_to_le32(MSEC_TO_TU(duration)),
	 };

	/* Set the node address */
	memcpy(aux_roc_req.node_addr, vif->addr, ETH_ALEN);

	lockdep_assert_held(&mvm->mutex);

	spin_lock_bh(&mvm->time_event_lock);

	if (WARN_ON(te_data->id == HOT_SPOT_CMD)) {
		spin_unlock_bh(&mvm->time_event_lock);
		return -EIO;
	}

	te_data->vif = vif;
	te_data->duration = duration;
	te_data->id = HOT_SPOT_CMD;

	spin_unlock_bh(&mvm->time_event_lock);

	/*
	 * Use a notification wait, which really just processes the
	 * command response and doesn't wait for anything, in order
	 * to be able to process the response and get the UID inside
	 * the RX path. Using CMD_WANT_SKB doesn't work because it
	 * stores the buffer and then wakes up this thread, by which
	 * time another notification (that the time event started)
	 * might already be processed unsuccessfully.
	 */
	iwl_init_notification_wait(&mvm->notif_wait, &wait_time_event,
				   time_event_response,
				   ARRAY_SIZE(time_event_response),
				   iwl_mvm_rx_aux_roc, te_data);

	res = iwl_mvm_send_cmd_pdu(mvm, HOT_SPOT_CMD, 0, sizeof(aux_roc_req),
				   &aux_roc_req);

	if (res) {
		IWL_ERR(mvm, "Couldn't send HOT_SPOT_CMD: %d\n", res);
		iwl_remove_notification(&mvm->notif_wait, &wait_time_event);
		goto out_clear_te;
	}

	/* No need to wait for anything, so just pass 1 (0 isn't valid) */
	res = iwl_wait_notification(&mvm->notif_wait, &wait_time_event, 1);
	/* should never fail */
	WARN_ON_ONCE(res);

	if (res) {
 out_clear_te:
		spin_lock_bh(&mvm->time_event_lock);
		iwl_mvm_te_clear_data(mvm, te_data);
		spin_unlock_bh(&mvm->time_event_lock);
	}

	return res;
}

static int iwl_mvm_roc(struct ieee80211_hw *hw,
		       struct ieee80211_vif *vif,
		       struct ieee80211_channel *channel,
		       int duration,
		       enum ieee80211_roc_type type)
{
	struct iwl_mvm *mvm = IWL_MAC80211_GET_MVM(hw);
	struct iwl_mvm_vif *mvmvif = iwl_mvm_vif_from_mac80211(vif);
	struct cfg80211_chan_def chandef;
	struct iwl_mvm_phy_ctxt *phy_ctxt;
	int ret, i;

	IWL_DEBUG_MAC80211(mvm, "enter (%d, %d, %d)\n", channel->hw_value,
			   duration, type);

	mutex_lock(&mvm->mutex);

	switch (vif->type) {
	case NL80211_IFTYPE_STATION:
		if (mvm->fw->ucode_capa.capa[0] &
		    IWL_UCODE_TLV_CAPA_HOTSPOT_SUPPORT) {
			/* Use aux roc framework (HS20) */
			ret = iwl_mvm_send_aux_roc_cmd(mvm, channel,
						       vif, duration);
			goto out_unlock;
		}
		IWL_ERR(mvm, "hotspot not supported\n");
		ret = -EINVAL;
		goto out_unlock;
	case NL80211_IFTYPE_P2P_DEVICE:
		/* handle below */
		break;
	default:
		IWL_ERR(mvm, "vif isn't P2P_DEVICE: %d\n", vif->type);
		ret = -EINVAL;
		goto out_unlock;
	}

	for (i = 0; i < NUM_PHY_CTX; i++) {
		phy_ctxt = &mvm->phy_ctxts[i];
		if (phy_ctxt->ref == 0 || mvmvif->phy_ctxt == phy_ctxt)
			continue;

		if (phy_ctxt->ref && channel == phy_ctxt->channel) {
			/*
			 * Unbind the P2P_DEVICE from the current PHY context,
			 * and if the PHY context is not used remove it.
			 */
			ret = iwl_mvm_binding_remove_vif(mvm, vif);
			if (WARN(ret, "Failed unbinding P2P_DEVICE\n"))
				goto out_unlock;

			iwl_mvm_phy_ctxt_unref(mvm, mvmvif->phy_ctxt);

			/* Bind the P2P_DEVICE to the current PHY Context */
			mvmvif->phy_ctxt = phy_ctxt;

			ret = iwl_mvm_binding_add_vif(mvm, vif);
			if (WARN(ret, "Failed binding P2P_DEVICE\n"))
				goto out_unlock;

			iwl_mvm_phy_ctxt_ref(mvm, mvmvif->phy_ctxt);
			goto schedule_time_event;
		}
	}

	/* Need to update the PHY context only if the ROC channel changed */
	if (channel == mvmvif->phy_ctxt->channel)
		goto schedule_time_event;

	cfg80211_chandef_create(&chandef, channel, NL80211_CHAN_NO_HT);

	/*
	 * Change the PHY context configuration as it is currently referenced
	 * only by the P2P Device MAC
	 */
	if (mvmvif->phy_ctxt->ref == 1) {
		ret = iwl_mvm_phy_ctxt_changed(mvm, mvmvif->phy_ctxt,
					       &chandef, 1, 1);
		if (ret)
			goto out_unlock;
	} else {
		/*
		 * The PHY context is shared with other MACs. Need to remove the
		 * P2P Device from the binding, allocate an new PHY context and
		 * create a new binding
		 */
		phy_ctxt = iwl_mvm_get_free_phy_ctxt(mvm);
		if (!phy_ctxt) {
			ret = -ENOSPC;
			goto out_unlock;
		}

		ret = iwl_mvm_phy_ctxt_changed(mvm, phy_ctxt, &chandef,
					       1, 1);
		if (ret) {
			IWL_ERR(mvm, "Failed to change PHY context\n");
			goto out_unlock;
		}

		/* Unbind the P2P_DEVICE from the current PHY context */
		ret = iwl_mvm_binding_remove_vif(mvm, vif);
		if (WARN(ret, "Failed unbinding P2P_DEVICE\n"))
			goto out_unlock;

		iwl_mvm_phy_ctxt_unref(mvm, mvmvif->phy_ctxt);

		/* Bind the P2P_DEVICE to the new allocated PHY context */
		mvmvif->phy_ctxt = phy_ctxt;

		ret = iwl_mvm_binding_add_vif(mvm, vif);
		if (WARN(ret, "Failed binding P2P_DEVICE\n"))
			goto out_unlock;

		iwl_mvm_phy_ctxt_ref(mvm, mvmvif->phy_ctxt);
	}

schedule_time_event:
	/* Schedule the time events */
	ret = iwl_mvm_start_p2p_roc(mvm, vif, duration, type);

out_unlock:
	mutex_unlock(&mvm->mutex);
	IWL_DEBUG_MAC80211(mvm, "leave\n");
	return ret;
}

static int iwl_mvm_cancel_roc(struct ieee80211_hw *hw)
{
	struct iwl_mvm *mvm = IWL_MAC80211_GET_MVM(hw);

	IWL_DEBUG_MAC80211(mvm, "enter\n");

	mutex_lock(&mvm->mutex);
	iwl_mvm_stop_roc(mvm);
	mutex_unlock(&mvm->mutex);

	IWL_DEBUG_MAC80211(mvm, "leave\n");
	return 0;
}

static int __iwl_mvm_add_chanctx(struct iwl_mvm *mvm,
				 struct ieee80211_chanctx_conf *ctx)
{
	u16 *phy_ctxt_id = (u16 *)ctx->drv_priv;
	struct iwl_mvm_phy_ctxt *phy_ctxt;
	int ret;

	lockdep_assert_held(&mvm->mutex);

	IWL_DEBUG_MAC80211(mvm, "Add channel context\n");

	phy_ctxt = iwl_mvm_get_free_phy_ctxt(mvm);
	if (!phy_ctxt) {
		ret = -ENOSPC;
		goto out;
	}

	ret = iwl_mvm_phy_ctxt_changed(mvm, phy_ctxt, &ctx->min_def,
				       ctx->rx_chains_static,
				       ctx->rx_chains_dynamic);
	if (ret) {
		IWL_ERR(mvm, "Failed to add PHY context\n");
		goto out;
	}

	iwl_mvm_phy_ctxt_ref(mvm, phy_ctxt);
	*phy_ctxt_id = phy_ctxt->id;
out:
	return ret;
}

static int iwl_mvm_add_chanctx(struct ieee80211_hw *hw,
			       struct ieee80211_chanctx_conf *ctx)
{
	struct iwl_mvm *mvm = IWL_MAC80211_GET_MVM(hw);
	int ret;

	mutex_lock(&mvm->mutex);
	ret = __iwl_mvm_add_chanctx(mvm, ctx);
	mutex_unlock(&mvm->mutex);

	return ret;
}

static void __iwl_mvm_remove_chanctx(struct iwl_mvm *mvm,
				     struct ieee80211_chanctx_conf *ctx)
{
	u16 *phy_ctxt_id = (u16 *)ctx->drv_priv;
	struct iwl_mvm_phy_ctxt *phy_ctxt = &mvm->phy_ctxts[*phy_ctxt_id];

	lockdep_assert_held(&mvm->mutex);

	iwl_mvm_phy_ctxt_unref(mvm, phy_ctxt);
}

static void iwl_mvm_remove_chanctx(struct ieee80211_hw *hw,
				   struct ieee80211_chanctx_conf *ctx)
{
	struct iwl_mvm *mvm = IWL_MAC80211_GET_MVM(hw);

	mutex_lock(&mvm->mutex);
	__iwl_mvm_remove_chanctx(mvm, ctx);
	mutex_unlock(&mvm->mutex);
}

static void iwl_mvm_change_chanctx(struct ieee80211_hw *hw,
				   struct ieee80211_chanctx_conf *ctx,
				   u32 changed)
{
	struct iwl_mvm *mvm = IWL_MAC80211_GET_MVM(hw);
	u16 *phy_ctxt_id = (u16 *)ctx->drv_priv;
	struct iwl_mvm_phy_ctxt *phy_ctxt = &mvm->phy_ctxts[*phy_ctxt_id];

	if (WARN_ONCE((phy_ctxt->ref > 1) &&
		      (changed & ~(IEEE80211_CHANCTX_CHANGE_WIDTH |
				   IEEE80211_CHANCTX_CHANGE_RX_CHAINS |
				   IEEE80211_CHANCTX_CHANGE_RADAR |
				   IEEE80211_CHANCTX_CHANGE_MIN_WIDTH)),
		      "Cannot change PHY. Ref=%d, changed=0x%X\n",
		      phy_ctxt->ref, changed))
		return;

	mutex_lock(&mvm->mutex);
	iwl_mvm_bt_coex_vif_change(mvm);
	iwl_mvm_phy_ctxt_changed(mvm, phy_ctxt, &ctx->min_def,
				 ctx->rx_chains_static,
				 ctx->rx_chains_dynamic);
	mutex_unlock(&mvm->mutex);
}

static int __iwl_mvm_assign_vif_chanctx(struct iwl_mvm *mvm,
					struct ieee80211_vif *vif,
					struct ieee80211_chanctx_conf *ctx,
					bool switching_chanctx)
{
	u16 *phy_ctxt_id = (u16 *)ctx->drv_priv;
	struct iwl_mvm_phy_ctxt *phy_ctxt = &mvm->phy_ctxts[*phy_ctxt_id];
	struct iwl_mvm_vif *mvmvif = iwl_mvm_vif_from_mac80211(vif);
	int ret;

	lockdep_assert_held(&mvm->mutex);

	mvmvif->phy_ctxt = phy_ctxt;

	switch (vif->type) {
	case NL80211_IFTYPE_AP:
		/* only needed if we're switching chanctx (i.e. during CSA) */
		if (switching_chanctx) {
			mvmvif->ap_ibss_active = true;
			break;
		}
	case NL80211_IFTYPE_ADHOC:
		/*
		 * The AP binding flow is handled as part of the start_ap flow
		 * (in bss_info_changed), similarly for IBSS.
		 */
		ret = 0;
		goto out;
	case NL80211_IFTYPE_STATION:
		break;
	case NL80211_IFTYPE_MONITOR:
		/* always disable PS when a monitor interface is active */
		mvmvif->ps_disabled = true;
		break;
	default:
		ret = -EINVAL;
		goto out;
	}

	ret = iwl_mvm_binding_add_vif(mvm, vif);
	if (ret)
		goto out;

	/*
	 * Power state must be updated before quotas,
	 * otherwise fw will complain.
	 */
	iwl_mvm_power_update_mac(mvm);

	/* Setting the quota at this stage is only required for monitor
	 * interfaces. For the other types, the bss_info changed flow
	 * will handle quota settings.
	 */
	if (vif->type == NL80211_IFTYPE_MONITOR) {
		mvmvif->monitor_active = true;
		ret = iwl_mvm_update_quotas(mvm, NULL);
		if (ret)
			goto out_remove_binding;
	}

	/* Handle binding during CSA */
	if (vif->type == NL80211_IFTYPE_AP) {
		iwl_mvm_update_quotas(mvm, NULL);
		iwl_mvm_mac_ctxt_changed(mvm, vif, false, NULL);
	}

	if (switching_chanctx && vif->type == NL80211_IFTYPE_STATION) {
		u32 duration = 2 * vif->bss_conf.beacon_int;

		/* iwl_mvm_protect_session() reads directly from the
		 * device (the system time), so make sure it is
		 * available.
		 */
		ret = iwl_mvm_ref_sync(mvm, IWL_MVM_REF_PROTECT_CSA);
		if (ret)
			goto out_remove_binding;

		/* Protect the session to make sure we hear the first
		 * beacon on the new channel.
		 */
		iwl_mvm_protect_session(mvm, vif, duration, duration,
					vif->bss_conf.beacon_int / 2,
					true);

		iwl_mvm_unref(mvm, IWL_MVM_REF_PROTECT_CSA);

		iwl_mvm_update_quotas(mvm, NULL);
	}

	goto out;

out_remove_binding:
	iwl_mvm_binding_remove_vif(mvm, vif);
	iwl_mvm_power_update_mac(mvm);
out:
	if (ret)
		mvmvif->phy_ctxt = NULL;
	return ret;
}
static int iwl_mvm_assign_vif_chanctx(struct ieee80211_hw *hw,
				      struct ieee80211_vif *vif,
				      struct ieee80211_chanctx_conf *ctx)
{
	struct iwl_mvm *mvm = IWL_MAC80211_GET_MVM(hw);
	int ret;

	mutex_lock(&mvm->mutex);
	ret = __iwl_mvm_assign_vif_chanctx(mvm, vif, ctx, false);
	mutex_unlock(&mvm->mutex);

	return ret;
}

static void __iwl_mvm_unassign_vif_chanctx(struct iwl_mvm *mvm,
					   struct ieee80211_vif *vif,
					   struct ieee80211_chanctx_conf *ctx,
					   bool switching_chanctx)
{
	struct iwl_mvm_vif *mvmvif = iwl_mvm_vif_from_mac80211(vif);
	struct ieee80211_vif *disabled_vif = NULL;

	lockdep_assert_held(&mvm->mutex);

	iwl_mvm_remove_time_event(mvm, mvmvif, &mvmvif->time_event_data);

	switch (vif->type) {
	case NL80211_IFTYPE_ADHOC:
		goto out;
	case NL80211_IFTYPE_MONITOR:
		mvmvif->monitor_active = false;
		mvmvif->ps_disabled = false;
		break;
	case NL80211_IFTYPE_AP:
		/* This part is triggered only during CSA */
		if (!switching_chanctx || !mvmvif->ap_ibss_active)
			goto out;

		mvmvif->csa_countdown = false;

		/* Set CS bit on all the stations */
		iwl_mvm_modify_all_sta_disable_tx(mvm, mvmvif, true);

		/* Save blocked iface, the timeout is set on the next beacon */
		rcu_assign_pointer(mvm->csa_tx_blocked_vif, vif);

		mvmvif->ap_ibss_active = false;
		break;
	case NL80211_IFTYPE_STATION:
		if (!switching_chanctx)
			break;

		disabled_vif = vif;

		iwl_mvm_mac_ctxt_changed(mvm, vif, true, NULL);
		break;
	default:
		break;
	}

	iwl_mvm_update_quotas(mvm, disabled_vif);
	iwl_mvm_binding_remove_vif(mvm, vif);

out:
	mvmvif->phy_ctxt = NULL;
	iwl_mvm_power_update_mac(mvm);
}

static void iwl_mvm_unassign_vif_chanctx(struct ieee80211_hw *hw,
					 struct ieee80211_vif *vif,
					 struct ieee80211_chanctx_conf *ctx)
{
	struct iwl_mvm *mvm = IWL_MAC80211_GET_MVM(hw);

	mutex_lock(&mvm->mutex);
	__iwl_mvm_unassign_vif_chanctx(mvm, vif, ctx, false);
	mutex_unlock(&mvm->mutex);
}

static int
iwl_mvm_switch_vif_chanctx_swap(struct iwl_mvm *mvm,
				struct ieee80211_vif_chanctx_switch *vifs)
{
	int ret;

	mutex_lock(&mvm->mutex);
	__iwl_mvm_unassign_vif_chanctx(mvm, vifs[0].vif, vifs[0].old_ctx, true);
	__iwl_mvm_remove_chanctx(mvm, vifs[0].old_ctx);

	ret = __iwl_mvm_add_chanctx(mvm, vifs[0].new_ctx);
	if (ret) {
		IWL_ERR(mvm, "failed to add new_ctx during channel switch\n");
		goto out_reassign;
	}

	ret = __iwl_mvm_assign_vif_chanctx(mvm, vifs[0].vif, vifs[0].new_ctx,
					   true);
	if (ret) {
		IWL_ERR(mvm,
			"failed to assign new_ctx during channel switch\n");
		goto out_remove;
	}

	/* we don't support TDLS during DCM - can be caused by channel switch */
	if (iwl_mvm_phy_ctx_count(mvm) > 1)
		iwl_mvm_teardown_tdls_peers(mvm);

	goto out;

out_remove:
	__iwl_mvm_remove_chanctx(mvm, vifs[0].new_ctx);

out_reassign:
	if (__iwl_mvm_add_chanctx(mvm, vifs[0].old_ctx)) {
		IWL_ERR(mvm, "failed to add old_ctx back after failure.\n");
		goto out_restart;
	}

	if (__iwl_mvm_assign_vif_chanctx(mvm, vifs[0].vif, vifs[0].old_ctx,
					 true)) {
		IWL_ERR(mvm, "failed to reassign old_ctx after failure.\n");
		goto out_restart;
	}

	goto out;

out_restart:
	/* things keep failing, better restart the hw */
	iwl_mvm_nic_restart(mvm, false);

out:
	mutex_unlock(&mvm->mutex);

	return ret;
}

static int
iwl_mvm_switch_vif_chanctx_reassign(struct iwl_mvm *mvm,
				    struct ieee80211_vif_chanctx_switch *vifs)
{
	int ret;

	mutex_lock(&mvm->mutex);
	__iwl_mvm_unassign_vif_chanctx(mvm, vifs[0].vif, vifs[0].old_ctx, true);

	ret = __iwl_mvm_assign_vif_chanctx(mvm, vifs[0].vif, vifs[0].new_ctx,
					   true);
	if (ret) {
		IWL_ERR(mvm,
			"failed to assign new_ctx during channel switch\n");
		goto out_reassign;
	}

	goto out;

out_reassign:
	if (__iwl_mvm_assign_vif_chanctx(mvm, vifs[0].vif, vifs[0].old_ctx,
					 true)) {
		IWL_ERR(mvm, "failed to reassign old_ctx after failure.\n");
		goto out_restart;
	}

	goto out;

out_restart:
	/* things keep failing, better restart the hw */
	iwl_mvm_nic_restart(mvm, false);

out:
	mutex_unlock(&mvm->mutex);

	return ret;
}

static int iwl_mvm_switch_vif_chanctx(struct ieee80211_hw *hw,
				      struct ieee80211_vif_chanctx_switch *vifs,
				      int n_vifs,
				      enum ieee80211_chanctx_switch_mode mode)
{
	struct iwl_mvm *mvm = IWL_MAC80211_GET_MVM(hw);
	int ret;

	/* we only support a single-vif right now */
	if (n_vifs > 1)
		return -EOPNOTSUPP;

	switch (mode) {
	case CHANCTX_SWMODE_SWAP_CONTEXTS:
		ret = iwl_mvm_switch_vif_chanctx_swap(mvm, vifs);
		break;
	case CHANCTX_SWMODE_REASSIGN_VIF:
		ret = iwl_mvm_switch_vif_chanctx_reassign(mvm, vifs);
		break;
	default:
		ret = -EOPNOTSUPP;
		break;
	}

	return ret;
}

static int iwl_mvm_set_tim(struct ieee80211_hw *hw,
			   struct ieee80211_sta *sta,
			   bool set)
{
	struct iwl_mvm *mvm = IWL_MAC80211_GET_MVM(hw);
	struct iwl_mvm_sta *mvm_sta = iwl_mvm_sta_from_mac80211(sta);

	if (!mvm_sta || !mvm_sta->vif) {
		IWL_ERR(mvm, "Station is not associated to a vif\n");
		return -EINVAL;
	}

	return iwl_mvm_mac_ctxt_beacon_changed(mvm, mvm_sta->vif);
}

#ifdef CONFIG_NL80211_TESTMODE
static const struct nla_policy iwl_mvm_tm_policy[IWL_MVM_TM_ATTR_MAX + 1] = {
	[IWL_MVM_TM_ATTR_CMD] = { .type = NLA_U32 },
	[IWL_MVM_TM_ATTR_NOA_DURATION] = { .type = NLA_U32 },
	[IWL_MVM_TM_ATTR_BEACON_FILTER_STATE] = { .type = NLA_U32 },
};

static int __iwl_mvm_mac_testmode_cmd(struct iwl_mvm *mvm,
				      struct ieee80211_vif *vif,
				      void *data, int len)
{
	struct nlattr *tb[IWL_MVM_TM_ATTR_MAX + 1];
	int err;
	u32 noa_duration;

	err = nla_parse(tb, IWL_MVM_TM_ATTR_MAX, data, len, iwl_mvm_tm_policy);
	if (err)
		return err;

	if (!tb[IWL_MVM_TM_ATTR_CMD])
		return -EINVAL;

	switch (nla_get_u32(tb[IWL_MVM_TM_ATTR_CMD])) {
	case IWL_MVM_TM_CMD_SET_NOA:
		if (!vif || vif->type != NL80211_IFTYPE_AP || !vif->p2p ||
		    !vif->bss_conf.enable_beacon ||
		    !tb[IWL_MVM_TM_ATTR_NOA_DURATION])
			return -EINVAL;

		noa_duration = nla_get_u32(tb[IWL_MVM_TM_ATTR_NOA_DURATION]);
		if (noa_duration >= vif->bss_conf.beacon_int)
			return -EINVAL;

		mvm->noa_duration = noa_duration;
		mvm->noa_vif = vif;

		return iwl_mvm_update_quotas(mvm, NULL);
	case IWL_MVM_TM_CMD_SET_BEACON_FILTER:
		/* must be associated client vif - ignore authorized */
		if (!vif || vif->type != NL80211_IFTYPE_STATION ||
		    !vif->bss_conf.assoc || !vif->bss_conf.dtim_period ||
		    !tb[IWL_MVM_TM_ATTR_BEACON_FILTER_STATE])
			return -EINVAL;

		if (nla_get_u32(tb[IWL_MVM_TM_ATTR_BEACON_FILTER_STATE]))
			return iwl_mvm_enable_beacon_filter(mvm, vif, 0);
		return iwl_mvm_disable_beacon_filter(mvm, vif, 0);
	}

	return -EOPNOTSUPP;
}

static int iwl_mvm_mac_testmode_cmd(struct ieee80211_hw *hw,
				    struct ieee80211_vif *vif,
				    void *data, int len)
{
	struct iwl_mvm *mvm = IWL_MAC80211_GET_MVM(hw);
	int err;

	mutex_lock(&mvm->mutex);
	err = __iwl_mvm_mac_testmode_cmd(mvm, vif, data, len);
	mutex_unlock(&mvm->mutex);

	return err;
}
#endif

static void iwl_mvm_channel_switch(struct ieee80211_hw *hw,
				   struct ieee80211_vif *vif,
				   struct ieee80211_channel_switch *chsw)
{
	/* By implementing this operation, we prevent mac80211 from
	 * starting its own channel switch timer, so that we can call
	 * ieee80211_chswitch_done() ourselves at the right time
	 * (which is when the absence time event starts).
	 */

	IWL_DEBUG_MAC80211(IWL_MAC80211_GET_MVM(hw),
			   "dummy channel switch op\n");
}

static int iwl_mvm_pre_channel_switch(struct ieee80211_hw *hw,
				      struct ieee80211_vif *vif,
				      struct ieee80211_channel_switch *chsw)
{
	struct iwl_mvm *mvm = IWL_MAC80211_GET_MVM(hw);
	struct ieee80211_vif *csa_vif;
	struct iwl_mvm_vif *mvmvif = iwl_mvm_vif_from_mac80211(vif);
	u32 apply_time;
	int ret;

	mutex_lock(&mvm->mutex);

	IWL_DEBUG_MAC80211(mvm, "pre CSA to freq %d\n",
			   chsw->chandef.center_freq1);

	switch (vif->type) {
	case NL80211_IFTYPE_AP:
		csa_vif =
			rcu_dereference_protected(mvm->csa_vif,
						  lockdep_is_held(&mvm->mutex));
		if (WARN_ONCE(csa_vif && csa_vif->csa_active,
			      "Another CSA is already in progress")) {
			ret = -EBUSY;
			goto out_unlock;
		}

		rcu_assign_pointer(mvm->csa_vif, vif);

		if (WARN_ONCE(mvmvif->csa_countdown,
			      "Previous CSA countdown didn't complete")) {
			ret = -EBUSY;
			goto out_unlock;
		}

		break;
	case NL80211_IFTYPE_STATION:
		/* Schedule the time event to a bit before beacon 1,
		 * to make sure we're in the new channel when the
		 * GO/AP arrives.
		 */
		apply_time = chsw->device_timestamp +
			((vif->bss_conf.beacon_int * (chsw->count - 1) -
			  IWL_MVM_CHANNEL_SWITCH_TIME_CLIENT) * 1024);

		if (chsw->block_tx)
			iwl_mvm_csa_client_absent(mvm, vif);

		iwl_mvm_schedule_csa_period(mvm, vif, vif->bss_conf.beacon_int,
					    apply_time);
		if (mvmvif->bf_data.bf_enabled) {
			ret = iwl_mvm_disable_beacon_filter(mvm, vif, 0);
			if (ret)
				goto out_unlock;
		}

		break;
	default:
		break;
	}

	mvmvif->ps_disabled = true;

	ret = iwl_mvm_power_update_ps(mvm);
	if (ret)
		goto out_unlock;

	/* we won't be on this channel any longer */
	iwl_mvm_teardown_tdls_peers(mvm);

out_unlock:
	mutex_unlock(&mvm->mutex);

	return ret;
}

static int iwl_mvm_post_channel_switch(struct ieee80211_hw *hw,
				       struct ieee80211_vif *vif)
{
	struct iwl_mvm_vif *mvmvif = iwl_mvm_vif_from_mac80211(vif);
	struct iwl_mvm *mvm = IWL_MAC80211_GET_MVM(hw);
	int ret;

	mutex_lock(&mvm->mutex);

	if (vif->type == NL80211_IFTYPE_STATION) {
		struct iwl_mvm_sta *mvmsta;

		mvmsta = iwl_mvm_sta_from_staid_protected(mvm,
							  mvmvif->ap_sta_id);

		if (WARN_ON(!mvmsta)) {
			ret = -EIO;
			goto out_unlock;
		}

		iwl_mvm_sta_modify_disable_tx(mvm, mvmsta, false);

		iwl_mvm_mac_ctxt_changed(mvm, vif, false, NULL);

		ret = iwl_mvm_enable_beacon_filter(mvm, vif, 0);
		if (ret)
			goto out_unlock;

		iwl_mvm_stop_session_protection(mvm, vif);
	}

	mvmvif->ps_disabled = false;

	ret = iwl_mvm_power_update_ps(mvm);

out_unlock:
	mutex_unlock(&mvm->mutex);

	return ret;
}

static void iwl_mvm_mac_flush(struct ieee80211_hw *hw,
			      struct ieee80211_vif *vif, u32 queues, bool drop)
{
	struct iwl_mvm *mvm = IWL_MAC80211_GET_MVM(hw);
	struct iwl_mvm_vif *mvmvif;
	struct iwl_mvm_sta *mvmsta;
	struct ieee80211_sta *sta;
	int i;
	u32 msk = 0;

	if (!vif || vif->type != NL80211_IFTYPE_STATION)
		return;

	mutex_lock(&mvm->mutex);
	mvmvif = iwl_mvm_vif_from_mac80211(vif);

	/* flush the AP-station and all TDLS peers */
	for (i = 0; i < IWL_MVM_STATION_COUNT; i++) {
		sta = rcu_dereference_protected(mvm->fw_id_to_mac_id[i],
						lockdep_is_held(&mvm->mutex));
		if (IS_ERR_OR_NULL(sta))
			continue;

		mvmsta = iwl_mvm_sta_from_mac80211(sta);
		if (mvmsta->vif != vif)
			continue;

		/* make sure only TDLS peers or the AP are flushed */
		WARN_ON(i != mvmvif->ap_sta_id && !sta->tdls);

		msk |= mvmsta->tfd_queue_msk;
	}

	if (drop) {
		if (iwl_mvm_flush_tx_path(mvm, msk, true))
			IWL_ERR(mvm, "flush request fail\n");
		mutex_unlock(&mvm->mutex);
	} else {
		mutex_unlock(&mvm->mutex);

		/* this can take a while, and we may need/want other operations
		 * to succeed while doing this, so do it without the mutex held
		 */
		iwl_trans_wait_tx_queue_empty(mvm->trans, msk);
	}
}

const struct ieee80211_ops iwl_mvm_hw_ops = {
	.tx = iwl_mvm_mac_tx,
	.ampdu_action = iwl_mvm_mac_ampdu_action,
	.start = iwl_mvm_mac_start,
	.reconfig_complete = iwl_mvm_mac_reconfig_complete,
	.stop = iwl_mvm_mac_stop,
	.add_interface = iwl_mvm_mac_add_interface,
	.remove_interface = iwl_mvm_mac_remove_interface,
	.config = iwl_mvm_mac_config,
	.prepare_multicast = iwl_mvm_prepare_multicast,
	.configure_filter = iwl_mvm_configure_filter,
	.bss_info_changed = iwl_mvm_bss_info_changed,
	.hw_scan = iwl_mvm_mac_hw_scan,
	.cancel_hw_scan = iwl_mvm_mac_cancel_hw_scan,
	.sta_pre_rcu_remove = iwl_mvm_sta_pre_rcu_remove,
	.sta_state = iwl_mvm_mac_sta_state,
	.sta_notify = iwl_mvm_mac_sta_notify,
	.allow_buffered_frames = iwl_mvm_mac_allow_buffered_frames,
	.release_buffered_frames = iwl_mvm_mac_release_buffered_frames,
	.set_rts_threshold = iwl_mvm_mac_set_rts_threshold,
	.sta_rc_update = iwl_mvm_sta_rc_update,
	.conf_tx = iwl_mvm_mac_conf_tx,
	.mgd_prepare_tx = iwl_mvm_mac_mgd_prepare_tx,
	.mgd_protect_tdls_discover = iwl_mvm_mac_mgd_protect_tdls_discover,
	.flush = iwl_mvm_mac_flush,
	.sched_scan_start = iwl_mvm_mac_sched_scan_start,
	.sched_scan_stop = iwl_mvm_mac_sched_scan_stop,
	.set_key = iwl_mvm_mac_set_key,
	.update_tkip_key = iwl_mvm_mac_update_tkip_key,
	.remain_on_channel = iwl_mvm_roc,
	.cancel_remain_on_channel = iwl_mvm_cancel_roc,
	.add_chanctx = iwl_mvm_add_chanctx,
	.remove_chanctx = iwl_mvm_remove_chanctx,
	.change_chanctx = iwl_mvm_change_chanctx,
	.assign_vif_chanctx = iwl_mvm_assign_vif_chanctx,
	.unassign_vif_chanctx = iwl_mvm_unassign_vif_chanctx,
	.switch_vif_chanctx = iwl_mvm_switch_vif_chanctx,

	.start_ap = iwl_mvm_start_ap_ibss,
	.stop_ap = iwl_mvm_stop_ap_ibss,
	.join_ibss = iwl_mvm_start_ap_ibss,
	.leave_ibss = iwl_mvm_stop_ap_ibss,

	.set_tim = iwl_mvm_set_tim,

	.channel_switch = iwl_mvm_channel_switch,
	.pre_channel_switch = iwl_mvm_pre_channel_switch,
	.post_channel_switch = iwl_mvm_post_channel_switch,

	.tdls_channel_switch = iwl_mvm_tdls_channel_switch,
	.tdls_cancel_channel_switch = iwl_mvm_tdls_cancel_channel_switch,
	.tdls_recv_channel_switch = iwl_mvm_tdls_recv_channel_switch,

	CFG80211_TESTMODE_CMD(iwl_mvm_mac_testmode_cmd)

#ifdef CONFIG_PM_SLEEP
	/* look at d3.c */
	.suspend = iwl_mvm_suspend,
	.resume = iwl_mvm_resume,
	.set_wakeup = iwl_mvm_set_wakeup,
	.set_rekey_data = iwl_mvm_set_rekey_data,
#if IS_ENABLED(CONFIG_IPV6)
	.ipv6_addr_change = iwl_mvm_ipv6_addr_change,
#endif
	.set_default_unicast_key = iwl_mvm_set_default_unicast_key,
#endif
};<|MERGE_RESOLUTION|>--- conflicted
+++ resolved
@@ -895,26 +895,13 @@
 	struct iwl_fw_error_dump_mem *dump_mem;
 	struct iwl_mvm_dump_ptrs *fw_error_dump;
 	u32 sram_len, sram_ofs;
-<<<<<<< HEAD
-	u32 file_len, rxf_len;
-	unsigned long flags;
-	int reg_val;
-	u32 smem_len = mvm->cfg->smem_len;
-=======
 	u32 file_len, fifo_data_len = 0;
 	u32 smem_len = mvm->cfg->smem_len;
 	u32 sram2_len = mvm->cfg->dccm2_len;
->>>>>>> 0b83795a
 
 	lockdep_assert_held(&mvm->mutex);
 
 	/* W/A for 8000 HW family A-step */
-<<<<<<< HEAD
-	if (mvm->cfg->smem_len &&
-	    mvm->cfg->device_family == IWL_DEVICE_FAMILY_8000 &&
-	    CSR_HW_REV_STEP(mvm->trans->hw_rev) == SILICON_A_STEP)
-		smem_len = 0x38000;
-=======
 	if (mvm->cfg->device_family == IWL_DEVICE_FAMILY_8000 &&
 	    CSR_HW_REV_STEP(mvm->trans->hw_rev) == SILICON_A_STEP) {
 		if (smem_len)
@@ -923,7 +910,6 @@
 		if (sram2_len)
 			sram2_len = 0x10000;
 	}
->>>>>>> 0b83795a
 
 	fw_error_dump = kzalloc(sizeof(*fw_error_dump), GFP_KERNEL);
 	if (!fw_error_dump)
@@ -940,14 +926,11 @@
 		sram_ofs = mvm->cfg->dccm_offset;
 		sram_len = mvm->cfg->dccm_len;
 	}
-<<<<<<< HEAD
-=======
 
 	/* reading RXF/TXF sizes */
 	if (test_bit(STATUS_FW_ERROR, &mvm->trans->status)) {
 		struct iwl_mvm_shared_mem_cfg *mem_cfg = &mvm->shared_mem_cfg;
 		int i;
->>>>>>> 0b83795a
 
 		fifo_data_len = 0;
 
@@ -974,28 +957,19 @@
 	}
 
 	file_len = sizeof(*dump_file) +
-<<<<<<< HEAD
-		   sizeof(*dump_data) * 3 +
-		   sram_len + sizeof(*dump_mem) +
-		   rxf_len +
-=======
 		   sizeof(*dump_data) * 2 +
 		   sram_len + sizeof(*dump_mem) +
 		   fifo_data_len +
->>>>>>> 0b83795a
 		   sizeof(*dump_info);
 
 	/* Make room for the SMEM, if it exists */
 	if (smem_len)
 		file_len += sizeof(*dump_data) + sizeof(*dump_mem) + smem_len;
 
-<<<<<<< HEAD
-=======
 	/* Make room for the secondary SRAM, if it exists */
 	if (sram2_len)
 		file_len += sizeof(*dump_data) + sizeof(*dump_mem) + sram2_len;
 
->>>>>>> 0b83795a
 	dump_file = vzalloc(file_len);
 	if (!dump_file) {
 		kfree(fw_error_dump);
@@ -1046,16 +1020,6 @@
 					 dump_mem->data, smem_len);
 	}
 
-<<<<<<< HEAD
-	dump_data = iwl_fw_error_next_data(dump_data);
-	dump_data->type = cpu_to_le32(IWL_FW_ERROR_DUMP_MEM);
-	dump_data->len = cpu_to_le32(sram_len + sizeof(*dump_mem));
-	dump_mem = (void *)dump_data->data;
-	dump_mem->type = cpu_to_le32(IWL_FW_ERROR_DUMP_MEM_SRAM);
-	dump_mem->offset = cpu_to_le32(sram_ofs);
-	iwl_trans_read_mem_bytes(mvm->trans, sram_ofs, dump_mem->data,
-				 sram_len);
-=======
 	if (sram2_len) {
 		dump_data = iwl_fw_error_next_data(dump_data);
 		dump_data->type = cpu_to_le32(IWL_FW_ERROR_DUMP_MEM);
@@ -1065,18 +1029,6 @@
 		dump_mem->offset = cpu_to_le32(mvm->cfg->dccm2_offset);
 		iwl_trans_read_mem_bytes(mvm->trans, mvm->cfg->dccm2_offset,
 					 dump_mem->data, sram2_len);
-	}
->>>>>>> 0b83795a
-
-	if (smem_len) {
-		dump_data = iwl_fw_error_next_data(dump_data);
-		dump_data->type = cpu_to_le32(IWL_FW_ERROR_DUMP_MEM);
-		dump_data->len = cpu_to_le32(smem_len + sizeof(*dump_mem));
-		dump_mem = (void *)dump_data->data;
-		dump_mem->type = cpu_to_le32(IWL_FW_ERROR_DUMP_MEM_SMEM);
-		dump_mem->offset = cpu_to_le32(mvm->cfg->smem_offset);
-		iwl_trans_read_mem_bytes(mvm->trans, mvm->cfg->smem_offset,
-					 dump_mem->data, smem_len);
 	}
 
 	fw_error_dump->trans_ptr = iwl_trans_dump_data(mvm->trans);
