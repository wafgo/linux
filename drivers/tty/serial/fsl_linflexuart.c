// SPDX-License-Identifier: GPL-2.0-or-later
/*
 * Freescale LINFlexD UART serial port driver
 *
 * Copyright 2012-2016 Freescale Semiconductor, Inc.
<<<<<<< HEAD
 * Copyright 2017-2022 NXP
=======
 * Copyright 2017-2023 NXP
>>>>>>> e18f0531
 */

#include <linux/circ_buf.h>
#include <linux/clk.h>
#include <linux/console.h>
#include <linux/dma-mapping.h>
#include <linux/dmaengine.h>
#include <linux/dmapool.h>
#include <linux/io.h>
#include <linux/irq.h>
#include <linux/module.h>
#include <linux/of.h>
#include <linux/of_device.h>
#include <linux/of_dma.h>
#include <linux/serial_core.h>
#include <linux/slab.h>
#include <linux/tty_flip.h>
#include <linux/jiffies.h>
#include <linux/kgdb.h>
#include <linux/delay.h>
#include <linux/iopoll.h>
/* All registers are 32-bit width */

#define LINCR1	0x0000	/* LIN control register				*/
#define LINIER	0x0004	/* LIN interrupt enable register		*/
#define LINSR	0x0008	/* LIN status register				*/
#define LINESR	0x000C	/* LIN error status register			*/
#define UARTCR	0x0010	/* UART mode control register			*/
#define UARTSR	0x0014	/* UART mode status register			*/
#define LINTCSR	0x0018	/* LIN timeout control status register		*/
#define LINOCR	0x001C	/* LIN output compare register			*/
#define LINTOCR	0x0020	/* LIN timeout control register			*/
#define LINFBRR	0x0024	/* LIN fractional baud rate register		*/
#define LINIBRR	0x0028	/* LIN integer baud rate register		*/
#define LINCFR	0x002C	/* LIN checksum field register			*/
#define LINCR2	0x0030	/* LIN control register 2			*/
#define BIDR	0x0034	/* Buffer identifier register			*/
#define BDRL	0x0038	/* Buffer data register least significant	*/
#define BDRM	0x003C	/* Buffer data register most significant	*/
#define IFER	0x0040	/* Identifier filter enable register		*/
#define IFMI	0x0044	/* Identifier filter match index		*/
#define IFMR	0x0048	/* Identifier filter mode register		*/
#define GCR	0x004C	/* Global control register			*/
#define UARTPTO	0x0050	/* UART preset timeout register			*/
#define UARTCTO	0x0054	/* UART current timeout register		*/
/* The offsets for DMARXE/DMATXE in master mode only			*/
#define DMATXE	0x0058	/* DMA Tx enable register			*/
#define DMARXE	0x005C	/* DMA Rx enable register			*/

#define DMATXE_DRE0	BIT(0)
#define DMARXE_DRE0	BIT(0)

/*
 * Register field definitions
 */

#define LINFLEXD_LINCR1_INIT		BIT(0)
#define LINFLEXD_LINCR1_MME		BIT(4)

#define LINFLEXD_LINSR_LINS_INITMODE	BIT(12)
#define LINFLEXD_LINSR_LINS_MASK	(0xF << 12)

#define LINFLEXD_LINIER_SZIE		BIT(15)
#define LINFLEXD_LINIER_OCIE		BIT(14)
#define LINFLEXD_LINIER_BEIE		BIT(13)
#define LINFLEXD_LINIER_CEIE		BIT(12)
#define LINFLEXD_LINIER_HEIE		BIT(11)
#define LINFLEXD_LINIER_FEIE		BIT(8)
#define LINFLEXD_LINIER_BOIE		BIT(7)
#define LINFLEXD_LINIER_LSIE		BIT(6)
#define LINFLEXD_LINIER_WUIE		BIT(5)
#define LINFLEXD_LINIER_DBFIE		BIT(4)
#define LINFLEXD_LINIER_DBEIETOIE	BIT(3)
#define LINFLEXD_LINIER_DRIE		BIT(2)
#define LINFLEXD_LINIER_DTIE		BIT(1)
#define LINFLEXD_LINIER_HRIE		BIT(0)

#define LINFLEXD_UARTCR_OSR_MASK	(0xF << 24)
#define LINFLEXD_UARTCR_OSR(uartcr)	(((uartcr) \
					& LINFLEXD_UARTCR_OSR_MASK) >> 24)

#define LINFLEXD_UARTCR_ROSE		BIT(23)

#define LINFLEXD_UARTCR_SBUR_MASK	(0x3 << 17)
#define LINFLEXD_UARTCR_SBUR_1SBITS	(0x0 << 17)
#define LINFLEXD_UARTCR_SBUR_2SBITS	(0x1 << 17)
#define LINFLEXD_UARTCR_SBUR_3SBITS	(0x2 << 17)

#define LINFLEXD_UARTCR_RDFLRFC_OFFSET	10
#define LINFLEXD_UARTCR_RDFLRFC_MASK	(0x7 << LINFLEXD_UARTCR_RDFLRFC_OFFSET)
#define LINFLEXD_UARTCR_RDFLRFC(uartcr)	(((uartcr) \
					& LINFLEXD_UARTCR_RDFLRFC_MASK) >> \
					LINFLEXD_UARTCR_RDFLRFC_OFFSET)
#define LINFLEXD_UARTCR_TDFLTFC_OFFSET	13
#define LINFLEXD_UARTCR_TDFLTFC_MASK	(0x7 << LINFLEXD_UARTCR_TDFLTFC_OFFSET)
#define LINFLEXD_UARTCR_TDFLTFC(uartcr)	(((uartcr) \
					& LINFLEXD_UARTCR_TDFLTFC_MASK) >> \
					LINFLEXD_UARTCR_TDFLTFC_OFFSET)

#define LINFLEXD_UARTCR_RFBM		BIT(9)
#define LINFLEXD_UARTCR_TFBM		BIT(8)
#define LINFLEXD_UARTCR_WL1		BIT(7)
#define LINFLEXD_UARTCR_PC1		BIT(6)

#define LINFLEXD_UARTCR_RXEN		BIT(5)
#define LINFLEXD_UARTCR_TXEN		BIT(4)
#define LINFLEXD_UARTCR_PC0		BIT(3)

#define LINFLEXD_UARTCR_PCE		BIT(2)
#define LINFLEXD_UARTCR_WL0		BIT(1)
#define LINFLEXD_UARTCR_UART		BIT(0)

#define LINFLEXD_UARTSR_SZF		BIT(15)
#define LINFLEXD_UARTSR_OCF		BIT(14)
#define LINFLEXD_UARTSR_PE3		BIT(13)
#define LINFLEXD_UARTSR_PE2		BIT(12)
#define LINFLEXD_UARTSR_PE1		BIT(11)
#define LINFLEXD_UARTSR_PE0		BIT(10)
#define LINFLEXD_UARTSR_RMB		BIT(9)
#define LINFLEXD_UARTSR_FEF		BIT(8)
#define LINFLEXD_UARTSR_BOF		BIT(7)
#define LINFLEXD_UARTSR_RPS		BIT(6)
#define LINFLEXD_UARTSR_WUF		BIT(5)
#define LINFLEXD_UARTSR_4		BIT(4)

#define LINFLEXD_UARTSR_TO		BIT(3)

#define LINFLEXD_UARTSR_DRFRFE		BIT(2)
#define LINFLEXD_UARTSR_DTFTFF		BIT(1)
#define LINFLEXD_UARTSR_NF		BIT(0)
#define LINFLEXD_UARTSR_PE		(LINFLEXD_UARTSR_PE0 |\
					 LINFLEXD_UARTSR_PE1 |\
					 LINFLEXD_UARTSR_PE2 |\
					 LINFLEXD_UARTSR_PE3)

#define LINFLEXD_GCR_STOP_MASK		BIT(1)
#define LINFLEXD_GCR_STOP_1SBITS	(0 << 1)
#define LINFLEXD_GCR_STOP_2SBITS	BIT(1)

#define FSL_UART_RX_DMA_BUFFER_SIZE	(PAGE_SIZE)

#define LINFLEXD_UARTCR_FIFO_SIZE	(4)

#define LINFLEX_LDIV_MULTIPLIER		(16)

#define DRIVER_NAME	"fsl-linflexuart"
#define DEV_NAME	"ttyLF"
#define UART_NR		7

#define EARLYCON_BUFFER_INITIAL_CAP	8

#ifdef CONFIG_S32CC_EMULATOR
#define PREINIT_DELAY			20 /* us */
#else
#define PREINIT_DELAY			2000 /* us */
#endif

struct linflex_port {
	struct uart_port	port;
	struct clk		*clk;
	struct clk		*clk_ipg;
	unsigned int		txfifo_size;
	unsigned int		rxfifo_size;
	bool			dma_tx_use;
	bool			dma_rx_use;
	struct dma_chan		*dma_tx_chan;
	struct dma_chan		*dma_rx_chan;
	struct dma_async_tx_descriptor  *dma_tx_desc;
	struct dma_async_tx_descriptor  *dma_rx_desc;
	dma_addr_t		dma_tx_buf_bus;
	dma_addr_t		dma_rx_buf_bus;
	dma_cookie_t		dma_tx_cookie;
	dma_cookie_t		dma_rx_cookie;
	unsigned char		*dma_tx_buf_virt;
	struct circ_buf		dma_rx_ring_buf;
	unsigned int		dma_tx_bytes;
	int			dma_tx_in_progress;
	int			dma_rx_in_progress;
	unsigned int		dma_rx_timeout;
	struct timer_list	timer;
#ifdef CONFIG_CONSOLE_POLL
	bool			poll_in_use;
#endif
<<<<<<< HEAD
=======
	atomic_t		sending;
	unsigned int		character_delay;
>>>>>>> e18f0531
};

static const struct of_device_id linflex_dt_ids[] = {
	{
		.compatible = "nxp,s32cc-linflexuart",
	},
	{
		.compatible = "fsl,s32v234-linflexuart",
	},
	{ /* sentinel */ }
};
MODULE_DEVICE_TABLE(of, linflex_dt_ids);

#ifdef CONFIG_SERIAL_FSL_LINFLEXUART_CONSOLE
static struct uart_port *earlycon_port;
#endif

/* Forward declare this for the dma callbacks. */
static void linflex_dma_tx_complete(void *arg);
static void linflex_dma_rx_complete(void *arg);
static void linflex_console_putchar(struct uart_port *port, int ch);

static inline struct linflex_port *
to_linflex_port(struct uart_port *uart)
{
	return container_of(uart, struct linflex_port, port);
}

static void linflex_copy_rx_to_tty(struct linflex_port *lfport)
{
	struct circ_buf *ring_buf = &lfport->dma_rx_ring_buf;
	struct tty_port *port = &lfport->port.state->port;
	struct dma_tx_state state;
	size_t count, received = 0;
	int copied = 0;
	int new_head;

	if (!port) {
		dev_err(lfport->port.dev, "No tty port\n");
		return;
	}

	dmaengine_tx_status(lfport->dma_rx_chan, lfport->dma_rx_cookie, &state);
	new_head = FSL_UART_RX_DMA_BUFFER_SIZE - state.residue;
	if (ring_buf->head == new_head)
		return;

	ring_buf->head = new_head;
	dma_sync_single_for_cpu(lfport->port.dev, lfport->dma_rx_buf_bus,
				FSL_UART_RX_DMA_BUFFER_SIZE, DMA_FROM_DEVICE);

	if (ring_buf->head > FSL_UART_RX_DMA_BUFFER_SIZE)
		dev_err_once(lfport->port.dev,
			     "Circular buffer head bigger than the buffer size\n");

	if (ring_buf->head < ring_buf->tail) {
		count = FSL_UART_RX_DMA_BUFFER_SIZE - ring_buf->tail;
		received += count;
		copied += tty_insert_flip_string(port, ring_buf->buf + ring_buf->tail, count);
		ring_buf->tail = 0;
		lfport->port.icount.rx += count;
	}

	if (ring_buf->head > ring_buf->tail) {
		count = ring_buf->head - ring_buf->tail;
		received += count;
		copied += tty_insert_flip_string(port, ring_buf->buf + ring_buf->tail, count);
		if (ring_buf->head >= FSL_UART_RX_DMA_BUFFER_SIZE)
			ring_buf->head = 0;
		ring_buf->tail = ring_buf->head;
		lfport->port.icount.rx += count;
	}

	if (copied != received)
		dev_err_once(lfport->port.dev, "RxData copy to tty layer failed\n");

	dma_sync_single_for_device(lfport->port.dev, lfport->dma_rx_buf_bus,
				   FSL_UART_RX_DMA_BUFFER_SIZE,
				   DMA_FROM_DEVICE);
	tty_flip_buffer_push(port);
}

static void linflex_enable_dma_rx(struct uart_port *port)
{
	unsigned long dmarxe = readl(port->membase + DMARXE);

	writel(dmarxe | DMARXE_DRE0, port->membase + DMARXE);
	while (!(readl(port->membase + DMARXE) & DMARXE_DRE0))
		;
}

static void linflex_enable_dma_tx(struct uart_port *port)
{
	unsigned long dmatxe = readl(port->membase + DMATXE);

	writel(dmatxe | DMATXE_DRE0, port->membase + DMATXE);
	while (!(readl(port->membase + DMATXE) & DMATXE_DRE0))
		;
}

static void linflex_disable_dma_rx(struct uart_port *port)
{
	unsigned long dmarxe = readl(port->membase + DMARXE);

	writel(dmarxe & 0xFFFF0000, port->membase + DMARXE);
	while (readl(port->membase + DMARXE) & DMARXE_DRE0)
		;
}

static void linflex_disable_dma_tx(struct uart_port *port)
{
	unsigned long dmatxe = readl(port->membase + DMATXE);

	writel(dmatxe & 0xFFFF0000, port->membase + DMATXE);
	while (readl(port->membase + DMATXE) & DMATXE_DRE0)
		;
}

static inline void linflex_wait_tx_fifo_empty(struct uart_port *port)
{
	unsigned long cr = readl(port->membase + UARTCR);

	/* Check the register because dma_tx_use can be true
	 * and the bit not set yet.
	 */
	if (!(cr & LINFLEXD_UARTCR_TFBM))
		return;

	while (LINFLEXD_UARTCR_TDFLTFC(readl(port->membase + UARTCR)))
		;
}

static void linflex_stop_tx(struct uart_port *port)
{
	unsigned long ier;
	unsigned int count;
	struct dma_tx_state state;
	struct linflex_port *lfport = to_linflex_port(port);
	struct circ_buf *xmit = &port->state->xmit;

	if (!lfport->dma_tx_use) {
		ier = readl(port->membase + LINIER);
		ier &= ~(LINFLEXD_LINIER_DTIE);
		writel(ier, port->membase + LINIER);
<<<<<<< HEAD
=======
		atomic_set(&lfport->sending, 0);
>>>>>>> e18f0531
		return;
	}

	linflex_disable_dma_tx(port);
	if (!lfport->dma_tx_in_progress)
		return;

	dmaengine_pause(lfport->dma_tx_chan);
	dmaengine_tx_status(lfport->dma_tx_chan,
			    lfport->dma_tx_cookie, &state);
	dmaengine_terminate_all(lfport->dma_tx_chan);
	dma_sync_single_for_cpu(lfport->port.dev, lfport->dma_tx_buf_bus,
				lfport->dma_tx_bytes, DMA_TO_DEVICE);
	count = lfport->dma_tx_bytes - state.residue;
<<<<<<< HEAD
	xmit->tail = (xmit->tail + count) & (UART_XMIT_SIZE - 1);
=======
	xmit->tail = (xmit->tail + count) % UART_XMIT_SIZE;
>>>>>>> e18f0531
	port->icount.tx += count;

	lfport->dma_tx_in_progress = 0;
}

static void linflex_stop_rx(struct uart_port *port)
{
	unsigned long ier;
	struct linflex_port *lfport = to_linflex_port(port);

	if (!lfport->dma_rx_use) {
		ier = readl(port->membase + LINIER);
		writel(ier & ~LINFLEXD_LINIER_DRIE, port->membase + LINIER);
		return;
	}

	linflex_disable_dma_rx(port);
	if (!lfport->dma_rx_in_progress)
		return;

	del_timer(&lfport->timer);
	dmaengine_pause(lfport->dma_rx_chan);
	linflex_copy_rx_to_tty(lfport);
	lfport->dma_rx_ring_buf.head = 0;
	lfport->dma_rx_ring_buf.tail = 0;
	dmaengine_terminate_all(lfport->dma_rx_chan);

	lfport->dma_rx_in_progress = 0;
}

static void linflex_put_char(struct uart_port *sport, unsigned char c)
{
	struct linflex_port *lfport = to_linflex_port(sport);
	unsigned long status;

	writeb(c, sport->membase + BDRL);

	/* Waiting for data transmission completed. */
	if (!lfport->dma_tx_use) {
		while (((status = readl(sport->membase + UARTSR)) &
					LINFLEXD_UARTSR_DTFTFF) !=
					LINFLEXD_UARTSR_DTFTFF)
			;
	} else {
		while (((status = readl(sport->membase + UARTSR)) &
					LINFLEXD_UARTSR_DTFTFF))
			;
	}

	if (!lfport->dma_tx_use)
<<<<<<< HEAD
		writel(status | LINFLEXD_UARTSR_DTFTFF,
		       sport->membase + UARTSR);
}

static inline void linflex_transmit_buffer(struct uart_port *sport)
{
	struct circ_buf *xmit = &sport->state->xmit;

	while (!uart_circ_empty(xmit)) {
		linflex_put_char(sport, xmit->buf[xmit->tail]);
		xmit->tail = (xmit->tail + 1) & (UART_XMIT_SIZE - 1);
		sport->icount.tx++;
=======
		writel(LINFLEXD_UARTSR_DTFTFF, sport->membase + UARTSR);
}

static inline void linflex_put_char_pio(struct uart_port *sport)
{
	struct circ_buf *xmit = &sport->state->xmit;
	struct linflex_port *lfport = to_linflex_port(sport);

	atomic_set(&lfport->sending, 1);
	writeb(xmit->buf[xmit->tail], sport->membase + BDRL);
	xmit->tail = (xmit->tail + 1) % UART_XMIT_SIZE;
	sport->icount.tx++;
}

static int linflex_dma_tx(struct linflex_port *lfport, unsigned long count)
{
	struct circ_buf *xmit = &lfport->port.state->xmit;
	struct uart_port *sport = &lfport->port;
	dma_addr_t tx_bus_addr;

	while ((readl(sport->membase + UARTSR) & LINFLEXD_UARTSR_DTFTFF))
		;

	dma_sync_single_for_device(sport->dev, lfport->dma_tx_buf_bus,
				   UART_XMIT_SIZE, DMA_TO_DEVICE);
	lfport->dma_tx_bytes = count;
	tx_bus_addr = lfport->dma_tx_buf_bus + xmit->tail;
	lfport->dma_tx_desc =
		dmaengine_prep_slave_single(lfport->dma_tx_chan, tx_bus_addr,
					    lfport->dma_tx_bytes, DMA_MEM_TO_DEV,
					    DMA_PREP_INTERRUPT | DMA_CTRL_ACK);

	if (!lfport->dma_tx_desc) {
		dev_err(sport->dev, "Not able to get desc for tx\n");
		return -EIO;
>>>>>>> e18f0531
	}

	lfport->dma_tx_desc->callback = linflex_dma_tx_complete;
	lfport->dma_tx_desc->callback_param = sport;
	lfport->dma_tx_in_progress = 1;
	lfport->dma_tx_cookie = dmaengine_submit(lfport->dma_tx_desc);
	dma_async_issue_pending(lfport->dma_tx_chan);

	return 0;
}

static void linflex_prepare_tx(struct linflex_port *lfport)
{
	struct circ_buf *xmit = &lfport->port.state->xmit;
	unsigned long count =  CIRC_CNT_TO_END(xmit->head, xmit->tail,
					       UART_XMIT_SIZE);

	if (!count || lfport->dma_tx_in_progress)
		return;

	linflex_enable_dma_tx(&lfport->port);
	linflex_dma_tx(lfport, count);
}

static void linflex_dma_tx_complete(void *arg)
{
	struct linflex_port *lfport = arg;
	struct circ_buf *xmit = &lfport->port.state->xmit;
	unsigned long flags;

	spin_lock_irqsave(&lfport->port.lock, flags);

	xmit->tail = (xmit->tail + lfport->dma_tx_bytes) % UART_XMIT_SIZE;
	lfport->port.icount.tx += lfport->dma_tx_bytes;
	lfport->dma_tx_in_progress = 0;

	if (uart_circ_chars_pending(xmit) < WAKEUP_CHARS)
		uart_write_wakeup(&lfport->port);

	linflex_prepare_tx(lfport);

	spin_unlock_irqrestore(&lfport->port.lock, flags);
}

static void linflex_flush_buffer(struct uart_port *port)
{
	struct linflex_port *lfport = to_linflex_port(port);

	if (lfport->dma_tx_use) {
		linflex_disable_dma_tx(port);
		dmaengine_terminate_all(lfport->dma_tx_chan);
		lfport->dma_tx_in_progress = 0;
	}
}

static int linflex_dma_rx(struct linflex_port *lfport)
{
	linflex_enable_dma_rx(&lfport->port);
	dma_sync_single_for_device(lfport->port.dev, lfport->dma_rx_buf_bus,
				   FSL_UART_RX_DMA_BUFFER_SIZE,
				   DMA_FROM_DEVICE);
	lfport->dma_rx_desc =
		dmaengine_prep_dma_cyclic(lfport->dma_rx_chan,
					  lfport->dma_rx_buf_bus,
					  FSL_UART_RX_DMA_BUFFER_SIZE,
					  FSL_UART_RX_DMA_BUFFER_SIZE / 2,
					  DMA_DEV_TO_MEM, DMA_PREP_INTERRUPT);

	if (!lfport->dma_rx_desc) {
		dev_err(lfport->port.dev, "Not able to get desc for rx\n");
		return -EIO;
	}

	lfport->dma_rx_desc->callback = linflex_dma_rx_complete;
	lfport->dma_rx_desc->callback_param = lfport;
	lfport->dma_rx_in_progress = 1;
	lfport->dma_rx_cookie = dmaengine_submit(lfport->dma_rx_desc);
	dma_async_issue_pending(lfport->dma_rx_chan);

	return 0;
}

static void linflex_dma_rx_complete(void *arg)
{
	struct linflex_port *lfport = arg;
	unsigned long flags;

	del_timer(&lfport->timer);

	spin_lock_irqsave(&lfport->port.lock, flags);

	linflex_copy_rx_to_tty(lfport);

	spin_unlock_irqrestore(&lfport->port.lock, flags);
	mod_timer(&lfport->timer, jiffies + lfport->dma_rx_timeout);
}

static void linflex_timer_func(struct timer_list *t)
{
	struct linflex_port *lfport = from_timer(lfport, t, timer);
	unsigned long flags;

	spin_lock_irqsave(&lfport->port.lock, flags);

	linflex_copy_rx_to_tty(lfport);

	spin_unlock_irqrestore(&lfport->port.lock, flags);
	mod_timer(&lfport->timer, jiffies + lfport->dma_rx_timeout);
}

static int linflex_dma_tx(struct linflex_port *lfport, unsigned long count)
{
	struct circ_buf *xmit = &lfport->port.state->xmit;
	struct uart_port *sport = &lfport->port;
	dma_addr_t tx_bus_addr;

	while ((readl(sport->membase + UARTSR) & LINFLEXD_UARTSR_DTFTFF))
		;

	dma_sync_single_for_device(sport->dev, lfport->dma_tx_buf_bus,
				   UART_XMIT_SIZE, DMA_TO_DEVICE);
	lfport->dma_tx_bytes = count;
	tx_bus_addr = lfport->dma_tx_buf_bus + xmit->tail;
	lfport->dma_tx_desc =
		dmaengine_prep_slave_single(lfport->dma_tx_chan, tx_bus_addr,
					    lfport->dma_tx_bytes, DMA_MEM_TO_DEV,
					    DMA_PREP_INTERRUPT | DMA_CTRL_ACK);

	if (!lfport->dma_tx_desc) {
		dev_err(sport->dev, "Not able to get desc for tx\n");
		return -EIO;
	}

	lfport->dma_tx_desc->callback = linflex_dma_tx_complete;
	lfport->dma_tx_desc->callback_param = sport;
	lfport->dma_tx_in_progress = 1;
	lfport->dma_tx_cookie = dmaengine_submit(lfport->dma_tx_desc);
	dma_async_issue_pending(lfport->dma_tx_chan);

	return 0;
}

static void linflex_prepare_tx(struct linflex_port *lfport)
{
	struct circ_buf *xmit = &lfport->port.state->xmit;
	unsigned long count =  CIRC_CNT_TO_END(xmit->head, xmit->tail,
					       UART_XMIT_SIZE);

	if (!count || lfport->dma_tx_in_progress)
		return;

	linflex_enable_dma_tx(&lfport->port);
	linflex_dma_tx(lfport, count);
}

static void linflex_dma_tx_complete(void *arg)
{
	struct linflex_port *lfport = arg;
	struct circ_buf *xmit = &lfport->port.state->xmit;
	unsigned long flags;

	spin_lock_irqsave(&lfport->port.lock, flags);

	xmit->tail = (xmit->tail + lfport->dma_tx_bytes) & (UART_XMIT_SIZE - 1);
	lfport->port.icount.tx += lfport->dma_tx_bytes;
	lfport->dma_tx_in_progress = 0;

	if (uart_circ_chars_pending(xmit) < WAKEUP_CHARS)
		uart_write_wakeup(&lfport->port);

	linflex_prepare_tx(lfport);

	spin_unlock_irqrestore(&lfport->port.lock, flags);
}

static void linflex_flush_buffer(struct uart_port *port)
{
	struct linflex_port *lfport = to_linflex_port(port);

	if (lfport->dma_tx_use) {
		linflex_disable_dma_tx(port);
		dmaengine_terminate_all(lfport->dma_tx_chan);
		lfport->dma_tx_in_progress = 0;
	}
}

static int linflex_dma_rx(struct linflex_port *lfport)
{
	linflex_enable_dma_rx(&lfport->port);
	dma_sync_single_for_device(lfport->port.dev, lfport->dma_rx_buf_bus,
				   FSL_UART_RX_DMA_BUFFER_SIZE,
				   DMA_FROM_DEVICE);
	lfport->dma_rx_desc =
		dmaengine_prep_dma_cyclic(lfport->dma_rx_chan,
					  lfport->dma_rx_buf_bus,
					  FSL_UART_RX_DMA_BUFFER_SIZE,
					  FSL_UART_RX_DMA_BUFFER_SIZE / 2,
					  DMA_DEV_TO_MEM, DMA_PREP_INTERRUPT);

	if (!lfport->dma_rx_desc) {
		dev_err(lfport->port.dev, "Not able to get desc for rx\n");
		return -EIO;
	}

	lfport->dma_rx_desc->callback = linflex_dma_rx_complete;
	lfport->dma_rx_desc->callback_param = lfport;
	lfport->dma_rx_in_progress = 1;
	lfport->dma_rx_cookie = dmaengine_submit(lfport->dma_rx_desc);
	dma_async_issue_pending(lfport->dma_rx_chan);

	return 0;
}

static void linflex_dma_rx_complete(void *arg)
{
	struct linflex_port *lfport = arg;
	unsigned long flags;

	del_timer(&lfport->timer);

	spin_lock_irqsave(&lfport->port.lock, flags);

	linflex_copy_rx_to_tty(lfport);

	spin_unlock_irqrestore(&lfport->port.lock, flags);
	mod_timer(&lfport->timer, jiffies + lfport->dma_rx_timeout);
}

static void linflex_timer_func(struct timer_list *t)
{
	struct linflex_port *lfport = from_timer(lfport, t, timer);
	unsigned long flags;

	spin_lock_irqsave(&lfport->port.lock, flags);

	linflex_copy_rx_to_tty(lfport);

	spin_unlock_irqrestore(&lfport->port.lock, flags);
	mod_timer(&lfport->timer, jiffies + lfport->dma_rx_timeout);
}

static void linflex_start_tx(struct uart_port *port)
{
	struct linflex_port *lfport = to_linflex_port(port);
<<<<<<< HEAD
	unsigned long ier;

	if (lfport->dma_tx_use) {
		linflex_prepare_tx(lfport);
	} else {
		linflex_transmit_buffer(port);
		ier = readl(port->membase + LINIER);
		writel(ier | LINFLEXD_LINIER_DTIE, port->membase + LINIER);
=======
	struct circ_buf *xmit = &port->state->xmit;
	unsigned long ier;

	/* Nothing to send, return. */
	if (uart_circ_empty(xmit))
		return;

	if (lfport->dma_tx_use) {
		linflex_prepare_tx(lfport);
	} else {
		/* If already sending, let TX interrupt handler do the job. */
		if (atomic_read(&lfport->sending))
			return;
		/* Enable TX interrupt. */
		ier = readl(port->membase + LINIER);
		writel(ier | LINFLEXD_LINIER_DTIE, port->membase + LINIER);
		/* Don't send here all the characters since this would be done
		 * using polling on UARTSR.DTF while having the spinlock acquired.
		 * RX interrupt handler will starve and characters will be
		 * lost.
		 * Still, the TX interrupt will arise only after a character
		 * is sent so we need to transmit one character at a time and
		 * let TX handler transmit the rest of them.
		 */
		linflex_put_char_pio(port);
>>>>>>> e18f0531
	}
}

static irqreturn_t linflex_txint(int irq, void *dev_id)
{
	struct linflex_port *lfport = dev_id;
	struct uart_port *sport = &lfport->port;
	struct circ_buf *xmit = &sport->state->xmit;
<<<<<<< HEAD
	unsigned long flags;
=======
>>>>>>> e18f0531

	/* Clear DTF flag no matter if we have any other character
	 * to send or not. This is the reason the interrupt was fired.
	 */
	writel(LINFLEXD_UARTSR_DTFTFF, sport->membase + UARTSR);

	if (sport->x_char) {
		linflex_put_char(sport, sport->x_char);
		goto out;
	}

	if (uart_circ_empty(xmit) || uart_tx_stopped(sport)) {
		linflex_stop_tx(sport);
		goto out;
	}

<<<<<<< HEAD
	linflex_transmit_buffer(sport);
=======
	linflex_put_char_pio(sport);

	if (uart_circ_chars_pending(xmit) < WAKEUP_CHARS)
		uart_write_wakeup(sport);
>>>>>>> e18f0531
out:
	return IRQ_HANDLED;
}

static irqreturn_t linflex_rxint(int irq, void *dev_id)
{
	struct linflex_port *lfport = dev_id;
	struct uart_port *sport = &lfport->port;
	unsigned int flg;
	struct tty_port *port = &sport->state->port;
	unsigned long status;
	unsigned char rx;
	int sysrq;

	while (true) {
		/* Wait for one more character to be received to avoid
		 * buffer overflow.
		 */
		readl_poll_timeout_atomic(sport->membase + UARTSR, status,
				status & LINFLEXD_UARTSR_RMB,
				lfport->character_delay / 8,
				lfport->character_delay);
		if (!(status & LINFLEXD_UARTSR_RMB))
			break;

		rx = readb(sport->membase + BDRM);
		writel(~LINFLEXD_UARTSR_DTFTFF, sport->membase + UARTSR);

		flg = TTY_NORMAL;
		sport->icount.rx++;

		if (unlikely(status & (LINFLEXD_UARTSR_BOF |
				LINFLEXD_UARTSR_FEF |
				LINFLEXD_UARTSR_PE))) {
			if (status & LINFLEXD_UARTSR_BOF)
				sport->icount.overrun++;
			if (status & LINFLEXD_UARTSR_FEF) {
				if (!rx) {
					sport->icount.brk++;
					if (uart_handle_break(sport))
						continue;
				} else {
					flg = TTY_FRAME;
					sport->icount.frame++;
				}
			}
			if (status & LINFLEXD_UARTSR_PE) {
				flg = TTY_PARITY;
				sport->icount.parity++;
			}
		}

		sysrq = uart_handle_sysrq_char(sport, (unsigned char)rx);
		if (!sysrq)
			uart_insert_char(sport, status,
					 LINFLEXD_UARTSR_BOF, rx, flg);
	}

	tty_flip_buffer_push(port);

	return IRQ_HANDLED;
}

static irqreturn_t linflex_int(int irq, void *dev_id)
{
	struct linflex_port *lfport = dev_id;
<<<<<<< HEAD

	unsigned long status;

	status = readl(lfport->port.membase + UARTSR);

	if (status & LINFLEXD_UARTSR_DRFRFE && !lfport->dma_rx_use)
		linflex_rxint(irq, dev_id);
	if (status & LINFLEXD_UARTSR_DTFTFF && !lfport->dma_rx_use)
		linflex_txint(irq, dev_id);
=======
	struct uart_port *sport = &lfport->port;
	unsigned long flags;
	u32 status, ier, old_ier;
	bool breakcond;

	spin_lock_irqsave(&sport->lock, flags);

	/* Disable transmission/reception IRQs. */
	old_ier = readl(sport->membase + LINIER);
	ier = old_ier & (~(LINFLEXD_LINIER_DRIE | LINFLEXD_LINIER_DTIE));
	writel(ier, sport->membase + LINIER);

	while (true) {
		status = readl(sport->membase + UARTSR);
		breakcond = true;

		if (status & LINFLEXD_UARTSR_DRFRFE && !lfport->dma_rx_use) {
			linflex_rxint(irq, dev_id);
			breakcond = false;
		}
		if (status & LINFLEXD_UARTSR_DTFTFF && !lfport->dma_tx_use) {
			linflex_txint(irq, dev_id);
			breakcond = false;
		}
		if (breakcond)
			break;
	}

	/* Enable transmission/reception IRQs. */
	writel(old_ier, sport->membase + LINIER);
>>>>>>> e18f0531

	spin_unlock_irqrestore(&sport->lock, flags);
	return IRQ_HANDLED;
}

/* return TIOCSER_TEMT when transmitter is not busy */
static unsigned int linflex_tx_empty(struct uart_port *port)
{
	struct linflex_port *lfport = to_linflex_port(port);
	unsigned long status;

	status = readl(port->membase + UARTSR) & LINFLEXD_UARTSR_DTFTFF;

	if (!lfport->dma_tx_use)
		return status ? TIOCSER_TEMT : 0;
	else
		return status ? 0 : TIOCSER_TEMT;
}

static unsigned int linflex_get_mctrl(struct uart_port *port)
{
	return 0;
}

static void linflex_set_mctrl(struct uart_port *port, unsigned int mctrl)
{
}

static void linflex_break_ctl(struct uart_port *port, int break_state)
{
}

static void linflex_setup_watermark(struct uart_port *sport)
{
	struct linflex_port *lfport = to_linflex_port(sport);
	unsigned long cr, ier, cr1;

	/* Disable transmission/reception */
	ier = readl(sport->membase + LINIER);
	ier &= ~(LINFLEXD_LINIER_DRIE | LINFLEXD_LINIER_DTIE);
	writel(ier, sport->membase + LINIER);

	cr = readl(sport->membase + UARTCR);
	cr &= ~(LINFLEXD_UARTCR_RXEN | LINFLEXD_UARTCR_TXEN);
	writel(cr, sport->membase + UARTCR);

	/* In FIFO mode, we should make sure the fifo is empty
	 * before entering INIT otherwise the remaining characters
	 * will be corrupted.
	 */
	linflex_wait_tx_fifo_empty(sport);

	/* Enter initialization mode by setting INIT bit */

	/* set the Linflex in master mode */

	cr1 = LINFLEXD_LINCR1_MME | LINFLEXD_LINCR1_INIT;
	writel(cr1, sport->membase + LINCR1);

	/* wait for init mode entry */
	while ((readl(sport->membase + LINSR)
		& LINFLEXD_LINSR_LINS_MASK)
		!= LINFLEXD_LINSR_LINS_INITMODE)
		;

	/*
	 *	UART = 0x1;		- Linflex working in UART mode
	 *	TXEN = 0x1;		- Enable transmission of data now
	 *	RXEn = 0x1;		- Receiver enabled
	 *	WL0 = 0x1;		- 8 bit data
	 *	PCE = 0x0;		- No parity
	 */

	/* set UART bit to allow writing other bits */
	writel(LINFLEXD_UARTCR_UART, sport->membase + UARTCR);

	cr = (LINFLEXD_UARTCR_WL0 | LINFLEXD_UARTCR_UART);

	/* FIFO mode enabled for DMA Rx mode. */
	if (lfport->dma_rx_use)
		cr |= LINFLEXD_UARTCR_RFBM;

	/* FIFO mode enabled for DMA Tx mode. */
	if (lfport->dma_tx_use)
		cr |= LINFLEXD_UARTCR_TFBM;

	writel(cr, sport->membase + UARTCR);

	cr1 &= ~(LINFLEXD_LINCR1_INIT);

	writel(cr1, sport->membase + LINCR1);

	cr |= (LINFLEXD_UARTCR_RXEN | LINFLEXD_UARTCR_TXEN);
	writel(cr, sport->membase + UARTCR);

	ier = readl(sport->membase + LINIER);
	if (!lfport->dma_rx_use)
		ier |= LINFLEXD_LINIER_DRIE;

	if (!lfport->dma_tx_use)
		ier |= LINFLEXD_LINIER_DTIE;

	writel(ier, sport->membase + LINIER);
}

static int linflex_dma_tx_request(struct uart_port *port)
{
	struct linflex_port *lfport = to_linflex_port(port);
	struct dma_slave_config dma_tx_sconfig;
	dma_addr_t dma_bus;
	unsigned char *dma_buf;
	int ret;

	dma_bus = dma_map_single(port->dev, port->state->xmit.buf,
				 UART_XMIT_SIZE, DMA_TO_DEVICE);

	if (dma_mapping_error(port->dev, dma_bus)) {
		dev_err(port->dev, "dma_map_single tx failed\n");
		return -ENOMEM;
	}

	memset(&dma_tx_sconfig, 0, sizeof(dma_tx_sconfig));
	dma_buf = port->state->xmit.buf;
	dma_tx_sconfig.dst_addr = port->mapbase + BDRL;
	dma_tx_sconfig.dst_addr_width = DMA_SLAVE_BUSWIDTH_1_BYTE;
	dma_tx_sconfig.dst_maxburst = 1;
	dma_tx_sconfig.direction = DMA_MEM_TO_DEV;
	ret = dmaengine_slave_config(lfport->dma_tx_chan, &dma_tx_sconfig);

	if (ret < 0) {
		dev_err(port->dev, "Dma slave config failed, err = %d\n",
			ret);
		return ret;
	}

	lfport->dma_tx_buf_virt = dma_buf;
	lfport->dma_tx_buf_bus = dma_bus;
	lfport->dma_tx_in_progress = 0;

	return 0;
}

static int linflex_dma_rx_request(struct uart_port *port)
{
	struct linflex_port *lfport = to_linflex_port(port);
	struct dma_slave_config dma_rx_sconfig;
	dma_addr_t dma_bus;
	char *dma_buf;
	int ret;

	dma_buf = devm_kzalloc(port->dev, FSL_UART_RX_DMA_BUFFER_SIZE,
			       GFP_KERNEL);

	if (!dma_buf) {
		dev_err(port->dev, "Dma rx alloc failed\n");
		return -ENOMEM;
	}

	dma_bus = dma_map_single(port->dev, dma_buf,
				 FSL_UART_RX_DMA_BUFFER_SIZE, DMA_FROM_DEVICE);

	if (dma_mapping_error(port->dev, dma_bus)) {
		dev_err(port->dev, "dma_map_single rx failed\n");
		return -ENOMEM;
	}

	memset(&dma_rx_sconfig, 0, sizeof(dma_rx_sconfig));
	dma_rx_sconfig.src_addr = port->mapbase + BDRM;
	dma_rx_sconfig.src_addr_width = DMA_SLAVE_BUSWIDTH_1_BYTE;
	dma_rx_sconfig.src_maxburst = 1;
	dma_rx_sconfig.direction = DMA_DEV_TO_MEM;
	ret = dmaengine_slave_config(lfport->dma_rx_chan, &dma_rx_sconfig);

	if (ret < 0) {
		dev_err(port->dev, "Dma slave config failed, err = %d\n",
			ret);
		return ret;
	}

	lfport->dma_rx_ring_buf.buf = dma_buf;
	lfport->dma_rx_ring_buf.head = 0;
	lfport->dma_rx_ring_buf.tail = 0;
	lfport->dma_rx_buf_bus = dma_bus;
	lfport->dma_rx_in_progress = 0;

	return 0;
}

static void linflex_dma_tx_free(struct uart_port *port)
{
	struct linflex_port *lfport = to_linflex_port(port);

	dma_unmap_single(lfport->port.dev, lfport->dma_tx_buf_bus, UART_XMIT_SIZE,
			 DMA_TO_DEVICE);

	lfport->dma_tx_buf_bus = 0;
	lfport->dma_tx_buf_virt = NULL;
}

static void linflex_dma_rx_free(struct uart_port *port)
{
	struct linflex_port *lfport = to_linflex_port(port);

	dma_unmap_single(lfport->port.dev, lfport->dma_rx_buf_bus,
			 FSL_UART_RX_DMA_BUFFER_SIZE, DMA_FROM_DEVICE);
	devm_kfree(lfport->port.dev, lfport->dma_rx_ring_buf.buf);

	lfport->dma_rx_buf_bus = 0;
	lfport->dma_rx_ring_buf.buf = NULL;
	lfport->dma_rx_ring_buf.head = 0;
	lfport->dma_rx_ring_buf.tail = 0;
}

static int linflex_startup(struct uart_port *port)
{
	struct linflex_port *lfport = to_linflex_port(port);
	int ret = 0;
	unsigned long flags;
	bool dma_rx_use, dma_tx_use;

	dma_rx_use = lfport->dma_rx_chan && !linflex_dma_rx_request(port);
	dma_tx_use = lfport->dma_tx_chan && !linflex_dma_tx_request(port);
<<<<<<< HEAD
=======
	atomic_set(&lfport->sending, 0);
>>>>>>> e18f0531

	spin_lock_irqsave(&port->lock, flags);
	lfport->dma_rx_use = dma_rx_use;
	lfport->dma_tx_use = dma_tx_use;
	lfport->port.fifosize = LINFLEXD_UARTCR_FIFO_SIZE;

	linflex_setup_watermark(port);

	if (lfport->dma_rx_use && !linflex_dma_rx(lfport)) {
		timer_setup(&lfport->timer, linflex_timer_func, 0);
		lfport->timer.expires = jiffies + lfport->dma_rx_timeout;
		add_timer(&lfport->timer);
	}
	spin_unlock_irqrestore(&port->lock, flags);

	if (!lfport->dma_rx_use || !lfport->dma_tx_use) {
<<<<<<< HEAD
		ret = devm_request_irq(port->dev, port->irq, linflex_int, 0,
				       DRIVER_NAME, lfport);
=======
		ret = devm_request_threaded_irq(port->dev, port->irq, NULL,
						linflex_int, IRQF_ONESHOT,
						DRIVER_NAME, lfport);
>>>>>>> e18f0531
	}
	return ret;
}

static void linflex_shutdown(struct uart_port *port)
{
	struct linflex_port *lfport = to_linflex_port(port);
	unsigned long flags;

	spin_lock_irqsave(&port->lock, flags);

	linflex_stop_tx(port);
	linflex_stop_rx(port);

	spin_unlock_irqrestore(&port->lock, flags);

	if (!lfport->dma_rx_use || !lfport->dma_tx_use)
		devm_free_irq(port->dev, port->irq, lfport);

	if (lfport->dma_rx_use)
		linflex_dma_rx_free(port);

	if (lfport->dma_tx_use)
		linflex_dma_tx_free(port);
<<<<<<< HEAD
=======
}

#if !defined(CONFIG_S32CC_EMULATOR)
static int
linflex_ldiv_multiplier(struct uart_port *port)
{
	unsigned int mul = LINFLEX_LDIV_MULTIPLIER;
	unsigned long cr;

	cr = readl(port->membase + UARTCR);
	if (cr & LINFLEXD_UARTCR_ROSE)
		mul = LINFLEXD_UARTCR_OSR(cr);

	return mul;
}
#endif

static inline void set_character_delay(struct uart_port *port,
		struct ktermios *termios)
{
	struct linflex_port *lfport = to_linflex_port(port);
	speed_t speed = tty_termios_baud_rate(termios);
	unsigned int bits;

	/* We always have 1 start bit and 1 stop bit. */
	bits = tty_get_char_size(termios->c_cflag) + 2;

	/* Check if we have 2 stop bits. */
	if (termios->c_cflag & CSTOPB)
		bits++;
	/* Parity bit. */
	if (termios->c_cflag & PARENB)
		bits++;

	/* Compute actual byte transmission duration.
	 * The formula used is (1s / baudrate) * bits_per_character.
	 */
	lfport->character_delay = DIV_ROUND_UP(USEC_PER_SEC * bits, speed);
>>>>>>> e18f0531
}

#if !defined(CONFIG_S32CC_EMULATOR)
static int
linflex_ldiv_multiplier(struct uart_port *port)
{
	unsigned int mul = LINFLEX_LDIV_MULTIPLIER;
	unsigned long cr;

	cr = readl(port->membase + UARTCR);
	if (cr & LINFLEXD_UARTCR_ROSE)
		mul = LINFLEXD_UARTCR_OSR(cr);

	return mul;
}
#endif

static void
linflex_set_termios(struct uart_port *port, struct ktermios *termios,
		    struct ktermios *old)
{
	struct linflex_port *lfport = to_linflex_port(port);
	unsigned long flags;
	unsigned long cr, old_cr, cr1, gcr, ier;
	unsigned int old_csize = old ? old->c_cflag & CSIZE : CS8;
#if !defined(CONFIG_S32CC_EMULATOR)
	unsigned long baud, ibr, fbr, divisr, dividr;
#endif
	struct circ_buf *xmit;

	spin_lock_irqsave(&port->lock, flags);

	linflex_stop_rx(port);
	linflex_stop_tx(port);

	old_cr = readl(port->membase + UARTCR) &
		~(LINFLEXD_UARTCR_RXEN | LINFLEXD_UARTCR_TXEN);
	cr = old_cr;

	/* In FIFO mode, we should make sure the fifo is empty
	 * before entering INIT otherwise the remaining characters
	 * will be corrupted.
	 */
	linflex_wait_tx_fifo_empty(port);

	/* disable transmit and receive */
	writel(old_cr, port->membase + UARTCR);

	/* Enter initialization mode by setting INIT bit */
	cr1 = LINFLEXD_LINCR1_INIT | LINFLEXD_LINCR1_MME;
	writel(cr1, port->membase + LINCR1);

	/* wait for init mode entry */
	while ((readl(port->membase + LINSR)
		& LINFLEXD_LINSR_LINS_MASK)
		!= LINFLEXD_LINSR_LINS_INITMODE)
		;

	/*
	 * only support CS8 and CS7, and for CS7 must enable PE.
	 * supported mode:
	 *	- (7,e/o,1)
	 *	- (8,n,1)
	 *	- (8,e/o,1)
	 */
	/* enter the UART into configuration mode */

	while ((termios->c_cflag & CSIZE) != CS8 &&
	       (termios->c_cflag & CSIZE) != CS7) {
		termios->c_cflag &= ~CSIZE;
		termios->c_cflag |= old_csize;
		old_csize = CS8;
	}

	if ((termios->c_cflag & CSIZE) == CS7) {
		/* Word length: WL1WL0:00 */
		cr = old_cr & ~LINFLEXD_UARTCR_WL1 & ~LINFLEXD_UARTCR_WL0;
	}

	if ((termios->c_cflag & CSIZE) == CS8) {
		/* Word length: WL1WL0:01 */
		cr = (old_cr | LINFLEXD_UARTCR_WL0) & ~LINFLEXD_UARTCR_WL1;
	}

	if (termios->c_cflag & CMSPAR) {
		if ((termios->c_cflag & CSIZE) != CS8) {
			termios->c_cflag &= ~CSIZE;
			termios->c_cflag |= CS8;
		}
		/* has a space/sticky bit */
		cr |= LINFLEXD_UARTCR_WL0;
	}

	gcr = readl(port->membase + GCR);

	if (termios->c_cflag & CSTOPB) {
		/* Use 2 stop bits. */
		cr = (cr & ~LINFLEXD_UARTCR_SBUR_MASK) |
			LINFLEXD_UARTCR_SBUR_2SBITS;
		/* Set STOP in GCR field for 2 stop bits. */
		gcr = (gcr & ~LINFLEXD_GCR_STOP_MASK) |
			LINFLEXD_GCR_STOP_2SBITS;
	} else {
		/* Use 1 stop bit. */
		cr = (cr & ~LINFLEXD_UARTCR_SBUR_MASK) |
			LINFLEXD_UARTCR_SBUR_1SBITS;
		/* Set STOP in GCR field for 1 stop bit. */
		gcr = (gcr & ~LINFLEXD_GCR_STOP_MASK) |
			LINFLEXD_GCR_STOP_1SBITS;
	}
	/* Update GCR register. */
	writel(gcr, port->membase + GCR);

	/* parity must be enabled when CS7 to match 8-bits format */
	if ((termios->c_cflag & CSIZE) == CS7)
		termios->c_cflag |= PARENB;

	if ((termios->c_cflag & PARENB)) {
		cr |= LINFLEXD_UARTCR_PCE;
		if (termios->c_cflag & PARODD)
			cr = (cr | LINFLEXD_UARTCR_PC0) &
			     (~LINFLEXD_UARTCR_PC1);
		else
			cr = cr & (~LINFLEXD_UARTCR_PC1 &
				   ~LINFLEXD_UARTCR_PC0);
	} else {
		cr &= ~LINFLEXD_UARTCR_PCE;
	}

#if !defined(CONFIG_S32CC_EMULATOR)
	/* ask the core to calculate the divisor */
	baud = uart_get_baud_rate(port, termios, old, 50, port->uartclk / 16);
#endif
<<<<<<< HEAD
=======
	set_character_delay(port, termios);
>>>>>>> e18f0531

	port->read_status_mask = 0;

	if (termios->c_iflag & INPCK)
		port->read_status_mask |=	(LINFLEXD_UARTSR_FEF |
						 LINFLEXD_UARTSR_PE0 |
						 LINFLEXD_UARTSR_PE1 |
						 LINFLEXD_UARTSR_PE2 |
						 LINFLEXD_UARTSR_PE3);
	if (termios->c_iflag & (IGNBRK | BRKINT | PARMRK))
		port->read_status_mask |= LINFLEXD_UARTSR_FEF;

	/* characters to ignore */
	port->ignore_status_mask = 0;
	if (termios->c_iflag & IGNPAR)
		port->ignore_status_mask |= LINFLEXD_UARTSR_PE;
	if (termios->c_iflag & IGNBRK) {
		port->ignore_status_mask |= LINFLEXD_UARTSR_PE;
		/*
		 * if we're ignoring parity and break indicators,
		 * ignore overruns too (for real raw support).
		 */
		if (termios->c_iflag & IGNPAR)
			port->ignore_status_mask |= LINFLEXD_UARTSR_BOF;
	}

#if !defined(CONFIG_S32CC_EMULATOR)
	/* update the per-port timeout */
	uart_update_timeout(port, termios->c_cflag, baud);
	lfport->dma_rx_timeout = msecs_to_jiffies(DIV_ROUND_UP(10000000, baud));
#endif

#if !defined(CONFIG_S32CC_EMULATOR)
	/* skip setting baudrate; use u-boot settings */
	divisr = port->uartclk;	//freq in Hz
	dividr = (baud * linflex_ldiv_multiplier(port));

	ibr = divisr / dividr;
	fbr = ((divisr % dividr) * 16 / dividr) & 0xF;

	writel(ibr, port->membase + LINIBRR);
	writel(fbr, port->membase + LINFBRR);
#endif

	writel(cr, port->membase + UARTCR);

	cr1 &= ~(LINFLEXD_LINCR1_INIT);

	writel(cr1, port->membase + LINCR1);

	cr |= (LINFLEXD_UARTCR_TXEN) | (LINFLEXD_UARTCR_RXEN);
	writel(cr, port->membase + UARTCR);

	/* Re-enable the interrupts if case. */
	ier = readl(port->membase + LINIER);
	if (!lfport->dma_rx_use)
		ier |= LINFLEXD_LINIER_DRIE;

	if (!lfport->dma_tx_use)
		ier |= LINFLEXD_LINIER_DTIE;

	if (!lfport->dma_rx_use || !lfport->dma_tx_use)
		writel(ier, port->membase + LINIER);

	/* Re-enable the dma transactions, but not if we're resuming
	 * from suspend, in which case this code will execute from
	 * linflex_startup(), which is called a bit later.
	 */
	if (lfport->dma_rx_buf_bus && lfport->dma_rx_use &&
	    !linflex_dma_rx(lfport))
		mod_timer(&lfport->timer, jiffies + lfport->dma_rx_timeout);

<<<<<<< HEAD
	if (lfport->dma_tx_use) {
		xmit = &port->state->xmit;
		if (uart_circ_chars_pending(xmit) < WAKEUP_CHARS)
			uart_write_wakeup(port);

		linflex_prepare_tx(lfport);
	}
=======
	xmit = &port->state->xmit;
	if (uart_circ_chars_pending(xmit) < WAKEUP_CHARS)
		uart_write_wakeup(port);
	linflex_start_tx(port);

>>>>>>> e18f0531
	spin_unlock_irqrestore(&port->lock, flags);
}

static const char *linflex_type(struct uart_port *port)
{
	return "FSL_LINFLEX";
}

static void linflex_release_port(struct uart_port *port)
{
	/* nothing to do */
}

static int linflex_request_port(struct uart_port *port)
{
	return 0;
}

/* configure/auto-configure the port */
static void linflex_config_port(struct uart_port *port, int flags)
{
	if (flags & UART_CONFIG_TYPE)
		port->type = PORT_LINFLEXUART;
}

static int linflex_verify_port(struct uart_port *port, struct serial_struct *ser)
{
	if ((ser->type != PORT_UNKNOWN && ser->type != PORT_LINFLEXUART) ||
	    port->irq != ser->irq ||
	    ser->io_type != UPIO_MEM ||
	    (port->uartclk / 16 != ser->baud_base) ||
	    port->iobase != ser->port ||
	    ser->hub6 != 0)
		return -EINVAL;

	return 0;
}

#ifdef CONFIG_CONSOLE_POLL
static int linflex_poll_init(struct uart_port *port)
{
	struct linflex_port *sport = container_of(port, struct linflex_port,
						  port);
	u32 ier, cr;

	ier = readl(sport->port.membase + LINIER);

	if (!sport->dma_tx_use) {
		ier &= ~(LINFLEXD_LINIER_DTIE);
		writel(ier, sport->port.membase + LINIER);
	} else {
		linflex_disable_dma_tx(port);
		dmaengine_terminate_all(sport->dma_tx_chan);
		sport->dma_tx_in_progress = 0;
	}

	if (!sport->dma_rx_use) {
		ier &= ~(LINFLEXD_LINIER_DRIE);
		writel(ier, sport->port.membase + LINIER);
	} else {
		del_timer(&sport->timer);
		linflex_disable_dma_rx(port);
		dmaengine_terminate_all(sport->dma_rx_chan);
		sport->dma_rx_in_progress = 0;
	}

	cr = readl(sport->port.membase + UARTCR);
	cr |= (LINFLEXD_UARTCR_TXEN) | (LINFLEXD_UARTCR_RXEN);
	writel(cr, sport->port.membase + UARTCR);

	return 0;
}

static void linflex_poll_putchar(struct uart_port *port, unsigned char ch)
{
	int ich = ch;
	unsigned long flags;
	struct linflex_port *sport = container_of(port, struct linflex_port,
						  port);

	spin_lock_irqsave(&sport->port.lock, flags);

	if (!sport->poll_in_use) {
		sport->poll_in_use = true;
		linflex_poll_init(port);
	}

	linflex_console_putchar(port, ich);
	spin_unlock_irqrestore(&sport->port.lock, flags);
}

static int linflex_poll_getchar(struct uart_port *port)
{
	int ret = NO_POLL_CHAR;
	unsigned long flags;
	struct linflex_port *sport = container_of(port, struct linflex_port,
						  port);

	spin_lock_irqsave(&sport->port.lock, flags);

	if (!sport->poll_in_use) {
		sport->poll_in_use = true;
		linflex_poll_init(port);
	}

	if (!sport->dma_rx_use) {
		/*
		 * Buffer mode: wait until the bytes programmed
		 * in RDFL are received
		 */
		while ((readl(port->membase + UARTSR) &
		       LINFLEXD_UARTSR_DRFRFE)
				!= LINFLEXD_UARTSR_DRFRFE)
			;
	} else {
		/* FIFO mode: Busy waiting while FIFO is empty */
		while ((readl(port->membase + UARTSR) &
			LINFLEXD_UARTSR_DRFRFE))
			;
	}

<<<<<<< HEAD
	writel((readl(port->membase + UARTSR) |
				LINFLEXD_UARTSR_DRFRFE),
				port->membase + UARTSR);
=======
	writel(LINFLEXD_UARTSR_DRFRFE | LINFLEXD_UARTSR_RMB,
	       port->membase + UARTSR);
>>>>>>> e18f0531

	ret = readb(port->membase + BDRM);

	spin_unlock_irqrestore(&sport->port.lock, flags);

	return ret;
}
#endif

static const struct uart_ops linflex_pops = {
	.tx_empty	= linflex_tx_empty,
	.set_mctrl	= linflex_set_mctrl,
	.get_mctrl	= linflex_get_mctrl,
	.stop_tx	= linflex_stop_tx,
	.start_tx	= linflex_start_tx,
	.stop_rx	= linflex_stop_rx,
	.break_ctl	= linflex_break_ctl,
	.startup	= linflex_startup,
	.shutdown	= linflex_shutdown,
	.set_termios	= linflex_set_termios,
	.type		= linflex_type,
	.request_port	= linflex_request_port,
	.release_port	= linflex_release_port,
	.config_port	= linflex_config_port,
	.verify_port	= linflex_verify_port,
	.flush_buffer	= linflex_flush_buffer,
#ifdef CONFIG_CONSOLE_POLL
	.poll_get_char	= linflex_poll_getchar,
	.poll_put_char	= linflex_poll_putchar,
#endif
};

static struct uart_port *linflex_ports[UART_NR];

#ifdef CONFIG_SERIAL_FSL_LINFLEXUART_CONSOLE
static void linflex_console_putchar(struct uart_port *port, int ch)
{
	unsigned long cr;
	bool fifo_mode;

	cr = readl(port->membase + UARTCR);
	fifo_mode = cr & LINFLEXD_UARTCR_TFBM;

	if (fifo_mode)
		while (readl(port->membase + UARTSR) &
					LINFLEXD_UARTSR_DTFTFF)
			;

	writeb(ch, port->membase + BDRL);

	if (!fifo_mode) {
		while ((readl(port->membase + UARTSR) &
					LINFLEXD_UARTSR_DTFTFF)
				!= LINFLEXD_UARTSR_DTFTFF)
			;

<<<<<<< HEAD
		writel((readl(port->membase + UARTSR) |
					LINFLEXD_UARTSR_DTFTFF),
					port->membase + UARTSR);
=======
		writel(LINFLEXD_UARTSR_DTFTFF, port->membase + UARTSR);
>>>>>>> e18f0531
	}
}

static void linflex_string_write(struct uart_port *sport, const char *s,
				 unsigned int count)
{
<<<<<<< HEAD
	struct linflex_port *lfport = to_linflex_port(sport);
	struct circ_buf *xmit = &sport->state->xmit;
	unsigned long cr, ier = 0;

	if (!lfport->dma_tx_use)
		ier = readl(sport->membase + LINIER);
=======
	struct circ_buf *xmit = &sport->state->xmit;
	unsigned long cr;

>>>>>>> e18f0531
	linflex_stop_tx(sport);
	cr = readl(sport->membase + UARTCR);
	cr |= (LINFLEXD_UARTCR_TXEN);
	writel(cr, sport->membase + UARTCR);

	uart_console_write(sport, s, count, linflex_console_putchar);

<<<<<<< HEAD
	if (!lfport->dma_tx_use) {
		writel(ier, sport->membase + LINIER);
	} else {
		if (uart_circ_chars_pending(xmit) < WAKEUP_CHARS)
			uart_write_wakeup(sport);

		linflex_prepare_tx(lfport);
	}
=======
	if (uart_circ_chars_pending(xmit) < WAKEUP_CHARS)
		uart_write_wakeup(sport);
	linflex_start_tx(sport);
>>>>>>> e18f0531
}

static void
linflex_console_write(struct console *co, const char *s, unsigned int count)
{
	struct uart_port *sport = linflex_ports[co->index];
	unsigned long flags;

	if (sport->sysrq) {
		linflex_string_write(sport, s, count);
	} else {
		spin_lock_irqsave(&sport->lock, flags);
		linflex_string_write(sport, s, count);
		spin_unlock_irqrestore(&sport->lock, flags);
	}
}

/*
 * if the port was already initialised (eg, by a boot loader),
 * try to determine the current setup.
 */
static void __init
linflex_console_get_options(struct uart_port *sport, int *parity, int *bits)
{
	unsigned long cr;

	cr = readl(sport->membase + UARTCR);
	cr &= LINFLEXD_UARTCR_RXEN | LINFLEXD_UARTCR_TXEN;

	if (!cr)
		return;

	/* ok, the port was enabled */

	*parity = 'n';
	if (cr & LINFLEXD_UARTCR_PCE) {
		if (cr & LINFLEXD_UARTCR_PC0)
			*parity = 'o';
		else
			*parity = 'e';
	}

	if ((cr & LINFLEXD_UARTCR_WL0) && ((cr & LINFLEXD_UARTCR_WL1) == 0)) {
		if (cr & LINFLEXD_UARTCR_PCE)
			*bits = 9;
		else
			*bits = 8;
	}
}

static int __init linflex_console_setup(struct console *co, char *options)
{
	struct uart_port *sport;
	int baud = 115200;
	int bits = 8;
	int parity = 'n';
	int flow = 'n';
	int ret;
	/*
	 * check whether an invalid uart number has been specified, and
	 * if so, search for the first available port that does have
	 * console support.
	 */
	if (co->index == -1 || co->index >= ARRAY_SIZE(linflex_ports))
		co->index = 0;

	sport = linflex_ports[co->index];
	if (!sport)
		return -ENODEV;

	if (options)
		uart_parse_options(options, &baud, &parity, &bits, &flow);
	else
		linflex_console_get_options(sport, &parity, &bits);

	linflex_setup_watermark(sport);

	ret = uart_set_options(sport, co, baud, parity, bits, flow);

	return ret;
}

static struct uart_driver linflex_reg;
static struct console linflex_console = {
	.name		= DEV_NAME,
	.write		= linflex_console_write,
	.write_atomic   = linflex_console_write,
	.device		= uart_console_device,
	.setup		= linflex_console_setup,
	.flags		= CON_PRINTBUFFER,
	.index		= -1,
	.data		= &linflex_reg,
};

static void linflex_earlycon_write(struct console *con, const char *s,
				   unsigned int n)
{
	struct earlycon_device *dev = con->data;

	uart_console_write(&dev->port, s, n, linflex_console_putchar);
}

static int __init linflex_early_console_setup(struct earlycon_device *device,
					      const char *options)
{
	if (!device->port.membase)
		return -ENODEV;

	device->con->write = linflex_earlycon_write;
	earlycon_port = &device->port;

	return 0;
}

OF_EARLYCON_DECLARE(linflex, "nxp,s32cc-linflexuart",
		    linflex_early_console_setup);
OF_EARLYCON_DECLARE(linflex, "fsl,s32v234-linflexuart",
		    linflex_early_console_setup);

#define LINFLEX_CONSOLE	(&linflex_console)
#else
#define LINFLEX_CONSOLE	NULL
#endif

static struct uart_driver linflex_reg = {
	.owner		= THIS_MODULE,
	.driver_name	= DRIVER_NAME,
	.dev_name	= DEV_NAME,
	.nr		= ARRAY_SIZE(linflex_ports),
	.cons		= LINFLEX_CONSOLE,
};

static int linflex_probe(struct platform_device *pdev)
{
	struct device_node *np = pdev->dev.of_node;
	struct linflex_port *lfport;
	struct uart_port *sport;
	struct resource *res;
	int ret;

	lfport = devm_kzalloc(&pdev->dev, sizeof(*lfport), GFP_KERNEL);
	if (!lfport)
		return -ENOMEM;

	sport = &lfport->port;
	sport->dev = &pdev->dev;

	lfport->dma_tx_chan = dma_request_chan(sport->dev, "tx");
	if (IS_ERR(lfport->dma_tx_chan)) {
		ret = PTR_ERR(lfport->dma_tx_chan);
		if (ret == -EPROBE_DEFER)
			return ret;

		dev_info(sport->dev,
			 "DMA tx channel request failed, operating without tx DMA %ld\n",
			 PTR_ERR(lfport->dma_tx_chan));
		lfport->dma_tx_chan = NULL;
	}

	lfport->dma_rx_chan = dma_request_chan(sport->dev, "rx");
	if (IS_ERR(lfport->dma_rx_chan)) {
		ret = PTR_ERR(lfport->dma_rx_chan);
		if (ret == -EPROBE_DEFER) {
			dma_release_channel(lfport->dma_tx_chan);
			return ret;
		}

		dev_info(sport->dev,
			 "DMA rx channel request failed, operating without rx DMA %ld\n",
			 PTR_ERR(lfport->dma_rx_chan));
		lfport->dma_rx_chan = NULL;
	}

	pdev->dev.coherent_dma_mask = 0;

	ret = of_alias_get_id(np, "serial");
	if (ret < 0) {
		dev_err(&pdev->dev, "failed to get alias id, errno %d\n", ret);
		goto linflex_probe_free_dma;
	}
	if (ret >= UART_NR) {
		dev_err(&pdev->dev, "driver limited to %d serial ports\n",
			UART_NR);
		ret = -ENOMEM;
		goto linflex_probe_free_dma;
	}

	sport->line = ret;

	res = platform_get_resource(pdev, IORESOURCE_MEM, 0);
	if (!res) {
		ret = -ENODEV;
		goto linflex_probe_free_dma;
	}

	sport->mapbase = res->start;
	sport->membase = devm_ioremap_resource(&pdev->dev, res);
	if (IS_ERR(sport->membase)) {
		ret = PTR_ERR(sport->membase);
		goto linflex_probe_free_dma;
	}

	sport->type = PORT_LINFLEXUART;
	sport->iotype = UPIO_MEM;
	sport->irq = platform_get_irq(pdev, 0);
	sport->ops = &linflex_pops;
	sport->flags = UPF_BOOT_AUTOCONF;
	sport->has_sysrq = IS_ENABLED(CONFIG_SERIAL_FSL_LINFLEXUART_CONSOLE);

#if !defined(CONFIG_S32CC_EMULATOR)
	lfport->clk = devm_clk_get(&pdev->dev, "lin");
	if (IS_ERR(lfport->clk)) {
		ret = PTR_ERR(lfport->clk);
		dev_err(&pdev->dev, "failed to get uart clk: %d\n", ret);
		goto linflex_probe_free_dma;
	}

	ret = clk_prepare_enable(lfport->clk);
	if (ret) {
		dev_err(&pdev->dev, "failed to enable uart clk: %d\n", ret);
		goto linflex_probe_free_dma;
	}

	lfport->clk_ipg = devm_clk_get(&pdev->dev, "ipg");
	if (IS_ERR(lfport->clk_ipg)) {
		ret = PTR_ERR(lfport->clk_ipg);
		dev_err(&pdev->dev, "failed to get ipg uart clk: %d\n", ret);
		clk_disable_unprepare(lfport->clk);
		goto linflex_probe_free_dma;
	}

	ret = clk_prepare_enable(lfport->clk_ipg);
	if (ret) {
		clk_disable_unprepare(lfport->clk);
		dev_err(&pdev->dev, "failed to enable ipg uart clk: %d\n", ret);
		goto linflex_probe_free_dma;
	}

	sport->uartclk = clk_get_rate(lfport->clk);
#endif

	linflex_ports[sport->line] = sport;

	platform_set_drvdata(pdev, sport);

	ret = uart_add_one_port(&linflex_reg, sport);
	if (ret) {
#if !defined(CONFIG_S32CC_EMULATOR)
		clk_disable_unprepare(lfport->clk);
		clk_disable_unprepare(lfport->clk_ipg);
#endif
		goto linflex_probe_free_dma;
	}

	return 0;

linflex_probe_free_dma:
	if (lfport->dma_tx_chan)
		dma_release_channel(lfport->dma_tx_chan);
	if (lfport->dma_rx_chan)
		dma_release_channel(lfport->dma_rx_chan);

	return ret;
}

static int linflex_remove(struct platform_device *pdev)
{
	struct linflex_port *lfport = platform_get_drvdata(pdev);
	struct uart_port *sport = &lfport->port;

	uart_remove_one_port(&linflex_reg, sport);

#if !defined(CONFIG_S32CC_EMULATOR)
	clk_disable_unprepare(lfport->clk);
	clk_disable_unprepare(lfport->clk_ipg);
#endif

	if (lfport->dma_tx_chan)
		dma_release_channel(lfport->dma_tx_chan);

	if (lfport->dma_rx_chan)
		dma_release_channel(lfport->dma_rx_chan);

	return 0;
}

#ifdef CONFIG_PM_SLEEP
static int linflex_suspend(struct device *dev)
{
	struct linflex_port *lfport = dev_get_drvdata(dev);
	struct uart_port *sport = &lfport->port;

	uart_suspend_port(&linflex_reg, sport);

	clk_disable_unprepare(lfport->clk);
	clk_disable_unprepare(lfport->clk_ipg);

	return 0;
}

static int linflex_resume(struct device *dev)
{
	struct linflex_port *lfport = dev_get_drvdata(dev);
	struct uart_port *sport = &lfport->port;
	int ret;

	ret = clk_prepare_enable(lfport->clk);
	if (ret) {
		dev_err(dev, "failed to enable uart clk: %d\n", ret);
		return ret;
	}

	ret = clk_prepare_enable(lfport->clk_ipg);
	if (ret) {
		clk_disable_unprepare(lfport->clk);
		dev_err(dev, "failed to enable ipg uart clk: %d\n", ret);
		return ret;
	}

	uart_resume_port(&linflex_reg, sport);

	return 0;
}
#endif

static SIMPLE_DEV_PM_OPS(linflex_pm_ops, linflex_suspend, linflex_resume);

static struct platform_driver linflex_driver = {
	.probe		= linflex_probe,
	.remove		= linflex_remove,
	.driver		= {
		.name	= DRIVER_NAME,
		.of_match_table	= linflex_dt_ids,
		.pm	= &linflex_pm_ops,
	},
};

static int __init linflex_serial_init(void)
{
	int ret;

	ret = uart_register_driver(&linflex_reg);
	if (ret)
		return ret;

	ret = platform_driver_register(&linflex_driver);
	if (ret)
		uart_unregister_driver(&linflex_reg);

	return ret;
}

static void __exit linflex_serial_exit(void)
{
	platform_driver_unregister(&linflex_driver);
	uart_unregister_driver(&linflex_reg);
}

module_init(linflex_serial_init);
module_exit(linflex_serial_exit);

MODULE_DESCRIPTION("Freescale LINFlexD serial port driver");
MODULE_LICENSE("GPL v2");<|MERGE_RESOLUTION|>--- conflicted
+++ resolved
@@ -3,11 +3,7 @@
  * Freescale LINFlexD UART serial port driver
  *
  * Copyright 2012-2016 Freescale Semiconductor, Inc.
-<<<<<<< HEAD
- * Copyright 2017-2022 NXP
-=======
  * Copyright 2017-2023 NXP
->>>>>>> e18f0531
  */
 
 #include <linux/circ_buf.h>
@@ -191,11 +187,8 @@
 #ifdef CONFIG_CONSOLE_POLL
 	bool			poll_in_use;
 #endif
-<<<<<<< HEAD
-=======
 	atomic_t		sending;
 	unsigned int		character_delay;
->>>>>>> e18f0531
 };
 
 static const struct of_device_id linflex_dt_ids[] = {
@@ -340,10 +333,7 @@
 		ier = readl(port->membase + LINIER);
 		ier &= ~(LINFLEXD_LINIER_DTIE);
 		writel(ier, port->membase + LINIER);
-<<<<<<< HEAD
-=======
 		atomic_set(&lfport->sending, 0);
->>>>>>> e18f0531
 		return;
 	}
 
@@ -358,11 +348,7 @@
 	dma_sync_single_for_cpu(lfport->port.dev, lfport->dma_tx_buf_bus,
 				lfport->dma_tx_bytes, DMA_TO_DEVICE);
 	count = lfport->dma_tx_bytes - state.residue;
-<<<<<<< HEAD
-	xmit->tail = (xmit->tail + count) & (UART_XMIT_SIZE - 1);
-=======
 	xmit->tail = (xmit->tail + count) % UART_XMIT_SIZE;
->>>>>>> e18f0531
 	port->icount.tx += count;
 
 	lfport->dma_tx_in_progress = 0;
@@ -413,20 +399,6 @@
 	}
 
 	if (!lfport->dma_tx_use)
-<<<<<<< HEAD
-		writel(status | LINFLEXD_UARTSR_DTFTFF,
-		       sport->membase + UARTSR);
-}
-
-static inline void linflex_transmit_buffer(struct uart_port *sport)
-{
-	struct circ_buf *xmit = &sport->state->xmit;
-
-	while (!uart_circ_empty(xmit)) {
-		linflex_put_char(sport, xmit->buf[xmit->tail]);
-		xmit->tail = (xmit->tail + 1) & (UART_XMIT_SIZE - 1);
-		sport->icount.tx++;
-=======
 		writel(LINFLEXD_UARTSR_DTFTFF, sport->membase + UARTSR);
 }
 
@@ -462,7 +434,6 @@
 	if (!lfport->dma_tx_desc) {
 		dev_err(sport->dev, "Not able to get desc for tx\n");
 		return -EIO;
->>>>>>> e18f0531
 	}
 
 	lfport->dma_tx_desc->callback = linflex_dma_tx_complete;
@@ -573,150 +544,9 @@
 	mod_timer(&lfport->timer, jiffies + lfport->dma_rx_timeout);
 }
 
-static int linflex_dma_tx(struct linflex_port *lfport, unsigned long count)
-{
-	struct circ_buf *xmit = &lfport->port.state->xmit;
-	struct uart_port *sport = &lfport->port;
-	dma_addr_t tx_bus_addr;
-
-	while ((readl(sport->membase + UARTSR) & LINFLEXD_UARTSR_DTFTFF))
-		;
-
-	dma_sync_single_for_device(sport->dev, lfport->dma_tx_buf_bus,
-				   UART_XMIT_SIZE, DMA_TO_DEVICE);
-	lfport->dma_tx_bytes = count;
-	tx_bus_addr = lfport->dma_tx_buf_bus + xmit->tail;
-	lfport->dma_tx_desc =
-		dmaengine_prep_slave_single(lfport->dma_tx_chan, tx_bus_addr,
-					    lfport->dma_tx_bytes, DMA_MEM_TO_DEV,
-					    DMA_PREP_INTERRUPT | DMA_CTRL_ACK);
-
-	if (!lfport->dma_tx_desc) {
-		dev_err(sport->dev, "Not able to get desc for tx\n");
-		return -EIO;
-	}
-
-	lfport->dma_tx_desc->callback = linflex_dma_tx_complete;
-	lfport->dma_tx_desc->callback_param = sport;
-	lfport->dma_tx_in_progress = 1;
-	lfport->dma_tx_cookie = dmaengine_submit(lfport->dma_tx_desc);
-	dma_async_issue_pending(lfport->dma_tx_chan);
-
-	return 0;
-}
-
-static void linflex_prepare_tx(struct linflex_port *lfport)
-{
-	struct circ_buf *xmit = &lfport->port.state->xmit;
-	unsigned long count =  CIRC_CNT_TO_END(xmit->head, xmit->tail,
-					       UART_XMIT_SIZE);
-
-	if (!count || lfport->dma_tx_in_progress)
-		return;
-
-	linflex_enable_dma_tx(&lfport->port);
-	linflex_dma_tx(lfport, count);
-}
-
-static void linflex_dma_tx_complete(void *arg)
-{
-	struct linflex_port *lfport = arg;
-	struct circ_buf *xmit = &lfport->port.state->xmit;
-	unsigned long flags;
-
-	spin_lock_irqsave(&lfport->port.lock, flags);
-
-	xmit->tail = (xmit->tail + lfport->dma_tx_bytes) & (UART_XMIT_SIZE - 1);
-	lfport->port.icount.tx += lfport->dma_tx_bytes;
-	lfport->dma_tx_in_progress = 0;
-
-	if (uart_circ_chars_pending(xmit) < WAKEUP_CHARS)
-		uart_write_wakeup(&lfport->port);
-
-	linflex_prepare_tx(lfport);
-
-	spin_unlock_irqrestore(&lfport->port.lock, flags);
-}
-
-static void linflex_flush_buffer(struct uart_port *port)
+static void linflex_start_tx(struct uart_port *port)
 {
 	struct linflex_port *lfport = to_linflex_port(port);
-
-	if (lfport->dma_tx_use) {
-		linflex_disable_dma_tx(port);
-		dmaengine_terminate_all(lfport->dma_tx_chan);
-		lfport->dma_tx_in_progress = 0;
-	}
-}
-
-static int linflex_dma_rx(struct linflex_port *lfport)
-{
-	linflex_enable_dma_rx(&lfport->port);
-	dma_sync_single_for_device(lfport->port.dev, lfport->dma_rx_buf_bus,
-				   FSL_UART_RX_DMA_BUFFER_SIZE,
-				   DMA_FROM_DEVICE);
-	lfport->dma_rx_desc =
-		dmaengine_prep_dma_cyclic(lfport->dma_rx_chan,
-					  lfport->dma_rx_buf_bus,
-					  FSL_UART_RX_DMA_BUFFER_SIZE,
-					  FSL_UART_RX_DMA_BUFFER_SIZE / 2,
-					  DMA_DEV_TO_MEM, DMA_PREP_INTERRUPT);
-
-	if (!lfport->dma_rx_desc) {
-		dev_err(lfport->port.dev, "Not able to get desc for rx\n");
-		return -EIO;
-	}
-
-	lfport->dma_rx_desc->callback = linflex_dma_rx_complete;
-	lfport->dma_rx_desc->callback_param = lfport;
-	lfport->dma_rx_in_progress = 1;
-	lfport->dma_rx_cookie = dmaengine_submit(lfport->dma_rx_desc);
-	dma_async_issue_pending(lfport->dma_rx_chan);
-
-	return 0;
-}
-
-static void linflex_dma_rx_complete(void *arg)
-{
-	struct linflex_port *lfport = arg;
-	unsigned long flags;
-
-	del_timer(&lfport->timer);
-
-	spin_lock_irqsave(&lfport->port.lock, flags);
-
-	linflex_copy_rx_to_tty(lfport);
-
-	spin_unlock_irqrestore(&lfport->port.lock, flags);
-	mod_timer(&lfport->timer, jiffies + lfport->dma_rx_timeout);
-}
-
-static void linflex_timer_func(struct timer_list *t)
-{
-	struct linflex_port *lfport = from_timer(lfport, t, timer);
-	unsigned long flags;
-
-	spin_lock_irqsave(&lfport->port.lock, flags);
-
-	linflex_copy_rx_to_tty(lfport);
-
-	spin_unlock_irqrestore(&lfport->port.lock, flags);
-	mod_timer(&lfport->timer, jiffies + lfport->dma_rx_timeout);
-}
-
-static void linflex_start_tx(struct uart_port *port)
-{
-	struct linflex_port *lfport = to_linflex_port(port);
-<<<<<<< HEAD
-	unsigned long ier;
-
-	if (lfport->dma_tx_use) {
-		linflex_prepare_tx(lfport);
-	} else {
-		linflex_transmit_buffer(port);
-		ier = readl(port->membase + LINIER);
-		writel(ier | LINFLEXD_LINIER_DTIE, port->membase + LINIER);
-=======
 	struct circ_buf *xmit = &port->state->xmit;
 	unsigned long ier;
 
@@ -742,7 +572,6 @@
 		 * let TX handler transmit the rest of them.
 		 */
 		linflex_put_char_pio(port);
->>>>>>> e18f0531
 	}
 }
 
@@ -751,10 +580,6 @@
 	struct linflex_port *lfport = dev_id;
 	struct uart_port *sport = &lfport->port;
 	struct circ_buf *xmit = &sport->state->xmit;
-<<<<<<< HEAD
-	unsigned long flags;
-=======
->>>>>>> e18f0531
 
 	/* Clear DTF flag no matter if we have any other character
 	 * to send or not. This is the reason the interrupt was fired.
@@ -771,14 +596,10 @@
 		goto out;
 	}
 
-<<<<<<< HEAD
-	linflex_transmit_buffer(sport);
-=======
 	linflex_put_char_pio(sport);
 
 	if (uart_circ_chars_pending(xmit) < WAKEUP_CHARS)
 		uart_write_wakeup(sport);
->>>>>>> e18f0531
 out:
 	return IRQ_HANDLED;
 }
@@ -845,17 +666,6 @@
 static irqreturn_t linflex_int(int irq, void *dev_id)
 {
 	struct linflex_port *lfport = dev_id;
-<<<<<<< HEAD
-
-	unsigned long status;
-
-	status = readl(lfport->port.membase + UARTSR);
-
-	if (status & LINFLEXD_UARTSR_DRFRFE && !lfport->dma_rx_use)
-		linflex_rxint(irq, dev_id);
-	if (status & LINFLEXD_UARTSR_DTFTFF && !lfport->dma_rx_use)
-		linflex_txint(irq, dev_id);
-=======
 	struct uart_port *sport = &lfport->port;
 	unsigned long flags;
 	u32 status, ier, old_ier;
@@ -886,7 +696,6 @@
 
 	/* Enable transmission/reception IRQs. */
 	writel(old_ier, sport->membase + LINIER);
->>>>>>> e18f0531
 
 	spin_unlock_irqrestore(&sport->lock, flags);
 	return IRQ_HANDLED;
@@ -1109,10 +918,7 @@
 
 	dma_rx_use = lfport->dma_rx_chan && !linflex_dma_rx_request(port);
 	dma_tx_use = lfport->dma_tx_chan && !linflex_dma_tx_request(port);
-<<<<<<< HEAD
-=======
 	atomic_set(&lfport->sending, 0);
->>>>>>> e18f0531
 
 	spin_lock_irqsave(&port->lock, flags);
 	lfport->dma_rx_use = dma_rx_use;
@@ -1129,14 +935,9 @@
 	spin_unlock_irqrestore(&port->lock, flags);
 
 	if (!lfport->dma_rx_use || !lfport->dma_tx_use) {
-<<<<<<< HEAD
-		ret = devm_request_irq(port->dev, port->irq, linflex_int, 0,
-				       DRIVER_NAME, lfport);
-=======
 		ret = devm_request_threaded_irq(port->dev, port->irq, NULL,
 						linflex_int, IRQF_ONESHOT,
 						DRIVER_NAME, lfport);
->>>>>>> e18f0531
 	}
 	return ret;
 }
@@ -1161,8 +962,6 @@
 
 	if (lfport->dma_tx_use)
 		linflex_dma_tx_free(port);
-<<<<<<< HEAD
-=======
 }
 
 #if !defined(CONFIG_S32CC_EMULATOR)
@@ -1201,23 +1000,7 @@
 	 * The formula used is (1s / baudrate) * bits_per_character.
 	 */
 	lfport->character_delay = DIV_ROUND_UP(USEC_PER_SEC * bits, speed);
->>>>>>> e18f0531
-}
-
-#if !defined(CONFIG_S32CC_EMULATOR)
-static int
-linflex_ldiv_multiplier(struct uart_port *port)
-{
-	unsigned int mul = LINFLEX_LDIV_MULTIPLIER;
-	unsigned long cr;
-
-	cr = readl(port->membase + UARTCR);
-	if (cr & LINFLEXD_UARTCR_ROSE)
-		mul = LINFLEXD_UARTCR_OSR(cr);
-
-	return mul;
-}
-#endif
+}
 
 static void
 linflex_set_termios(struct uart_port *port, struct ktermios *termios,
@@ -1335,10 +1118,7 @@
 	/* ask the core to calculate the divisor */
 	baud = uart_get_baud_rate(port, termios, old, 50, port->uartclk / 16);
 #endif
-<<<<<<< HEAD
-=======
 	set_character_delay(port, termios);
->>>>>>> e18f0531
 
 	port->read_status_mask = 0;
 
@@ -1411,21 +1191,11 @@
 	    !linflex_dma_rx(lfport))
 		mod_timer(&lfport->timer, jiffies + lfport->dma_rx_timeout);
 
-<<<<<<< HEAD
-	if (lfport->dma_tx_use) {
-		xmit = &port->state->xmit;
-		if (uart_circ_chars_pending(xmit) < WAKEUP_CHARS)
-			uart_write_wakeup(port);
-
-		linflex_prepare_tx(lfport);
-	}
-=======
 	xmit = &port->state->xmit;
 	if (uart_circ_chars_pending(xmit) < WAKEUP_CHARS)
 		uart_write_wakeup(port);
 	linflex_start_tx(port);
 
->>>>>>> e18f0531
 	spin_unlock_irqrestore(&port->lock, flags);
 }
 
@@ -1547,14 +1317,8 @@
 			;
 	}
 
-<<<<<<< HEAD
-	writel((readl(port->membase + UARTSR) |
-				LINFLEXD_UARTSR_DRFRFE),
-				port->membase + UARTSR);
-=======
 	writel(LINFLEXD_UARTSR_DRFRFE | LINFLEXD_UARTSR_RMB,
 	       port->membase + UARTSR);
->>>>>>> e18f0531
 
 	ret = readb(port->membase + BDRM);
 
@@ -1611,52 +1375,27 @@
 				!= LINFLEXD_UARTSR_DTFTFF)
 			;
 
-<<<<<<< HEAD
-		writel((readl(port->membase + UARTSR) |
-					LINFLEXD_UARTSR_DTFTFF),
-					port->membase + UARTSR);
-=======
 		writel(LINFLEXD_UARTSR_DTFTFF, port->membase + UARTSR);
->>>>>>> e18f0531
 	}
 }
 
 static void linflex_string_write(struct uart_port *sport, const char *s,
 				 unsigned int count)
 {
-<<<<<<< HEAD
-	struct linflex_port *lfport = to_linflex_port(sport);
-	struct circ_buf *xmit = &sport->state->xmit;
-	unsigned long cr, ier = 0;
-
-	if (!lfport->dma_tx_use)
-		ier = readl(sport->membase + LINIER);
-=======
 	struct circ_buf *xmit = &sport->state->xmit;
 	unsigned long cr;
 
->>>>>>> e18f0531
 	linflex_stop_tx(sport);
+
 	cr = readl(sport->membase + UARTCR);
 	cr |= (LINFLEXD_UARTCR_TXEN);
 	writel(cr, sport->membase + UARTCR);
 
 	uart_console_write(sport, s, count, linflex_console_putchar);
 
-<<<<<<< HEAD
-	if (!lfport->dma_tx_use) {
-		writel(ier, sport->membase + LINIER);
-	} else {
-		if (uart_circ_chars_pending(xmit) < WAKEUP_CHARS)
-			uart_write_wakeup(sport);
-
-		linflex_prepare_tx(lfport);
-	}
-=======
 	if (uart_circ_chars_pending(xmit) < WAKEUP_CHARS)
 		uart_write_wakeup(sport);
 	linflex_start_tx(sport);
->>>>>>> e18f0531
 }
 
 static void
