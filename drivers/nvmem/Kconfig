--- conflicted
+++ resolved
@@ -279,8 +279,6 @@
 	  for S32CC SoC.
 	  The revision information is retrieved from SIUL2 module
 
-<<<<<<< HEAD
-=======
 config NVMEM_SCMI
 	bool "SCMI NVMEM support"
 	help
@@ -289,7 +287,6 @@
 	  can be read to gather the information should be defined by the
 	  platform in the corresponding SCMI NVMEM device-tree node.
 
->>>>>>> e18f0531
 config NVMEM_ZYNQMP
 	bool "Xilinx ZYNQMP SoC nvmem firmware support"
 	depends on ARCH_ZYNQMP
