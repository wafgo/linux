--- conflicted
+++ resolved
@@ -262,14 +262,8 @@
 
 	/* check if there is pretimeout support */
 	irq = platform_get_irq_optional(pdev, 0);
-<<<<<<< HEAD
-	if (irq > 0) {
-		ret = devm_request_irq(dev, irq, qcom_wdt_isr,
-				       IRQF_TRIGGER_RISING,
-=======
 	if (data->pretimeout && irq > 0) {
 		ret = devm_request_irq(dev, irq, qcom_wdt_isr, 0,
->>>>>>> 04d5ce62
 				       "wdt_bark", &wdt->wdd);
 		if (ret)
 			return ret;
