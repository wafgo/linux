// SPDX-License-Identifier: GPL-2.0
/*
 * Synopsys DesignWare PCIe Endpoint controller driver
 *
 * Copyright (C) 2017 Texas Instruments
 * Author: Kishon Vijay Abraham I <kishon@ti.com>
 */

#include <linux/of.h>
#include <linux/platform_device.h>

#include "pcie-designware.h"
#include <linux/pci-epc.h>
#include <linux/pci-epf.h>

#include "../../pci.h"

void dw_pcie_ep_linkup(struct dw_pcie_ep *ep)
{
	struct pci_epc *epc = ep->epc;

	pci_epc_linkup(epc);
}
EXPORT_SYMBOL_GPL(dw_pcie_ep_linkup);

void dw_pcie_ep_init_notify(struct dw_pcie_ep *ep)
{
	struct pci_epc *epc = ep->epc;

	pci_epc_init_notify(epc);
}
EXPORT_SYMBOL_GPL(dw_pcie_ep_init_notify);

struct dw_pcie_ep_func *
dw_pcie_ep_get_func_from_ep(struct dw_pcie_ep *ep, u8 func_no)
{
	struct dw_pcie_ep_func *ep_func;

	list_for_each_entry(ep_func, &ep->func_list, list) {
		if (ep_func->func_no == func_no)
			return ep_func;
	}

	return NULL;
}

static unsigned int dw_pcie_ep_func_select(struct dw_pcie_ep *ep, u8 func_no)
{
	unsigned int func_offset = 0;

	if (ep->ops->func_conf_select)
		func_offset = ep->ops->func_conf_select(ep, func_no);

	return func_offset;
}

static void __dw_pcie_ep_reset_bar(struct dw_pcie *pci, u8 func_no,
				   enum pci_barno bar, int flags)
{
	u32 reg;
	unsigned int func_offset = 0;
	struct dw_pcie_ep *ep = &pci->ep;

	func_offset = dw_pcie_ep_func_select(ep, func_no);

	reg = func_offset + PCI_BASE_ADDRESS_0 + (4 * bar);
	dw_pcie_dbi_ro_wr_en(pci);
	dw_pcie_writel_dbi2(pci, reg, 0x0);
	dw_pcie_writel_dbi(pci, reg, 0x0);
	if (flags & PCI_BASE_ADDRESS_MEM_TYPE_64) {
		dw_pcie_writel_dbi2(pci, reg + 4, 0x0);
		dw_pcie_writel_dbi(pci, reg + 4, 0x0);
	}
	dw_pcie_dbi_ro_wr_dis(pci);
}

void dw_pcie_ep_reset_bar(struct dw_pcie *pci, enum pci_barno bar)
{
	u8 func_no, funcs;

	funcs = pci->ep.epc->max_functions;

	for (func_no = 0; func_no < funcs; func_no++)
		__dw_pcie_ep_reset_bar(pci, func_no, bar, 0);
}

static u8 __dw_pcie_ep_find_next_cap(struct dw_pcie_ep *ep, u8 func_no,
		u8 cap_ptr, u8 cap)
{
	struct dw_pcie *pci = to_dw_pcie_from_ep(ep);
	unsigned int func_offset = 0;
	u8 cap_id, next_cap_ptr;
	u16 reg;

	if (!cap_ptr)
		return 0;

	func_offset = dw_pcie_ep_func_select(ep, func_no);

	reg = dw_pcie_readw_dbi(pci, func_offset + cap_ptr);
	cap_id = (reg & 0x00ff);

	if (cap_id > PCI_CAP_ID_MAX)
		return 0;

	if (cap_id == cap)
		return cap_ptr;

	next_cap_ptr = (reg & 0xff00) >> 8;
	return __dw_pcie_ep_find_next_cap(ep, func_no, next_cap_ptr, cap);
}

static u8 dw_pcie_ep_find_capability(struct dw_pcie_ep *ep, u8 func_no, u8 cap)
{
	struct dw_pcie *pci = to_dw_pcie_from_ep(ep);
	unsigned int func_offset = 0;
	u8 next_cap_ptr;
	u16 reg;

	func_offset = dw_pcie_ep_func_select(ep, func_no);

	reg = dw_pcie_readw_dbi(pci, func_offset + PCI_CAPABILITY_LIST);
	next_cap_ptr = (reg & 0x00ff);

	return __dw_pcie_ep_find_next_cap(ep, func_no, next_cap_ptr, cap);
}

static int dw_pcie_ep_write_header(struct pci_epc *epc, u8 func_no, u8 vfunc_no,
				   struct pci_epf_header *hdr)
{
	struct dw_pcie_ep *ep = epc_get_drvdata(epc);
	struct dw_pcie *pci = to_dw_pcie_from_ep(ep);
	unsigned int func_offset = 0;

	func_offset = dw_pcie_ep_func_select(ep, func_no);

	dw_pcie_dbi_ro_wr_en(pci);
	dw_pcie_writew_dbi(pci, func_offset + PCI_VENDOR_ID, hdr->vendorid);
	dw_pcie_writew_dbi(pci, func_offset + PCI_DEVICE_ID, hdr->deviceid);
	dw_pcie_writeb_dbi(pci, func_offset + PCI_REVISION_ID, hdr->revid);
	dw_pcie_writeb_dbi(pci, func_offset + PCI_CLASS_PROG, hdr->progif_code);
	dw_pcie_writew_dbi(pci, func_offset + PCI_CLASS_DEVICE,
			   hdr->subclass_code | hdr->baseclass_code << 8);
	dw_pcie_writeb_dbi(pci, func_offset + PCI_CACHE_LINE_SIZE,
			   hdr->cache_line_size);
	dw_pcie_writew_dbi(pci, func_offset + PCI_SUBSYSTEM_VENDOR_ID,
			   hdr->subsys_vendor_id);
	dw_pcie_writew_dbi(pci, func_offset + PCI_SUBSYSTEM_ID, hdr->subsys_id);
	dw_pcie_writeb_dbi(pci, func_offset + PCI_INTERRUPT_PIN,
			   hdr->interrupt_pin);
	dw_pcie_dbi_ro_wr_dis(pci);

	return 0;
}

static int dw_pcie_ep_inbound_atu(struct dw_pcie_ep *ep, u8 func_no,
				  enum pci_barno bar, dma_addr_t cpu_addr,
				  enum dw_pcie_as_type as_type)
{
	int ret;
	u32 free_win;
	struct dw_pcie *pci = to_dw_pcie_from_ep(ep);

	free_win = find_first_zero_bit(ep->ib_window_map, pci->num_ib_windows);
	if (free_win >= pci->num_ib_windows) {
		dev_err(pci->dev, "No free inbound window\n");
		return -EINVAL;
	}

	ret = dw_pcie_prog_inbound_atu(pci, func_no, free_win, bar, cpu_addr,
				       as_type);
	if (ret < 0) {
		dev_err(pci->dev, "Failed to program IB window\n");
		return ret;
	}

	ep->bar_to_atu[bar] = free_win;
	set_bit(free_win, ep->ib_window_map);

	return 0;
}

static int dw_pcie_ep_outbound_atu(struct dw_pcie_ep *ep, u8 func_no,
				   phys_addr_t phys_addr,
				   u64 pci_addr, size_t size)
{
	u32 free_win;
	struct dw_pcie *pci = to_dw_pcie_from_ep(ep);

	free_win = find_first_zero_bit(ep->ob_window_map, pci->num_ob_windows);
	if (free_win >= pci->num_ob_windows) {
		dev_err(pci->dev, "No free outbound window\n");
		return -EINVAL;
	}

	dw_pcie_prog_ep_outbound_atu(pci, func_no, free_win, PCIE_ATU_TYPE_MEM,
				     phys_addr, pci_addr, size);

	set_bit(free_win, ep->ob_window_map);
	ep->outbound_addr[free_win] = phys_addr;

	return 0;
}

static void dw_pcie_ep_clear_bar(struct pci_epc *epc, u8 func_no, u8 vfunc_no,
				 struct pci_epf_bar *epf_bar)
{
	struct dw_pcie_ep *ep = epc_get_drvdata(epc);
	struct dw_pcie *pci = to_dw_pcie_from_ep(ep);
	enum pci_barno bar = epf_bar->barno;
	u32 atu_index = ep->bar_to_atu[bar];

	__dw_pcie_ep_reset_bar(pci, func_no, bar, epf_bar->flags);

	dw_pcie_disable_atu(pci, atu_index, DW_PCIE_REGION_INBOUND);
	clear_bit(atu_index, ep->ib_window_map);
	ep->epf_bar[bar] = NULL;
}

static int dw_pcie_ep_set_bar(struct pci_epc *epc, u8 func_no, u8 vfunc_no,
			      struct pci_epf_bar *epf_bar)
{
	int ret;
	struct dw_pcie_ep *ep = epc_get_drvdata(epc);
	struct dw_pcie *pci = to_dw_pcie_from_ep(ep);
	enum pci_barno bar = epf_bar->barno;
	size_t size = epf_bar->size;
	int flags = epf_bar->flags;
	enum dw_pcie_as_type as_type;
	u32 reg;
	unsigned int func_offset = 0;

	func_offset = dw_pcie_ep_func_select(ep, func_no);

	reg = PCI_BASE_ADDRESS_0 + (4 * bar) + func_offset;

	if (!(flags & PCI_BASE_ADDRESS_SPACE))
		as_type = DW_PCIE_AS_MEM;
	else
		as_type = DW_PCIE_AS_IO;

	dev_info(pci->dev, "func:%d: Configuring BAR%d: size=%d bytes, addr=0x%llx, %s, %s, %s\n",
		func_no, bar, (int)size, epf_bar->phys_addr,
		(flags & PCI_BASE_ADDRESS_SPACE_IO ? "IO" : "MEM"),
		(flags & PCI_BASE_ADDRESS_MEM_TYPE_64 ? "64bit" : "32bit"),
		(flags & PCI_BASE_ADDRESS_MEM_PREFETCH ? "PREF" : "Non-PREF"));

	ret = dw_pcie_ep_inbound_atu(ep, func_no, bar,
				     epf_bar->phys_addr, as_type);
	if (ret)
		return ret;

	dw_pcie_dbi_ro_wr_en(pci);

	dw_pcie_writel_dbi2(pci, reg, lower_32_bits(size - 1));
	dw_pcie_writel_dbi(pci, reg, flags);

	if (flags & PCI_BASE_ADDRESS_MEM_TYPE_64) {
		dw_pcie_writel_dbi2(pci, reg + 4, upper_32_bits(size - 1));
		dw_pcie_writel_dbi(pci, reg + 4, 0);
	}

	ep->epf_bar[bar] = epf_bar;
	dw_pcie_dbi_ro_wr_dis(pci);

	return 0;
}

static int dw_pcie_find_index(struct dw_pcie_ep *ep, phys_addr_t addr,
			      u32 *atu_index)
{
	u32 index;
	struct dw_pcie *pci = to_dw_pcie_from_ep(ep);

	for (index = 0; index < pci->num_ob_windows; index++) {
		if (ep->outbound_addr[index] != addr)
			continue;
		*atu_index = index;
		return 0;
	}

	return -EINVAL;
}

static void dw_pcie_ep_unmap_addr(struct pci_epc *epc, u8 func_no, u8 vfunc_no,
				  phys_addr_t addr)
{
	int ret;
	u32 atu_index;
	struct dw_pcie_ep *ep = epc_get_drvdata(epc);
	struct dw_pcie *pci = to_dw_pcie_from_ep(ep);

	ret = dw_pcie_find_index(ep, addr, &atu_index);
	if (ret < 0)
		return;

	dw_pcie_disable_atu(pci, atu_index, DW_PCIE_REGION_OUTBOUND);
	clear_bit(atu_index, ep->ob_window_map);
}

static int dw_pcie_ep_map_addr(struct pci_epc *epc, u8 func_no, u8 vfunc_no,
			       phys_addr_t addr, u64 pci_addr, size_t size)
{
	int ret;
	struct dw_pcie_ep *ep = epc_get_drvdata(epc);
	struct dw_pcie *pci = to_dw_pcie_from_ep(ep);

	ret = dw_pcie_ep_outbound_atu(ep, func_no, addr, pci_addr, size);
	if (ret) {
		dev_err(pci->dev, "Failed to enable address\n");
		return ret;
	}

	return 0;
}

static int dw_pcie_ep_get_msi(struct pci_epc *epc, u8 func_no, u8 vfunc_no)
{
	struct dw_pcie_ep *ep = epc_get_drvdata(epc);
	struct dw_pcie *pci = to_dw_pcie_from_ep(ep);
	u32 val, reg;
	unsigned int func_offset = 0;
	struct dw_pcie_ep_func *ep_func;

	ep_func = dw_pcie_ep_get_func_from_ep(ep, func_no);
	if (!ep_func || !ep_func->msi_cap)
		return -EINVAL;

	func_offset = dw_pcie_ep_func_select(ep, func_no);

	reg = ep_func->msi_cap + func_offset + PCI_MSI_FLAGS;
	val = dw_pcie_readw_dbi(pci, reg);
	if (!(val & PCI_MSI_FLAGS_ENABLE))
		return -EINVAL;

	val = (val & PCI_MSI_FLAGS_QSIZE) >> 4;

	return val;
}

static int dw_pcie_ep_set_msi(struct pci_epc *epc, u8 func_no, u8 vfunc_no,
			      u8 interrupts)
{
	struct dw_pcie_ep *ep = epc_get_drvdata(epc);
	struct dw_pcie *pci = to_dw_pcie_from_ep(ep);
	u32 val, reg;
	unsigned int func_offset = 0;
	struct dw_pcie_ep_func *ep_func;

	ep_func = dw_pcie_ep_get_func_from_ep(ep, func_no);
	if (!ep_func || !ep_func->msi_cap)
		return -EINVAL;

	func_offset = dw_pcie_ep_func_select(ep, func_no);

	reg = ep_func->msi_cap + func_offset + PCI_MSI_FLAGS;
	val = dw_pcie_readw_dbi(pci, reg);
	val &= ~PCI_MSI_FLAGS_QMASK;
	val |= (interrupts << 1) & PCI_MSI_FLAGS_QMASK;
	dw_pcie_dbi_ro_wr_en(pci);
	dw_pcie_writew_dbi(pci, reg, val);
	dw_pcie_dbi_ro_wr_dis(pci);

	return 0;
}

static int dw_pcie_ep_get_msix(struct pci_epc *epc, u8 func_no, u8 vfunc_no)
{
	struct dw_pcie_ep *ep = epc_get_drvdata(epc);
	struct dw_pcie *pci = to_dw_pcie_from_ep(ep);
	u32 val, reg;
	unsigned int func_offset = 0;
	struct dw_pcie_ep_func *ep_func;

	ep_func = dw_pcie_ep_get_func_from_ep(ep, func_no);
	if (!ep_func || !ep_func->msix_cap)
		return -EINVAL;

	func_offset = dw_pcie_ep_func_select(ep, func_no);

	reg = ep_func->msix_cap + func_offset + PCI_MSIX_FLAGS;
	val = dw_pcie_readw_dbi(pci, reg);
	if (!(val & PCI_MSIX_FLAGS_ENABLE))
		return -EINVAL;

	val &= PCI_MSIX_FLAGS_QSIZE;

	return val;
}

static int dw_pcie_ep_set_msix(struct pci_epc *epc, u8 func_no, u8 vfunc_no,
			       u16 interrupts, enum pci_barno bir, u32 offset)
{
	struct dw_pcie_ep *ep = epc_get_drvdata(epc);
	struct dw_pcie *pci = to_dw_pcie_from_ep(ep);
	u32 val, reg;
	unsigned int func_offset = 0;
	struct dw_pcie_ep_func *ep_func;

	ep_func = dw_pcie_ep_get_func_from_ep(ep, func_no);
	if (!ep_func || !ep_func->msix_cap)
		return -EINVAL;

	dw_pcie_dbi_ro_wr_en(pci);

	func_offset = dw_pcie_ep_func_select(ep, func_no);

	reg = ep_func->msix_cap + func_offset + PCI_MSIX_FLAGS;
	val = dw_pcie_readw_dbi(pci, reg);
	val &= ~PCI_MSIX_FLAGS_QSIZE;
	val |= interrupts;
	dw_pcie_writew_dbi(pci, reg, val);

	reg = ep_func->msix_cap + func_offset + PCI_MSIX_TABLE;
	val = offset | bir;
	dw_pcie_writel_dbi(pci, reg, val);

	reg = ep_func->msix_cap + func_offset + PCI_MSIX_PBA;
	val = (offset + (interrupts * PCI_MSIX_ENTRY_SIZE)) | bir;
	dw_pcie_writel_dbi(pci, reg, val);

	dw_pcie_dbi_ro_wr_dis(pci);

	return 0;
}

static int dw_pcie_ep_raise_irq(struct pci_epc *epc, u8 func_no, u8 vfunc_no,
				enum pci_epc_irq_type type, u16 interrupt_num)
{
	struct dw_pcie_ep *ep = epc_get_drvdata(epc);

	if (!ep->ops->raise_irq)
		return -EINVAL;

	return ep->ops->raise_irq(ep, func_no, type, interrupt_num);
}

static void dw_pcie_ep_stop(struct pci_epc *epc)
{
	struct dw_pcie_ep *ep = epc_get_drvdata(epc);
	struct dw_pcie *pci = to_dw_pcie_from_ep(ep);

	dw_pcie_stop_link(pci);
}

static int dw_pcie_ep_start(struct pci_epc *epc)
{
	struct dw_pcie_ep *ep = epc_get_drvdata(epc);
	struct dw_pcie *pci = to_dw_pcie_from_ep(ep);

	return dw_pcie_start_link(pci);
}

static const struct pci_epc_features*
dw_pcie_ep_get_features(struct pci_epc *epc, u8 func_no, u8 vfunc_no)
{
	struct dw_pcie_ep *ep = epc_get_drvdata(epc);

	if (!ep->ops->get_features)
		return NULL;

	return ep->ops->get_features(ep);
}

<<<<<<< HEAD
#ifdef CONFIG_PCI_EPF_TEST
=======
#if (IS_ENABLED(CONFIG_PCI_EPF_TEST))
>>>>>>> 3a3fafb1
static int dw_pcie_ep_start_dma(struct pci_epc *epc, u8 func_no, u8 vfunc_no,
		bool dir, dma_addr_t src, dma_addr_t dst, u32 len,
		struct completion *complete)
{
	struct dw_pcie_ep *ep = epc_get_drvdata(epc);
	struct dw_pcie *pci = to_dw_pcie_from_ep(ep);

	dev_dbg(pci->dev, "%s: Running start_dma\n", __func__);

	if (!ep->ops->start_dma)
		return -EINVAL;

	return ep->ops->start_dma(ep, dir, src, dst, len, complete);
}
#endif

static const struct pci_epc_ops epc_ops = {
	.write_header		= dw_pcie_ep_write_header,
	.set_bar		= dw_pcie_ep_set_bar,
	.clear_bar		= dw_pcie_ep_clear_bar,
	.map_addr		= dw_pcie_ep_map_addr,
	.unmap_addr		= dw_pcie_ep_unmap_addr,
	.set_msi		= dw_pcie_ep_set_msi,
	.get_msi		= dw_pcie_ep_get_msi,
	.set_msix		= dw_pcie_ep_set_msix,
	.get_msix		= dw_pcie_ep_get_msix,
	.raise_irq		= dw_pcie_ep_raise_irq,
	.start			= dw_pcie_ep_start,
	.stop			= dw_pcie_ep_stop,
	.get_features		= dw_pcie_ep_get_features,
<<<<<<< HEAD
#if (defined(CONFIG_PCI_DW_DMA) && defined(CONFIG_PCI_EPF_TEST))
=======
#if (IS_ENABLED(CONFIG_PCI_EPF_TEST))
>>>>>>> 3a3fafb1
	.start_dma		= dw_pcie_ep_start_dma,
#endif
};

int dw_pcie_ep_raise_legacy_irq(struct dw_pcie_ep *ep, u8 func_no)
{
	struct dw_pcie *pci = to_dw_pcie_from_ep(ep);
	struct device *dev = pci->dev;

	dev_err(dev, "EP cannot trigger legacy IRQs\n");

	return -EINVAL;
}

int dw_pcie_ep_raise_msi_irq(struct dw_pcie_ep *ep, u8 func_no,
			     u8 interrupt_num)
{
	struct dw_pcie *pci = to_dw_pcie_from_ep(ep);
	struct dw_pcie_ep_func *ep_func;
	struct pci_epc *epc = ep->epc;
	unsigned int aligned_offset;
	unsigned int func_offset = 0;
	u16 msg_ctrl, msg_data;
	u32 msg_addr_lower, msg_addr_upper, reg;
	u64 msg_addr;
	bool has_upper;
	int ret;

	ep_func = dw_pcie_ep_get_func_from_ep(ep, func_no);
	if (!ep_func || !ep_func->msi_cap)
		return -EINVAL;

	func_offset = dw_pcie_ep_func_select(ep, func_no);

	/* Raise MSI per the PCI Local Bus Specification Revision 3.0, 6.8.1. */
	reg = ep_func->msi_cap + func_offset + PCI_MSI_FLAGS;
	msg_ctrl = dw_pcie_readw_dbi(pci, reg);
	has_upper = !!(msg_ctrl & PCI_MSI_FLAGS_64BIT);
	reg = ep_func->msi_cap + func_offset + PCI_MSI_ADDRESS_LO;
	msg_addr_lower = dw_pcie_readl_dbi(pci, reg);
	if (has_upper) {
		reg = ep_func->msi_cap + func_offset + PCI_MSI_ADDRESS_HI;
		msg_addr_upper = dw_pcie_readl_dbi(pci, reg);
		reg = ep_func->msi_cap + func_offset + PCI_MSI_DATA_64;
		msg_data = dw_pcie_readw_dbi(pci, reg);
	} else {
		msg_addr_upper = 0;
		reg = ep_func->msi_cap + func_offset + PCI_MSI_DATA_32;
		msg_data = dw_pcie_readw_dbi(pci, reg);
	}
	aligned_offset = msg_addr_lower & (epc->mem->window.page_size - 1);
	msg_addr = ((u64)msg_addr_upper) << 32 |
			(msg_addr_lower & ~aligned_offset);
	ret = dw_pcie_ep_map_addr(epc, func_no, 0, ep->msi_mem_phys, msg_addr,
				  epc->mem->window.page_size);
	if (ret)
		return ret;

	writel(msg_data | (interrupt_num - 1), ep->msi_mem + aligned_offset);

	dw_pcie_ep_unmap_addr(epc, func_no, 0, ep->msi_mem_phys);

	return 0;
}

int dw_pcie_ep_raise_msix_irq_doorbell(struct dw_pcie_ep *ep, u8 func_no,
				       u16 interrupt_num)
{
	struct dw_pcie *pci = to_dw_pcie_from_ep(ep);
	struct dw_pcie_ep_func *ep_func;
	u32 msg_data;

	ep_func = dw_pcie_ep_get_func_from_ep(ep, func_no);
	if (!ep_func || !ep_func->msix_cap)
		return -EINVAL;

	msg_data = (func_no << PCIE_MSIX_DOORBELL_PF_SHIFT) |
		   (interrupt_num - 1);

	dw_pcie_writel_dbi(pci, PCIE_MSIX_DOORBELL, msg_data);

	return 0;
}

int dw_pcie_ep_raise_msix_irq(struct dw_pcie_ep *ep, u8 func_no,
			      u16 interrupt_num)
{
	struct dw_pcie *pci = to_dw_pcie_from_ep(ep);
	struct dw_pcie_ep_func *ep_func;
	struct pci_epf_msix_tbl *msix_tbl;
	struct pci_epc *epc = ep->epc;
	unsigned int func_offset = 0;
	u32 reg, msg_data, vec_ctrl;
	unsigned int aligned_offset;
	u32 tbl_offset;
	u64 msg_addr;
	int ret;
	u8 bir;

	ep_func = dw_pcie_ep_get_func_from_ep(ep, func_no);
	if (!ep_func || !ep_func->msix_cap)
		return -EINVAL;

	func_offset = dw_pcie_ep_func_select(ep, func_no);

	reg = ep_func->msix_cap + func_offset + PCI_MSIX_TABLE;
	tbl_offset = dw_pcie_readl_dbi(pci, reg);
	bir = (tbl_offset & PCI_MSIX_TABLE_BIR);
	tbl_offset &= PCI_MSIX_TABLE_OFFSET;

	msix_tbl = ep->epf_bar[bir]->addr + tbl_offset;
	msg_addr = msix_tbl[(interrupt_num - 1)].msg_addr;
	msg_data = msix_tbl[(interrupt_num - 1)].msg_data;
	vec_ctrl = msix_tbl[(interrupt_num - 1)].vector_ctrl;

	if (vec_ctrl & PCI_MSIX_ENTRY_CTRL_MASKBIT) {
		dev_dbg(pci->dev, "MSI-X entry ctrl set\n");
		return -EPERM;
	}

	aligned_offset = msg_addr & (epc->mem->window.page_size - 1);
	ret = dw_pcie_ep_map_addr(epc, func_no, 0, ep->msi_mem_phys, msg_addr,
				  epc->mem->window.page_size);
	if (ret)
		return ret;

	writel(msg_data, ep->msi_mem + aligned_offset);

	dw_pcie_ep_unmap_addr(epc, func_no, 0, ep->msi_mem_phys);

	return 0;
}

void dw_pcie_ep_exit(struct dw_pcie_ep *ep)
{
	struct pci_epc *epc = ep->epc;

	pci_epc_mem_free_addr(epc, ep->msi_mem_phys, ep->msi_mem,
			      epc->mem->window.page_size);

	pci_epc_mem_exit(epc);
}

static unsigned int dw_pcie_ep_find_ext_capability(struct dw_pcie *pci, int cap)
{
	u32 header;
	int pos = PCI_CFG_SPACE_SIZE;

	while (pos) {
		header = dw_pcie_readl_dbi(pci, pos);
		if (PCI_EXT_CAP_ID(header) == cap)
			return pos;

		pos = PCI_EXT_CAP_NEXT(header);
		if (!pos)
			break;
	}

	return 0;
}

int dw_pcie_ep_init_complete(struct dw_pcie_ep *ep)
{
	struct dw_pcie *pci = to_dw_pcie_from_ep(ep);
	unsigned int offset;
	unsigned int nbars;
	u8 hdr_type;
	u32 reg;
	int i;

	hdr_type = dw_pcie_readb_dbi(pci, PCI_HEADER_TYPE) &
		   PCI_HEADER_TYPE_MASK;
	if (hdr_type != PCI_HEADER_TYPE_NORMAL) {
		dev_err(pci->dev,
			"PCIe controller is not set to EP mode (hdr_type:0x%x)!\n",
			hdr_type);
		return -EIO;
	}

	offset = dw_pcie_ep_find_ext_capability(pci, PCI_EXT_CAP_ID_REBAR);

	dw_pcie_dbi_ro_wr_en(pci);

	if (offset) {
		reg = dw_pcie_readl_dbi(pci, offset + PCI_REBAR_CTRL);
		nbars = (reg & PCI_REBAR_CTRL_NBAR_MASK) >>
			PCI_REBAR_CTRL_NBAR_SHIFT;

		for (i = 0; i < nbars; i++, offset += PCI_REBAR_CTRL)
			dw_pcie_writel_dbi(pci, offset + PCI_REBAR_CAP, 0x0);
	}

	dw_pcie_setup(pci);
	dw_pcie_dbi_ro_wr_dis(pci);

	return 0;
}
EXPORT_SYMBOL_GPL(dw_pcie_ep_init_complete);

int dw_pcie_ep_init(struct dw_pcie_ep *ep)
{
	int ret;
	void *addr;
	u8 func_no;
	struct resource *res;
	struct pci_epc *epc;
	struct dw_pcie *pci = to_dw_pcie_from_ep(ep);
	struct device *dev = pci->dev;
	struct platform_device *pdev = to_platform_device(dev);
	struct device_node *np = dev->of_node;
	const struct pci_epc_features *epc_features;
	struct dw_pcie_ep_func *ep_func;

	INIT_LIST_HEAD(&ep->func_list);

	if (!pci->dbi_base) {
		res = platform_get_resource_byname(pdev, IORESOURCE_MEM, "dbi");
		pci->dbi_base = devm_pci_remap_cfg_resource(dev, res);
		if (IS_ERR(pci->dbi_base))
			return PTR_ERR(pci->dbi_base);
	}

	if (!pci->dbi_base2) {
		res = platform_get_resource_byname(pdev, IORESOURCE_MEM, "dbi2");
		if (!res)
			pci->dbi_base2 = pci->dbi_base + SZ_4K;
		else {
			pci->dbi_base2 = devm_pci_remap_cfg_resource(dev, res);
			if (IS_ERR(pci->dbi_base2))
				return PTR_ERR(pci->dbi_base2);
		}
	}

	dw_pcie_iatu_detect(pci);

	res = platform_get_resource_byname(pdev, IORESOURCE_MEM, "addr_space");
	if (!res)
		return -EINVAL;

	ep->phys_base = res->start;
	ep->addr_size = resource_size(res);

	ep->ib_window_map = devm_kcalloc(dev,
					 BITS_TO_LONGS(pci->num_ib_windows),
					 sizeof(long),
					 GFP_KERNEL);
	if (!ep->ib_window_map)
		return -ENOMEM;

	ep->ob_window_map = devm_kcalloc(dev,
					 BITS_TO_LONGS(pci->num_ob_windows),
					 sizeof(long),
					 GFP_KERNEL);
	if (!ep->ob_window_map)
		return -ENOMEM;

	addr = devm_kcalloc(dev, pci->num_ob_windows, sizeof(phys_addr_t),
			    GFP_KERNEL);
	if (!addr)
		return -ENOMEM;
	ep->outbound_addr = addr;

	if (pci->link_gen < 1)
		pci->link_gen = of_pci_get_max_link_speed(np);

	epc = devm_pci_epc_create(dev, &epc_ops);
	if (IS_ERR(epc)) {
		dev_err(dev, "Failed to create epc device\n");
		return PTR_ERR(epc);
	}

	ep->epc = epc;
	epc_set_drvdata(epc, ep);

	ret = of_property_read_u8(np, "max-functions", &epc->max_functions);
	if (ret < 0)
		epc->max_functions = 1;

	for (func_no = 0; func_no < epc->max_functions; func_no++) {
		ep_func = devm_kzalloc(dev, sizeof(*ep_func), GFP_KERNEL);
		if (!ep_func)
			return -ENOMEM;

		ep_func->func_no = func_no;
		ep_func->msi_cap = dw_pcie_ep_find_capability(ep, func_no,
							      PCI_CAP_ID_MSI);
		ep_func->msix_cap = dw_pcie_ep_find_capability(ep, func_no,
							       PCI_CAP_ID_MSIX);

		list_add_tail(&ep_func->list, &ep->func_list);
	}

	if (ep->ops->ep_init)
		ep->ops->ep_init(ep);

	ret = pci_epc_mem_init(epc, ep->phys_base, ep->addr_size,
			       ep->page_size);
	if (ret < 0) {
		dev_err(dev, "Failed to initialize address space\n");
		return ret;
	}

	ep->msi_mem = pci_epc_mem_alloc_addr(epc, &ep->msi_mem_phys,
					     epc->mem->window.page_size);
	if (!ep->msi_mem) {
		ret = -ENOMEM;
		dev_err(dev, "Failed to reserve memory for MSI/MSI-X\n");
		goto err_exit_epc_mem;
	}

	if (ep->ops->get_features) {
		epc_features = ep->ops->get_features(ep);
		if (epc_features->core_init_notifier)
			return 0;
	}

	ret = dw_pcie_ep_init_complete(ep);
	if (ret)
		goto err_free_epc_mem;

	return 0;

err_free_epc_mem:
	pci_epc_mem_free_addr(epc, ep->msi_mem_phys, ep->msi_mem,
			      epc->mem->window.page_size);

err_exit_epc_mem:
	pci_epc_mem_exit(epc);

	return ret;
}
EXPORT_SYMBOL_GPL(dw_pcie_ep_init);<|MERGE_RESOLUTION|>--- conflicted
+++ resolved
@@ -462,11 +462,7 @@
 	return ep->ops->get_features(ep);
 }
 
-<<<<<<< HEAD
-#ifdef CONFIG_PCI_EPF_TEST
-=======
 #if (IS_ENABLED(CONFIG_PCI_EPF_TEST))
->>>>>>> 3a3fafb1
 static int dw_pcie_ep_start_dma(struct pci_epc *epc, u8 func_no, u8 vfunc_no,
 		bool dir, dma_addr_t src, dma_addr_t dst, u32 len,
 		struct completion *complete)
@@ -497,11 +493,7 @@
 	.start			= dw_pcie_ep_start,
 	.stop			= dw_pcie_ep_stop,
 	.get_features		= dw_pcie_ep_get_features,
-<<<<<<< HEAD
-#if (defined(CONFIG_PCI_DW_DMA) && defined(CONFIG_PCI_EPF_TEST))
-=======
 #if (IS_ENABLED(CONFIG_PCI_EPF_TEST))
->>>>>>> 3a3fafb1
 	.start_dma		= dw_pcie_ep_start_dma,
 #endif
 };
