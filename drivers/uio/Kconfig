# SPDX-License-Identifier: GPL-2.0-only
menuconfig UIO
	tristate "Userspace I/O drivers"
	depends on MMU
	help
	  Enable this to allow the userspace driver core code to be
	  built.  This code allows userspace programs easy access to
	  kernel interrupts and memory locations, allowing some drivers
	  to be written in userspace.  Note that a small kernel driver
	  is also required for interrupt handling to work properly.

	  If you don't know what to do here, say N.

if UIO

config UIO_CIF
	tristate "generic Hilscher CIF Card driver"
	depends on PCI
	help
	  Driver for Hilscher CIF DeviceNet and Profibus cards.  This
	  driver requires a userspace component called cif that handles
	  all of the heavy lifting and can be found at:
	        <http://www.osadl.org/projects/downloads/UIO/user/>

	  To compile this driver as a module, choose M here: the module
	  will be called uio_cif.

config UIO_PDRV_GENIRQ
	tristate "Userspace I/O platform driver with generic IRQ handling"
	help
	  Platform driver for Userspace I/O devices, including generic
	  interrupt handling code. Shared interrupts are not supported.

	  This kernel driver requires that the matching userspace driver
	  handles interrupts in a special way. Userspace is responsible
	  for acknowledging the hardware device if needed, and re-enabling
	  interrupts in the interrupt controller using the write() syscall.

	  If you don't know what to do here, say N.

config UIO_DMEM_GENIRQ
	tristate "Userspace platform driver with generic irq and dynamic memory"
	depends on HAS_DMA
	help
	  Platform driver for Userspace I/O devices, including generic
	  interrupt handling code. Shared interrupts are not supported.

	  Memory regions can be specified with the same platform device
	  resources as the UIO_PDRV drivers, but dynamic regions can also
	  be specified.
	  The number and size of these regions is static,
	  but the memory allocation is not performed until
	  the associated device file is opened. The
	  memory is freed once the uio device is closed.

	  If you don't know what to do here, say N.

config UIO_AEC
	tristate "AEC video timestamp device"
	depends on PCI
	help

	  UIO driver for the Adrienne Electronics Corporation PCI time
	  code device.

	  This device differs from other UIO devices since it uses I/O
	  ports instead of memory mapped I/O. In order to make it
	  possible for UIO to work with this device a utility, uioport,
	  can be used to read and write the ports:

	    git clone git://ifup.org/philips/uioport.git

	  If you compile this as a module, it will be called uio_aec.

config UIO_SERCOS3
	tristate "Automata Sercos III PCI card driver"
	depends on PCI
	help
	  Userspace I/O interface for the Sercos III PCI card from
	  Automata GmbH. The userspace part of this driver will be
	  available for download from the Automata GmbH web site.

	  Automata GmbH:        http://www.automataweb.com
	  Sercos III interface: http://www.sercos.com

	  If you compile this as a module, it will be called uio_sercos3.

config UIO_PCI_GENERIC
	tristate "Generic driver for PCI 2.3 and PCI Express cards"
	depends on PCI
	help
	  Generic driver that you can bind, dynamically, to any
	  PCI 2.3 compliant and PCI Express card. It is useful,
	  primarily, for virtualization scenarios.
	  If you compile this as a module, it will be called uio_pci_generic.

config UIO_NETX
	tristate "Hilscher NetX Card driver"
	depends on PCI
	help
	  Driver for Hilscher NetX based fieldbus cards (cifX, comX).
	  This driver requires a userspace component that comes with the card
	  or is available from Hilscher (http://www.hilscher.com).

	  To compile this driver as a module, choose M here; the module
	  will be called uio_netx.

config UIO_FSL_ELBC_GPCM
	tristate "eLBC/GPCM driver"
	depends on FSL_LBC
	help
	  Generic driver for accessing a peripheral connected to an eLBC port
	  that is running in GPCM mode. GPCM is an interface for simple lower
	  performance memories and memory-mapped devices. For devices using
	  FCM or UPM eLBC modes, other device-specific drivers are available.

config UIO_FSL_ELBC_GPCM_NETX5152
	bool "eLBC/GPCM netX 51/52 support"
	depends on UIO_FSL_ELBC_GPCM
	help
	  This will add support for netX 51/52 devices connected via eLBC/GPCM.
	  In particular, it implements interrupt handling. This can be used
	  together with the userspace netX stack from Hilscher.

	  Information about this hardware can be found at:
	  http://www.hilscher.com/netx

config UIO_PRUSS
	tristate "Texas Instruments PRUSS driver"
	select GENERIC_ALLOCATOR
	depends on HAS_IOMEM && HAS_DMA
	help
	  PRUSS driver for OMAPL138/DA850/AM18XX devices
	  PRUSS driver requires user space components, examples and user space
	  driver is available from below SVN repo - you may use anonymous login

	  https://gforge.ti.com/gf/project/pru_sw/

	  More info on API is available at below wiki

	  http://processors.wiki.ti.com/index.php/PRU_Linux_Application_Loader

	  To compile this driver as a module, choose M here: the module
	  will be called uio_pruss.

config UIO_MF624
	tristate "Humusoft MF624 DAQ PCI card driver"
	depends on PCI
	help
	  Userspace I/O interface for the Humusoft MF624 PCI card.
	  A sample userspace application using this driver is available
	  (among other MF624 related information and software components)
	  for download in a git repository:

	    git clone git://rtime.felk.cvut.cz/mf6xx.git

	  If you compile this as a module, it will be called uio_mf624.

config UIO_HV_GENERIC
	tristate "Generic driver for Hyper-V VMBus"
	depends on HYPERV
	help
	  Generic driver that you can bind, dynamically, to any
	  Hyper-V VMBus device. It is useful to provide direct access
	  to network and storage devices from userspace.

	  If you compile this as a module, it will be called uio_hv_generic.

config UIO_DFL
	tristate "Generic driver for DFL (Device Feature List) bus"
	depends on FPGA_DFL
	help
	  Generic DFL (Device Feature List) driver for Userspace I/O devices.
	  It is useful to provide direct access to DFL devices from userspace.
	  A sample userspace application using this driver is available for
	  download in a git repository:

	    git clone https://github.com/OPAE/opae-sdk.git

	  It could be found at:

	    opae-sdk/tools/libopaeuio/

	  If you compile this as a module, it will be called uio_dfl.

config UIO_NXP_HSE
	tristate "NXP HSE UIO driver"
	depends on SOC_S32CC
	default m
	help
	  Enables the UIO driver support for NXP Hardware Security Engine (HSE).
	  If the driver is built as a module, it will be called uio_hse.

choice
	prompt "Messaging Unit Interface"
	depends on UIO_NXP_HSE
	default UIO_NXP_HSE_MU0
	help
	  Configures the Messaging Unit instance reserved for the UIO driver.

config UIO_NXP_HSE_MU0
	bool "MU0"
	depends on !CRYPTO_DEV_NXP_HSE_MU0
config UIO_NXP_HSE_MU1
	bool "MU1"
        depends on !CRYPTO_DEV_NXP_HSE_MU1
config UIO_NXP_HSE_MU2
	bool "MU2"
        depends on !CRYPTO_DEV_NXP_HSE_MU2
config UIO_NXP_HSE_MU3
	bool "MU3"
        depends on !CRYPTO_DEV_NXP_HSE_MU3
endchoice

config UIO_NXP_HSE_MU
	string
	depends on UIO_NXP_HSE
	default mu0b if UIO_NXP_HSE_MU0
	default mu1b if UIO_NXP_HSE_MU1
	default mu2b if UIO_NXP_HSE_MU2
	default mu3b if UIO_NXP_HSE_MU3

comment "MU interface must be activated by HSE firmware before use"
	depends on UIO_NXP_HSE && !UIO_NXP_HSE_MU0

<<<<<<< HEAD
=======
config UIO_NXP_HSE_INTL_MEM_SIZE
	int "Driver internal memory size"
	depends on UIO_NXP_HSE
	range 0 8
	default 4
	help
	  Order of magnitude of internal memory page allocation.
	  Number of pages is equal to 2 to the power of <order>.
	  Used for driver internal structures and objects/metadata.

>>>>>>> 3a3fafb1
endif<|MERGE_RESOLUTION|>--- conflicted
+++ resolved
@@ -223,8 +223,6 @@
 comment "MU interface must be activated by HSE firmware before use"
 	depends on UIO_NXP_HSE && !UIO_NXP_HSE_MU0
 
-<<<<<<< HEAD
-=======
 config UIO_NXP_HSE_INTL_MEM_SIZE
 	int "Driver internal memory size"
 	depends on UIO_NXP_HSE
@@ -235,5 +233,4 @@
 	  Number of pages is equal to 2 to the power of <order>.
 	  Used for driver internal structures and objects/metadata.
 
->>>>>>> 3a3fafb1
 endif