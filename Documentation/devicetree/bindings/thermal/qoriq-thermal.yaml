# SPDX-License-Identifier: (GPL-2.0-only OR BSD-2-Clause)
%YAML 1.2
---
$id: http://devicetree.org/schemas/thermal/qoriq-thermal.yaml#
$schema: http://devicetree.org/meta-schemas/core.yaml#

title: Thermal Monitoring Unit (TMU) on Freescale QorIQ SoCs

maintainers:
  - Anson Huang <Anson.Huang@nxp.com>

properties:
  compatible:
    description: |
      The version of the device is determined by the TMU IP Block Revision
      Register (IPBRR0) at offset 0x0BF8.
      Table of correspondences between IPBRR0 values and example chips:
            Value           Device
            ----------      -----
            0x01900102      T1040
    enum:
      - fsl,qoriq-tmu
      - fsl,imx8mq-tmu
      - nxp,s32cc-tmu

  reg:
    maxItems: 1

  interrupts:
    description: |
      TMU can monitor only one thermal zone using interrupts. For the rest of
      them, polling should be enabled.
    maxItems: 1

  fsl,tmu-range:
    $ref: '/schemas/types.yaml#/definitions/uint32-array'
    description: |
      The values to be programmed into TTRnCR, as specified by the SoC
      reference manual. The first cell is TTR0CR, the second is TTR1CR, etc.
    maxItems: 4

  fsl,tmu-calibration:
    $ref: '/schemas/types.yaml#/definitions/uint32-matrix'
    description: |
      A list of cell pairs containing temperature calibration data, as
      specified by the SoC reference manual. The first cell of each pair
      is the value to be written to TTCFGR, and the second is the value
      to be written to TSCFGR.

      On S32CC SoCs, this represents a list of 3-tuples where each tuple
      contains the value written in TTCFGR, the second is the value for
      TSCFGR and the last means an adjustment mask. This mask will be
      applied to the nvmem cell referenced via nvmem-cells to obtain an
      adjustment value for calibration points.
    minItems: 1
    maxItems: 64

  little-endian:
    description: |
      boolean, if present, the TMU registers are little endian. If absent,
      the default is big endian.
    type: boolean

  tmu-alpf:
    description: |
      It is used by the TMU for the average temperature computation.
      If present, it will replace the ALPF default value used in the driver
      (0.125). The average temperature is calculated using the formula:
      ALPF x Current_Temp + (1 - ALPF) x Average_Temp.
      The property is read only in TMU version 2 case.

  tmu-rate-filter:
    description: |
      TMU is reporting sometimes large errors in temperature measurement,
      for example, the temperature will go up by 40 degrees on one sample
      and then down 40 degrees on the next sample.
      This property is used to filter out the erroneous measurements and should
      contain the maximum acceptable difference between two consecutive TMU
      samples. The workaround applies only for the site monitored with IRQ and
      only for the immediate temperature. The average temperature will be still
      computed based on the erroneous value.

  clocks:
    maxItems: 1

  "#thermal-sensor-cells":
    const: 1

  nvmem-cells:
    maxItems: 1
    description:
      phandle to the temperature calibration fuse cells

  nvmem-cell-names:
    items:
      - const: tmu_fuse_val

required:
  - compatible
  - reg
  - interrupts
  - fsl,tmu-range
  - fsl,tmu-calibration
  - '#thermal-sensor-cells'

allOf:
  - if:
      properties:
        compatible:
          const: nxp,s32cc-tmu
    then:
      properties:
        fsl,tmu-calibration:
          items:
            items:
              - description: value for TTCFGR
              - description: value for TSCFGR
              - description: nvmem cell mask
      required:
        - nvmem-cell-names
        - nvmem-cells
    else:
      properties:
        fsl,tmu-calibration:
          items:
            items:
              - description: value for TTCFGR
              - description: value for TSCFGR

additionalProperties: false

examples:
  - |
    tmu@f0000 {
        compatible = "fsl,qoriq-tmu";
        reg = <0xf0000 0x1000>;
        interrupts = <18 2 0 0>;
        fsl,tmu-range = <0x000a0000 0x00090026 0x0008004a 0x0001006a>;
        fsl,tmu-calibration = <0x00000000 0x00000025>,
                              <0x00000001 0x00000028>,
                              <0x00000002 0x0000002d>,
                              <0x00000003 0x00000031>,
                              <0x00000004 0x00000036>,
                              <0x00000005 0x0000003a>,
                              <0x00000006 0x00000040>,
                              <0x00000007 0x00000044>,
                              <0x00000008 0x0000004a>,
                              <0x00000009 0x0000004f>,
                              <0x0000000a 0x00000054>,
                              <0x00010000 0x0000000d>,
                              <0x00010001 0x00000013>,
                              <0x00010002 0x00000019>,
                              <0x00010003 0x0000001f>,
                              <0x00010004 0x00000025>,
                              <0x00010005 0x0000002d>,
                              <0x00010006 0x00000033>,
                              <0x00010007 0x00000043>,
                              <0x00010008 0x0000004b>,
                              <0x00010009 0x00000053>,
                              <0x00020000 0x00000010>,
                              <0x00020001 0x00000017>,
                              <0x00020002 0x0000001f>,
                              <0x00020003 0x00000029>,
                              <0x00020004 0x00000031>,
                              <0x00020005 0x0000003c>,
                              <0x00020006 0x00000042>,
                              <0x00020007 0x0000004d>,
                              <0x00020008 0x00000056>,
                              <0x00030000 0x00000012>,
                              <0x00030001 0x0000001d>;
        #thermal-sensor-cells = <1>;
    };

  - |
    #include <dt-bindings/interrupt-controller/arm-gic.h>
    #include <dt-bindings/clock/s32cc-scmi-clock.h>
<<<<<<< HEAD
=======
    #include <dt-bindings/thermal/qoriq_thermal.h>
>>>>>>> 3a3fafb1

    tmu@400a8000 {
        compatible = "nxp,s32cc-tmu";
        reg = <0x0 0x400a8000 0x0 0x3000>;
        clocks = <&clks S32CC_SCMI_CLK_TMU_MODULE>;
        nvmem-cell-names = "tmu_fuse_val";
        nvmem-cells = <&tmu_fuse_val>;
        fsl,tmu-range = <0xe9 0x101 0x13a 0x18e>;
        fsl,tmu-calibration = <0 0x2c  0x7c0>,
                              <1 0x59  0x0>,
                              <2 0xc6  0x0>,
                              <3 0x167 0x1f>;
        interrupts = <GIC_SPI 120 IRQ_TYPE_LEVEL_HIGH>;
        #thermal-sensor-cells = <1>;
<<<<<<< HEAD
=======
        tmu-alpf = <QORIQ_TMR_ALPF_0_125>;
>>>>>>> 3a3fafb1
        status = "okay";
    };
<|MERGE_RESOLUTION|>--- conflicted
+++ resolved
@@ -174,10 +174,7 @@
   - |
     #include <dt-bindings/interrupt-controller/arm-gic.h>
     #include <dt-bindings/clock/s32cc-scmi-clock.h>
-<<<<<<< HEAD
-=======
     #include <dt-bindings/thermal/qoriq_thermal.h>
->>>>>>> 3a3fafb1
 
     tmu@400a8000 {
         compatible = "nxp,s32cc-tmu";
@@ -192,9 +189,6 @@
                               <3 0x167 0x1f>;
         interrupts = <GIC_SPI 120 IRQ_TYPE_LEVEL_HIGH>;
         #thermal-sensor-cells = <1>;
-<<<<<<< HEAD
-=======
         tmu-alpf = <QORIQ_TMR_ALPF_0_125>;
->>>>>>> 3a3fafb1
         status = "okay";
     };
