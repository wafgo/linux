# SPDX-License-Identifier: (GPL-2.0-only OR BSD-2-Clause)
%YAML 1.2
---
$id: http://devicetree.org/schemas/spi/fsl,spi-fsl-qspi.yaml#
$schema: http://devicetree.org/meta-schemas/core.yaml#

title: Freescale Quad Serial Peripheral Interface (QuadSPI)

maintainers:
  - Han Xu <han.xu@nxp.com>

allOf:
  - $ref: "spi-controller.yaml#"

properties:
  compatible:
    oneOf:
      - enum:
          - fsl,vf610-qspi
          - fsl,imx6sx-qspi
          - fsl,imx7d-qspi
          - fsl,imx6ul-qspi
          - fsl,ls1021a-qspi
          - fsl,ls2080a-qspi
          - nxp,s32g-qspi
          - nxp,s32g3-qspi
          - nxp,s32r45-qspi
      - items:
          - enum:
              - fsl,ls1043a-qspi
          - const: fsl,ls1021a-qspi
      - items:
          - enum:
              - fsl,imx8mq-qspi
          - const: fsl,imx7d-qspi

  reg:
    items:
      - description: registers
      - description: memory mapping

  reg-names:
    items:
      - const: QuadSPI
      - const: QuadSPI-memory

  interrupts:
    maxItems: 1

  clocks:
    items:
      - description: SoC SPI qspi_en clock
      - description: SoC SPI qspi clock

  clock-names:
    items:
      - const: qspi_en
      - const: qspi

required:
  - compatible
  - reg
  - reg-names
  - interrupts
  - clocks
  - clock-names

unevaluatedProperties: false

examples:
  - |
    #include <dt-bindings/interrupt-controller/arm-gic.h>
    #include <dt-bindings/clock/fsl,qoriq-clockgen.h>

    soc {
        #address-cells = <2>;
        #size-cells = <2>;

        spi@1550000 {
            compatible = "fsl,ls1021a-qspi";
            reg = <0x0 0x1550000 0x0 0x100000>,
                  <0x0 0x40000000 0x0 0x10000000>;
            reg-names = "QuadSPI", "QuadSPI-memory";
            interrupts = <GIC_SPI 99 IRQ_TYPE_LEVEL_HIGH>;
            #address-cells = <1>;
            #size-cells = <0>;
            clocks = <&clockgen QORIQ_CLK_PLATFORM_PLL QORIQ_CLK_PLL_DIV(2)>,
                     <&clockgen QORIQ_CLK_PLATFORM_PLL QORIQ_CLK_PLL_DIV(2)>;
            clock-names = "qspi_en", "qspi";

            flash@0 {
                compatible = "jedec,spi-nor";
                spi-max-frequency = <50000000>;
                reg = <0>;
                spi-rx-bus-width = <4>;
                spi-tx-bus-width = <4>;
            };
        };
    };

  - |
    #include <dt-bindings/interrupt-controller/arm-gic.h>
    #include <dt-bindings/clock/s32cc-scmi-clock.h>

    soc {
        #address-cells = <2>;
        #size-cells = <2>;

        qspi: spi@40134000 {
            compatible = "nxp,s32g-qspi";
            #address-cells = <1>;
            #size-cells = <0>;
            reg = <0x0 0x00000000 0x0 0x20000000>,
                <0x0 0x40134000 0x0 0x1000>;
            reg-names = "QuadSPI-memory", "QuadSPI";
            interrupts = <GIC_SPI 32 IRQ_TYPE_LEVEL_HIGH>;
            clock-names = "qspi_en", "qspi";
<<<<<<< HEAD
            clocks = <&clks S32CC_SCMI_CLK_QSPI_FLASH1X>,
                <&clks S32CC_SCMI_CLK_QSPI_FLASH1X>;
=======
            clocks = <&clks S32CC_SCMI_CLK_QUADSPI_FLASH1X>,
                <&clks S32CC_SCMI_CLK_QUADSPI_FLASH1X>;
>>>>>>> 3a3fafb1
            spi-max-frequency = <200000000>;
            spi-num-chipselects = <2>;
            status = "disabled";
        };
    };<|MERGE_RESOLUTION|>--- conflicted
+++ resolved
@@ -115,13 +115,8 @@
             reg-names = "QuadSPI-memory", "QuadSPI";
             interrupts = <GIC_SPI 32 IRQ_TYPE_LEVEL_HIGH>;
             clock-names = "qspi_en", "qspi";
-<<<<<<< HEAD
-            clocks = <&clks S32CC_SCMI_CLK_QSPI_FLASH1X>,
-                <&clks S32CC_SCMI_CLK_QSPI_FLASH1X>;
-=======
             clocks = <&clks S32CC_SCMI_CLK_QUADSPI_FLASH1X>,
                 <&clks S32CC_SCMI_CLK_QUADSPI_FLASH1X>;
->>>>>>> 3a3fafb1
             spi-max-frequency = <200000000>;
             spi-num-chipselects = <2>;
             status = "disabled";
