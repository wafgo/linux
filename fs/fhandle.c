--- conflicted
+++ resolved
@@ -36,11 +36,7 @@
 	if (f_handle.handle_bytes > MAX_HANDLE_SZ)
 		return -EINVAL;
 
-<<<<<<< HEAD
-	handle = kzalloc(sizeof(struct file_handle) + f_handle.handle_bytes,
-=======
 	handle = kzalloc(struct_size(handle, f_handle, f_handle.handle_bytes),
->>>>>>> 0c383648
 			 GFP_KERNEL);
 	if (!handle)
 		return -ENOMEM;
