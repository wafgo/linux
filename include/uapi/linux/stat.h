--- conflicted
+++ resolved
@@ -156,10 +156,7 @@
 #define STATX_MNT_ID		0x00001000U	/* Got stx_mnt_id */
 #define STATX_DIOALIGN		0x00002000U	/* Want/got direct I/O alignment info */
 #define STATX_MNT_ID_UNIQUE	0x00004000U	/* Want/got extended stx_mount_id */
-<<<<<<< HEAD
-=======
 #define STATX_SUBVOL		0x00008000U	/* Want/got stx_subvol */
->>>>>>> 0c383648
 
 #define STATX__RESERVED		0x80000000U	/* Reserved for future struct statx expansion */
 
