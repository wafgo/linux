/* SPDX-License-Identifier: GPL-2.0 */
#ifndef _LINUX_FS_NOTIFY_H
#define _LINUX_FS_NOTIFY_H

/*
 * include/linux/fsnotify.h - generic hooks for filesystem notification, to
 * reduce in-source duplication from both dnotify and inotify.
 *
 * We don't compile any of this away in some complicated menagerie of ifdefs.
 * Instead, we rely on the code inside to optimize away as needed.
 *
 * (C) Copyright 2005 Robert Love
 */

#include <linux/fsnotify_backend.h>
#include <linux/audit.h>
#include <linux/slab.h>
#include <linux/bug.h>

<<<<<<< HEAD
/* Are there any inode/mount/sb objects that are being watched at all? */
static inline bool fsnotify_sb_has_watchers(struct super_block *sb)
{
	return atomic_long_read(&sb->s_fsnotify_connectors);
=======
/* Are there any inode/mount/sb objects watched with priority prio or above? */
static inline bool fsnotify_sb_has_priority_watchers(struct super_block *sb,
						     int prio)
{
	struct fsnotify_sb_info *sbinfo = fsnotify_sb_info(sb);

	/* Were any marks ever added to any object on this sb? */
	if (!sbinfo)
		return false;

	return atomic_long_read(&sbinfo->watched_objects[prio]);
}

/* Are there any inode/mount/sb objects that are being watched at all? */
static inline bool fsnotify_sb_has_watchers(struct super_block *sb)
{
	return fsnotify_sb_has_priority_watchers(sb, 0);
>>>>>>> 0c383648
}

/*
 * Notify this @dir inode about a change in a child directory entry.
 * The directory entry may have turned positive or negative or its inode may
 * have changed (i.e. renamed over).
 *
 * Unlike fsnotify_parent(), the event will be reported regardless of the
 * FS_EVENT_ON_CHILD mask on the parent inode and will not be reported if only
 * the child is interested and not the parent.
 */
static inline int fsnotify_name(__u32 mask, const void *data, int data_type,
				struct inode *dir, const struct qstr *name,
				u32 cookie)
{
	if (!fsnotify_sb_has_watchers(dir->i_sb))
		return 0;

	return fsnotify(mask, data, data_type, dir, name, NULL, cookie);
}

static inline void fsnotify_dirent(struct inode *dir, struct dentry *dentry,
				   __u32 mask)
{
	fsnotify_name(mask, dentry, FSNOTIFY_EVENT_DENTRY, dir, &dentry->d_name, 0);
}

static inline void fsnotify_inode(struct inode *inode, __u32 mask)
{
	if (!fsnotify_sb_has_watchers(inode->i_sb))
		return;

	if (S_ISDIR(inode->i_mode))
		mask |= FS_ISDIR;

	fsnotify(mask, inode, FSNOTIFY_EVENT_INODE, NULL, NULL, inode, 0);
}

/* Notify this dentry's parent about a child's events. */
static inline int fsnotify_parent(struct dentry *dentry, __u32 mask,
				  const void *data, int data_type)
{
	struct inode *inode = d_inode(dentry);

	if (!fsnotify_sb_has_watchers(inode->i_sb))
		return 0;

	if (S_ISDIR(inode->i_mode)) {
		mask |= FS_ISDIR;

		/* sb/mount marks are not interested in name of directory */
		if (!(dentry->d_flags & DCACHE_FSNOTIFY_PARENT_WATCHED))
			goto notify_child;
	}

	/* disconnected dentry cannot notify parent */
	if (IS_ROOT(dentry))
		goto notify_child;

	return __fsnotify_parent(dentry, mask, data, data_type);

notify_child:
	return fsnotify(mask, data, data_type, NULL, NULL, inode, 0);
}

/*
 * Simple wrappers to consolidate calls to fsnotify_parent() when an event
 * is on a file/dentry.
 */
static inline void fsnotify_dentry(struct dentry *dentry, __u32 mask)
{
	fsnotify_parent(dentry, mask, dentry, FSNOTIFY_EVENT_DENTRY);
}

static inline int fsnotify_file(struct file *file, __u32 mask)
{
	const struct path *path;

	/*
	 * FMODE_NONOTIFY are fds generated by fanotify itself which should not
	 * generate new events. We also don't want to generate events for
	 * FMODE_PATH fds (involves open & close events) as they are just
	 * handle creation / destruction events and not "real" file events.
	 */
	if (file->f_mode & (FMODE_NONOTIFY | FMODE_PATH))
		return 0;

	path = &file->f_path;
	/* Permission events require group prio >= FSNOTIFY_PRIO_CONTENT */
	if (mask & ALL_FSNOTIFY_PERM_EVENTS &&
	    !fsnotify_sb_has_priority_watchers(path->dentry->d_sb,
					       FSNOTIFY_PRIO_CONTENT))
		return 0;

<<<<<<< HEAD
	path = &file->f_path;
=======
>>>>>>> 0c383648
	return fsnotify_parent(path->dentry, mask, path, FSNOTIFY_EVENT_PATH);
}

#ifdef CONFIG_FANOTIFY_ACCESS_PERMISSIONS
/*
 * fsnotify_file_area_perm - permission hook before access to file range
 */
static inline int fsnotify_file_area_perm(struct file *file, int perm_mask,
					  const loff_t *ppos, size_t count)
{
	__u32 fsnotify_mask = FS_ACCESS_PERM;

	/*
	 * filesystem may be modified in the context of permission events
	 * (e.g. by HSM filling a file on access), so sb freeze protection
	 * must not be held.
	 */
	lockdep_assert_once(file_write_not_started(file));

	if (!(perm_mask & MAY_READ))
		return 0;

	return fsnotify_file(file, fsnotify_mask);
}
<<<<<<< HEAD

/*
 * fsnotify_file_perm - permission hook before file access
 */
static inline int fsnotify_file_perm(struct file *file, int perm_mask)
{
	return fsnotify_file_area_perm(file, perm_mask, NULL, 0);
}

/*
 * fsnotify_open_perm - permission hook before file open
 */
static inline int fsnotify_open_perm(struct file *file)
{
	int ret;

=======

/*
 * fsnotify_file_perm - permission hook before file access
 */
static inline int fsnotify_file_perm(struct file *file, int perm_mask)
{
	return fsnotify_file_area_perm(file, perm_mask, NULL, 0);
}

/*
 * fsnotify_open_perm - permission hook before file open
 */
static inline int fsnotify_open_perm(struct file *file)
{
	int ret;

>>>>>>> 0c383648
	if (file->f_flags & __FMODE_EXEC) {
		ret = fsnotify_file(file, FS_OPEN_EXEC_PERM);
		if (ret)
			return ret;
	}

	return fsnotify_file(file, FS_OPEN_PERM);
}

#else
static inline int fsnotify_file_area_perm(struct file *file, int perm_mask,
					  const loff_t *ppos, size_t count)
{
	return 0;
}

static inline int fsnotify_file_perm(struct file *file, int perm_mask)
{
	return 0;
}

static inline int fsnotify_open_perm(struct file *file)
{
	return 0;
}
#endif

/*
 * fsnotify_link_count - inode's link count changed
 */
static inline void fsnotify_link_count(struct inode *inode)
{
	fsnotify_inode(inode, FS_ATTRIB);
}

/*
 * fsnotify_move - file old_name at old_dir was moved to new_name at new_dir
 */
static inline void fsnotify_move(struct inode *old_dir, struct inode *new_dir,
				 const struct qstr *old_name,
				 int isdir, struct inode *target,
				 struct dentry *moved)
{
	struct inode *source = moved->d_inode;
	u32 fs_cookie = fsnotify_get_cookie();
	__u32 old_dir_mask = FS_MOVED_FROM;
	__u32 new_dir_mask = FS_MOVED_TO;
	__u32 rename_mask = FS_RENAME;
	const struct qstr *new_name = &moved->d_name;

	if (isdir) {
		old_dir_mask |= FS_ISDIR;
		new_dir_mask |= FS_ISDIR;
		rename_mask |= FS_ISDIR;
	}

	/* Event with information about both old and new parent+name */
	fsnotify_name(rename_mask, moved, FSNOTIFY_EVENT_DENTRY,
		      old_dir, old_name, 0);

	fsnotify_name(old_dir_mask, source, FSNOTIFY_EVENT_INODE,
		      old_dir, old_name, fs_cookie);
	fsnotify_name(new_dir_mask, source, FSNOTIFY_EVENT_INODE,
		      new_dir, new_name, fs_cookie);

	if (target)
		fsnotify_link_count(target);
	fsnotify_inode(source, FS_MOVE_SELF);
	audit_inode_child(new_dir, moved, AUDIT_TYPE_CHILD_CREATE);
}

/*
 * fsnotify_inode_delete - and inode is being evicted from cache, clean up is needed
 */
static inline void fsnotify_inode_delete(struct inode *inode)
{
	__fsnotify_inode_delete(inode);
}

/*
 * fsnotify_vfsmount_delete - a vfsmount is being destroyed, clean up is needed
 */
static inline void fsnotify_vfsmount_delete(struct vfsmount *mnt)
{
	__fsnotify_vfsmount_delete(mnt);
}

/*
 * fsnotify_inoderemove - an inode is going away
 */
static inline void fsnotify_inoderemove(struct inode *inode)
{
	fsnotify_inode(inode, FS_DELETE_SELF);
	__fsnotify_inode_delete(inode);
}

/*
 * fsnotify_create - 'name' was linked in
 *
 * Caller must make sure that dentry->d_name is stable.
 * Note: some filesystems (e.g. kernfs) leave @dentry negative and instantiate
 * ->d_inode later
 */
static inline void fsnotify_create(struct inode *dir, struct dentry *dentry)
{
	audit_inode_child(dir, dentry, AUDIT_TYPE_CHILD_CREATE);

	fsnotify_dirent(dir, dentry, FS_CREATE);
}

/*
 * fsnotify_link - new hardlink in 'inode' directory
 *
 * Caller must make sure that new_dentry->d_name is stable.
 * Note: We have to pass also the linked inode ptr as some filesystems leave
 *   new_dentry->d_inode NULL and instantiate inode pointer later
 */
static inline void fsnotify_link(struct inode *dir, struct inode *inode,
				 struct dentry *new_dentry)
{
	fsnotify_link_count(inode);
	audit_inode_child(dir, new_dentry, AUDIT_TYPE_CHILD_CREATE);

	fsnotify_name(FS_CREATE, inode, FSNOTIFY_EVENT_INODE,
		      dir, &new_dentry->d_name, 0);
}

/*
 * fsnotify_delete - @dentry was unlinked and unhashed
 *
 * Caller must make sure that dentry->d_name is stable.
 *
 * Note: unlike fsnotify_unlink(), we have to pass also the unlinked inode
 * as this may be called after d_delete() and old_dentry may be negative.
 */
static inline void fsnotify_delete(struct inode *dir, struct inode *inode,
				   struct dentry *dentry)
{
	__u32 mask = FS_DELETE;

	if (S_ISDIR(inode->i_mode))
		mask |= FS_ISDIR;

	fsnotify_name(mask, inode, FSNOTIFY_EVENT_INODE, dir, &dentry->d_name,
		      0);
}

/**
 * d_delete_notify - delete a dentry and call fsnotify_delete()
 * @dentry: The dentry to delete
 *
 * This helper is used to guaranty that the unlinked inode cannot be found
 * by lookup of this name after fsnotify_delete() event has been delivered.
 */
static inline void d_delete_notify(struct inode *dir, struct dentry *dentry)
{
	struct inode *inode = d_inode(dentry);

	ihold(inode);
	d_delete(dentry);
	fsnotify_delete(dir, inode, dentry);
	iput(inode);
}

/*
 * fsnotify_unlink - 'name' was unlinked
 *
 * Caller must make sure that dentry->d_name is stable.
 */
static inline void fsnotify_unlink(struct inode *dir, struct dentry *dentry)
{
	if (WARN_ON_ONCE(d_is_negative(dentry)))
		return;

	fsnotify_delete(dir, d_inode(dentry), dentry);
}

/*
 * fsnotify_mkdir - directory 'name' was created
 *
 * Caller must make sure that dentry->d_name is stable.
 * Note: some filesystems (e.g. kernfs) leave @dentry negative and instantiate
 * ->d_inode later
 */
static inline void fsnotify_mkdir(struct inode *dir, struct dentry *dentry)
{
	audit_inode_child(dir, dentry, AUDIT_TYPE_CHILD_CREATE);

	fsnotify_dirent(dir, dentry, FS_CREATE | FS_ISDIR);
}

/*
 * fsnotify_rmdir - directory 'name' was removed
 *
 * Caller must make sure that dentry->d_name is stable.
 */
static inline void fsnotify_rmdir(struct inode *dir, struct dentry *dentry)
{
	if (WARN_ON_ONCE(d_is_negative(dentry)))
		return;

	fsnotify_delete(dir, d_inode(dentry), dentry);
}

/*
 * fsnotify_access - file was read
 */
static inline void fsnotify_access(struct file *file)
{
	fsnotify_file(file, FS_ACCESS);
}

/*
 * fsnotify_modify - file was modified
 */
static inline void fsnotify_modify(struct file *file)
{
	fsnotify_file(file, FS_MODIFY);
}

/*
 * fsnotify_open - file was opened
 */
static inline void fsnotify_open(struct file *file)
{
	__u32 mask = FS_OPEN;

	if (file->f_flags & __FMODE_EXEC)
		mask |= FS_OPEN_EXEC;

	fsnotify_file(file, mask);
}

/*
 * fsnotify_close - file was closed
 */
static inline void fsnotify_close(struct file *file)
{
	__u32 mask = (file->f_mode & FMODE_WRITE) ? FS_CLOSE_WRITE :
						    FS_CLOSE_NOWRITE;

	fsnotify_file(file, mask);
}

/*
 * fsnotify_xattr - extended attributes were changed
 */
static inline void fsnotify_xattr(struct dentry *dentry)
{
	fsnotify_dentry(dentry, FS_ATTRIB);
}

/*
 * fsnotify_change - notify_change event.  file was modified and/or metadata
 * was changed.
 */
static inline void fsnotify_change(struct dentry *dentry, unsigned int ia_valid)
{
	__u32 mask = 0;

	if (ia_valid & ATTR_UID)
		mask |= FS_ATTRIB;
	if (ia_valid & ATTR_GID)
		mask |= FS_ATTRIB;
	if (ia_valid & ATTR_SIZE)
		mask |= FS_MODIFY;

	/* both times implies a utime(s) call */
	if ((ia_valid & (ATTR_ATIME | ATTR_MTIME)) == (ATTR_ATIME | ATTR_MTIME))
		mask |= FS_ATTRIB;
	else if (ia_valid & ATTR_ATIME)
		mask |= FS_ACCESS;
	else if (ia_valid & ATTR_MTIME)
		mask |= FS_MODIFY;

	if (ia_valid & ATTR_MODE)
		mask |= FS_ATTRIB;

	if (mask)
		fsnotify_dentry(dentry, mask);
}

static inline int fsnotify_sb_error(struct super_block *sb, struct inode *inode,
				    int error)
{
	struct fs_error_report report = {
		.error = error,
		.inode = inode,
		.sb = sb,
	};

	return fsnotify(FS_ERROR, &report, FSNOTIFY_EVENT_ERROR,
			NULL, NULL, NULL, 0);
}

#endif	/* _LINUX_FS_NOTIFY_H */<|MERGE_RESOLUTION|>--- conflicted
+++ resolved
@@ -17,12 +17,6 @@
 #include <linux/slab.h>
 #include <linux/bug.h>
 
-<<<<<<< HEAD
-/* Are there any inode/mount/sb objects that are being watched at all? */
-static inline bool fsnotify_sb_has_watchers(struct super_block *sb)
-{
-	return atomic_long_read(&sb->s_fsnotify_connectors);
-=======
 /* Are there any inode/mount/sb objects watched with priority prio or above? */
 static inline bool fsnotify_sb_has_priority_watchers(struct super_block *sb,
 						     int prio)
@@ -40,7 +34,6 @@
 static inline bool fsnotify_sb_has_watchers(struct super_block *sb)
 {
 	return fsnotify_sb_has_priority_watchers(sb, 0);
->>>>>>> 0c383648
 }
 
 /*
@@ -135,10 +128,6 @@
 					       FSNOTIFY_PRIO_CONTENT))
 		return 0;
 
-<<<<<<< HEAD
-	path = &file->f_path;
-=======
->>>>>>> 0c383648
 	return fsnotify_parent(path->dentry, mask, path, FSNOTIFY_EVENT_PATH);
 }
 
@@ -163,7 +152,6 @@
 
 	return fsnotify_file(file, fsnotify_mask);
 }
-<<<<<<< HEAD
 
 /*
  * fsnotify_file_perm - permission hook before file access
@@ -180,24 +168,6 @@
 {
 	int ret;
 
-=======
-
-/*
- * fsnotify_file_perm - permission hook before file access
- */
-static inline int fsnotify_file_perm(struct file *file, int perm_mask)
-{
-	return fsnotify_file_area_perm(file, perm_mask, NULL, 0);
-}
-
-/*
- * fsnotify_open_perm - permission hook before file open
- */
-static inline int fsnotify_open_perm(struct file *file)
-{
-	int ret;
-
->>>>>>> 0c383648
 	if (file->f_flags & __FMODE_EXEC) {
 		ret = fsnotify_file(file, FS_OPEN_EXEC_PERM);
 		if (ret)
