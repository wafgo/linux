--- conflicted
+++ resolved
@@ -82,11 +82,7 @@
 		.dst = dst,
 		.dst_len = dst_len,
 		.fi = fa->fa_info,
-<<<<<<< HEAD
-		.tos = inet_dscp_to_dsfield(fa->fa_dscp),
-=======
 		.dscp = fa->fa_dscp,
->>>>>>> 88084a3d
 		.type = fa->fa_type,
 		.tb_id = fa->tb_id,
 	};
@@ -103,11 +99,7 @@
 		.dst = dst,
 		.dst_len = dst_len,
 		.fi = fa->fa_info,
-<<<<<<< HEAD
-		.tos = inet_dscp_to_dsfield(fa->fa_dscp),
-=======
 		.dscp = fa->fa_dscp,
->>>>>>> 88084a3d
 		.type = fa->fa_type,
 		.tb_id = fa->tb_id,
 	};
@@ -1040,13 +1032,8 @@
 
 	hlist_for_each_entry_rcu(fa, &l->leaf, fa_list) {
 		if (fa->fa_slen == slen && fa->tb_id == fri->tb_id &&
-<<<<<<< HEAD
-		    fa->fa_dscp == inet_dsfield_to_dscp(fri->tos) &&
-		    fa->fa_info == fri->fi && fa->fa_type == fri->type)
-=======
 		    fa->fa_dscp == fri->dscp && fa->fa_info == fri->fi &&
 		    fa->fa_type == fri->type)
->>>>>>> 88084a3d
 			return fa;
 	}
 
@@ -2318,11 +2305,7 @@
 				fri.tb_id = tb->tb_id;
 				fri.dst = xkey;
 				fri.dst_len = KEYLENGTH - fa->fa_slen;
-<<<<<<< HEAD
-				fri.tos = inet_dscp_to_dsfield(fa->fa_dscp);
-=======
 				fri.dscp = fa->fa_dscp;
->>>>>>> 88084a3d
 				fri.type = fa->fa_type;
 				fri.offload = READ_ONCE(fa->offload);
 				fri.trap = READ_ONCE(fa->trap);
