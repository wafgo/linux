/*
 *
 *  Copyright (C) 1995  Linus Torvalds
 *
 *  Support of BIGMEM added by Gerhard Wichert, Siemens AG, July 1999
 */

#include <linux/module.h>
#include <linux/signal.h>
#include <linux/sched.h>
#include <linux/kernel.h>
#include <linux/errno.h>
#include <linux/string.h>
#include <linux/types.h>
#include <linux/ptrace.h>
#include <linux/mman.h>
#include <linux/mm.h>
#include <linux/hugetlb.h>
#include <linux/swap.h>
#include <linux/smp.h>
#include <linux/init.h>
#include <linux/highmem.h>
#include <linux/pagemap.h>
#include <linux/pci.h>
#include <linux/pfn.h>
#include <linux/poison.h>
#include <linux/bootmem.h>
#include <linux/slab.h>
#include <linux/proc_fs.h>
#include <linux/memory_hotplug.h>
#include <linux/initrd.h>
#include <linux/cpumask.h>

#include <asm/asm.h>
#include <asm/bios_ebda.h>
#include <asm/processor.h>
#include <asm/system.h>
#include <asm/uaccess.h>
#include <asm/pgtable.h>
#include <asm/dma.h>
#include <asm/fixmap.h>
#include <asm/e820.h>
#include <asm/apic.h>
#include <asm/bugs.h>
#include <asm/tlb.h>
#include <asm/tlbflush.h>
#include <asm/pgalloc.h>
#include <asm/sections.h>
#include <asm/paravirt.h>
#include <asm/setup.h>
#include <asm/cacheflush.h>
#include <asm/init.h>

unsigned long max_low_pfn_mapped;
unsigned long max_pfn_mapped;

DEFINE_PER_CPU(struct mmu_gather, mmu_gathers);
unsigned long highstart_pfn, highend_pfn;

static noinline int do_test_wp_bit(void);

bool __read_mostly __vmalloc_start_set = false;

static __init void *alloc_low_page(void)
{
	unsigned long pfn = e820_table_end++;
	void *adr;

	if (pfn >= e820_table_top)
		panic("alloc_low_page: ran out of memory");

	adr = __va(pfn * PAGE_SIZE);
	memset(adr, 0, PAGE_SIZE);
	return adr;
}

/*
 * Creates a middle page table and puts a pointer to it in the
 * given global directory entry. This only returns the gd entry
 * in non-PAE compilation mode, since the middle layer is folded.
 */
static pmd_t * __init one_md_table_init(pgd_t *pgd)
{
	pud_t *pud;
	pmd_t *pmd_table;

#ifdef CONFIG_X86_PAE
	if (!(pgd_val(*pgd) & _PAGE_PRESENT)) {
		if (after_bootmem)
			pmd_table = (pmd_t *)alloc_bootmem_low_pages(PAGE_SIZE);
		else
			pmd_table = (pmd_t *)alloc_low_page();
		paravirt_alloc_pmd(&init_mm, __pa(pmd_table) >> PAGE_SHIFT);
		set_pgd(pgd, __pgd(__pa(pmd_table) | _PAGE_PRESENT));
		pud = pud_offset(pgd, 0);
		BUG_ON(pmd_table != pmd_offset(pud, 0));

		return pmd_table;
	}
#endif
	pud = pud_offset(pgd, 0);
	pmd_table = pmd_offset(pud, 0);

	return pmd_table;
}

/*
 * Create a page table and place a pointer to it in a middle page
 * directory entry:
 */
static pte_t * __init one_page_table_init(pmd_t *pmd)
{
	if (!(pmd_val(*pmd) & _PAGE_PRESENT)) {
		pte_t *page_table = NULL;

		if (after_bootmem) {
#ifdef CONFIG_DEBUG_PAGEALLOC
			page_table = (pte_t *) alloc_bootmem_pages(PAGE_SIZE);
#endif
			if (!page_table)
				page_table =
				(pte_t *)alloc_bootmem_low_pages(PAGE_SIZE);
		} else
			page_table = (pte_t *)alloc_low_page();

		paravirt_alloc_pte(&init_mm, __pa(page_table) >> PAGE_SHIFT);
		set_pmd(pmd, __pmd(__pa(page_table) | _PAGE_TABLE));
		BUG_ON(page_table != pte_offset_kernel(pmd, 0));
	}

	return pte_offset_kernel(pmd, 0);
}

pmd_t * __init populate_extra_pmd(unsigned long vaddr)
{
	int pgd_idx = pgd_index(vaddr);
	int pmd_idx = pmd_index(vaddr);

	return one_md_table_init(swapper_pg_dir + pgd_idx) + pmd_idx;
}

pte_t * __init populate_extra_pte(unsigned long vaddr)
{
	int pte_idx = pte_index(vaddr);
	pmd_t *pmd;

	pmd = populate_extra_pmd(vaddr);
	return one_page_table_init(pmd) + pte_idx;
}

static pte_t *__init page_table_kmap_check(pte_t *pte, pmd_t *pmd,
					   unsigned long vaddr, pte_t *lastpte)
{
#ifdef CONFIG_HIGHMEM
	/*
	 * Something (early fixmap) may already have put a pte
	 * page here, which causes the page table allocation
	 * to become nonlinear. Attempt to fix it, and if it
	 * is still nonlinear then we have to bug.
	 */
	int pmd_idx_kmap_begin = fix_to_virt(FIX_KMAP_END) >> PMD_SHIFT;
	int pmd_idx_kmap_end = fix_to_virt(FIX_KMAP_BEGIN) >> PMD_SHIFT;

	if (pmd_idx_kmap_begin != pmd_idx_kmap_end
	    && (vaddr >> PMD_SHIFT) >= pmd_idx_kmap_begin
	    && (vaddr >> PMD_SHIFT) <= pmd_idx_kmap_end
	    && ((__pa(pte) >> PAGE_SHIFT) < e820_table_start
		|| (__pa(pte) >> PAGE_SHIFT) >= e820_table_end)) {
		pte_t *newpte;
		int i;

		BUG_ON(after_bootmem);
		newpte = alloc_low_page();
		for (i = 0; i < PTRS_PER_PTE; i++)
			set_pte(newpte + i, pte[i]);

		paravirt_alloc_pte(&init_mm, __pa(newpte) >> PAGE_SHIFT);
		set_pmd(pmd, __pmd(__pa(newpte)|_PAGE_TABLE));
		BUG_ON(newpte != pte_offset_kernel(pmd, 0));
		__flush_tlb_all();

		paravirt_release_pte(__pa(pte) >> PAGE_SHIFT);
		pte = newpte;
	}
	BUG_ON(vaddr < fix_to_virt(FIX_KMAP_BEGIN - 1)
	       && vaddr > fix_to_virt(FIX_KMAP_END)
	       && lastpte && lastpte + PTRS_PER_PTE != pte);
#endif
	return pte;
}

/*
 * This function initializes a certain range of kernel virtual memory
 * with new bootmem page tables, everywhere page tables are missing in
 * the given range.
 *
 * NOTE: The pagetables are allocated contiguous on the physical space
 * so we can cache the place of the first one and move around without
 * checking the pgd every time.
 */
static void __init
page_table_range_init(unsigned long start, unsigned long end, pgd_t *pgd_base)
{
	int pgd_idx, pmd_idx;
	unsigned long vaddr;
	pgd_t *pgd;
	pmd_t *pmd;
	pte_t *pte = NULL;

	vaddr = start;
	pgd_idx = pgd_index(vaddr);
	pmd_idx = pmd_index(vaddr);
	pgd = pgd_base + pgd_idx;

	for ( ; (pgd_idx < PTRS_PER_PGD) && (vaddr != end); pgd++, pgd_idx++) {
		pmd = one_md_table_init(pgd);
		pmd = pmd + pmd_index(vaddr);
		for (; (pmd_idx < PTRS_PER_PMD) && (vaddr != end);
							pmd++, pmd_idx++) {
			pte = page_table_kmap_check(one_page_table_init(pmd),
			                            pmd, vaddr, pte);

			vaddr += PMD_SIZE;
		}
		pmd_idx = 0;
	}
}

static inline int is_kernel_text(unsigned long addr)
{
	if (addr >= PAGE_OFFSET && addr <= (unsigned long)__init_end)
		return 1;
	return 0;
}

/*
 * This maps the physical memory to kernel virtual address space, a total
 * of max_low_pfn pages, by creating page tables starting from address
 * PAGE_OFFSET:
 */
unsigned long __init
kernel_physical_mapping_init(unsigned long start,
			     unsigned long end,
			     unsigned long page_size_mask)
{
	int use_pse = page_size_mask == (1<<PG_LEVEL_2M);
	unsigned long start_pfn, end_pfn;
	pgd_t *pgd_base = swapper_pg_dir;
	int pgd_idx, pmd_idx, pte_ofs;
	unsigned long pfn;
	pgd_t *pgd;
	pmd_t *pmd;
	pte_t *pte;
	unsigned pages_2m, pages_4k;
	int mapping_iter;

	start_pfn = start >> PAGE_SHIFT;
	end_pfn = end >> PAGE_SHIFT;

	/*
	 * First iteration will setup identity mapping using large/small pages
	 * based on use_pse, with other attributes same as set by
	 * the early code in head_32.S
	 *
	 * Second iteration will setup the appropriate attributes (NX, GLOBAL..)
	 * as desired for the kernel identity mapping.
	 *
	 * This two pass mechanism conforms to the TLB app note which says:
	 *
	 *     "Software should not write to a paging-structure entry in a way
	 *      that would change, for any linear address, both the page size
	 *      and either the page frame or attributes."
	 */
	mapping_iter = 1;

	if (!cpu_has_pse)
		use_pse = 0;

repeat:
	pages_2m = pages_4k = 0;
	pfn = start_pfn;
	pgd_idx = pgd_index((pfn<<PAGE_SHIFT) + PAGE_OFFSET);
	pgd = pgd_base + pgd_idx;
	for (; pgd_idx < PTRS_PER_PGD; pgd++, pgd_idx++) {
		pmd = one_md_table_init(pgd);

		if (pfn >= end_pfn)
			continue;
#ifdef CONFIG_X86_PAE
		pmd_idx = pmd_index((pfn<<PAGE_SHIFT) + PAGE_OFFSET);
		pmd += pmd_idx;
#else
		pmd_idx = 0;
#endif
		for (; pmd_idx < PTRS_PER_PMD && pfn < end_pfn;
		     pmd++, pmd_idx++) {
			unsigned int addr = pfn * PAGE_SIZE + PAGE_OFFSET;

			/*
			 * Map with big pages if possible, otherwise
			 * create normal page tables:
			 */
			if (use_pse) {
				unsigned int addr2;
				pgprot_t prot = PAGE_KERNEL_LARGE;
				/*
				 * first pass will use the same initial
				 * identity mapping attribute + _PAGE_PSE.
				 */
				pgprot_t init_prot =
					__pgprot(PTE_IDENT_ATTR |
						 _PAGE_PSE);

				addr2 = (pfn + PTRS_PER_PTE-1) * PAGE_SIZE +
					PAGE_OFFSET + PAGE_SIZE-1;

				if (is_kernel_text(addr) ||
				    is_kernel_text(addr2))
					prot = PAGE_KERNEL_LARGE_EXEC;

				pages_2m++;
				if (mapping_iter == 1)
					set_pmd(pmd, pfn_pmd(pfn, init_prot));
				else
					set_pmd(pmd, pfn_pmd(pfn, prot));

				pfn += PTRS_PER_PTE;
				continue;
			}
			pte = one_page_table_init(pmd);

			pte_ofs = pte_index((pfn<<PAGE_SHIFT) + PAGE_OFFSET);
			pte += pte_ofs;
			for (; pte_ofs < PTRS_PER_PTE && pfn < end_pfn;
			     pte++, pfn++, pte_ofs++, addr += PAGE_SIZE) {
				pgprot_t prot = PAGE_KERNEL;
				/*
				 * first pass will use the same initial
				 * identity mapping attribute.
				 */
				pgprot_t init_prot = __pgprot(PTE_IDENT_ATTR);

				if (is_kernel_text(addr))
					prot = PAGE_KERNEL_EXEC;

				pages_4k++;
				if (mapping_iter == 1)
					set_pte(pte, pfn_pte(pfn, init_prot));
				else
					set_pte(pte, pfn_pte(pfn, prot));
			}
		}
	}
	if (mapping_iter == 1) {
		/*
		 * update direct mapping page count only in the first
		 * iteration.
		 */
		update_page_count(PG_LEVEL_2M, pages_2m);
		update_page_count(PG_LEVEL_4K, pages_4k);

		/*
		 * local global flush tlb, which will flush the previous
		 * mappings present in both small and large page TLB's.
		 */
		__flush_tlb_all();

		/*
		 * Second iteration will set the actual desired PTE attributes.
		 */
		mapping_iter = 2;
		goto repeat;
	}
	return 0;
}

pte_t *kmap_pte;
pgprot_t kmap_prot;

static inline pte_t *kmap_get_fixmap_pte(unsigned long vaddr)
{
	return pte_offset_kernel(pmd_offset(pud_offset(pgd_offset_k(vaddr),
			vaddr), vaddr), vaddr);
}

static void __init kmap_init(void)
{
	unsigned long kmap_vstart;

	/*
	 * Cache the first kmap pte:
	 */
	kmap_vstart = __fix_to_virt(FIX_KMAP_BEGIN);
	kmap_pte = kmap_get_fixmap_pte(kmap_vstart);

	kmap_prot = PAGE_KERNEL;
}

#ifdef CONFIG_HIGHMEM
static void __init permanent_kmaps_init(pgd_t *pgd_base)
{
	unsigned long vaddr;
	pgd_t *pgd;
	pud_t *pud;
	pmd_t *pmd;
	pte_t *pte;

	vaddr = PKMAP_BASE;
	page_table_range_init(vaddr, vaddr + PAGE_SIZE*LAST_PKMAP, pgd_base);

	pgd = swapper_pg_dir + pgd_index(vaddr);
	pud = pud_offset(pgd, vaddr);
	pmd = pmd_offset(pud, vaddr);
	pte = pte_offset_kernel(pmd, vaddr);
	pkmap_page_table = pte;
}

static void __init add_one_highpage_init(struct page *page, int pfn)
{
	ClearPageReserved(page);
	init_page_count(page);
	__free_page(page);
	totalhigh_pages++;
}

struct add_highpages_data {
	unsigned long start_pfn;
	unsigned long end_pfn;
};

static int __init add_highpages_work_fn(unsigned long start_pfn,
					 unsigned long end_pfn, void *datax)
{
	int node_pfn;
	struct page *page;
	unsigned long final_start_pfn, final_end_pfn;
	struct add_highpages_data *data;

	data = (struct add_highpages_data *)datax;

	final_start_pfn = max(start_pfn, data->start_pfn);
	final_end_pfn = min(end_pfn, data->end_pfn);
	if (final_start_pfn >= final_end_pfn)
		return 0;

	for (node_pfn = final_start_pfn; node_pfn < final_end_pfn;
	     node_pfn++) {
		if (!pfn_valid(node_pfn))
			continue;
		page = pfn_to_page(node_pfn);
		add_one_highpage_init(page, node_pfn);
	}

	return 0;

}

void __init add_highpages_with_active_regions(int nid, unsigned long start_pfn,
					      unsigned long end_pfn)
{
	struct add_highpages_data data;

	data.start_pfn = start_pfn;
	data.end_pfn = end_pfn;

	work_with_active_regions(nid, add_highpages_work_fn, &data);
}

#else
static inline void permanent_kmaps_init(pgd_t *pgd_base)
{
}
#endif /* CONFIG_HIGHMEM */

void __init native_pagetable_setup_start(pgd_t *base)
{
	unsigned long pfn, va;
	pgd_t *pgd;
	pud_t *pud;
	pmd_t *pmd;
	pte_t *pte;

	/*
	 * Remove any mappings which extend past the end of physical
	 * memory from the boot time page table:
	 */
	for (pfn = max_low_pfn + 1; pfn < 1<<(32-PAGE_SHIFT); pfn++) {
		va = PAGE_OFFSET + (pfn<<PAGE_SHIFT);
		pgd = base + pgd_index(va);
		if (!pgd_present(*pgd))
			break;

		pud = pud_offset(pgd, va);
		pmd = pmd_offset(pud, va);
		if (!pmd_present(*pmd))
			break;

		pte = pte_offset_kernel(pmd, va);
		if (!pte_present(*pte))
			break;

		pte_clear(NULL, va, pte);
	}
	paravirt_alloc_pmd(&init_mm, __pa(base) >> PAGE_SHIFT);
}

void __init native_pagetable_setup_done(pgd_t *base)
{
}

/*
 * Build a proper pagetable for the kernel mappings.  Up until this
 * point, we've been running on some set of pagetables constructed by
 * the boot process.
 *
 * If we're booting on native hardware, this will be a pagetable
 * constructed in arch/x86/kernel/head_32.S.  The root of the
 * pagetable will be swapper_pg_dir.
 *
 * If we're booting paravirtualized under a hypervisor, then there are
 * more options: we may already be running PAE, and the pagetable may
 * or may not be based in swapper_pg_dir.  In any case,
 * paravirt_pagetable_setup_start() will set up swapper_pg_dir
 * appropriately for the rest of the initialization to work.
 *
 * In general, pagetable_init() assumes that the pagetable may already
 * be partially populated, and so it avoids stomping on any existing
 * mappings.
 */
void __init early_ioremap_page_table_range_init(void)
{
	pgd_t *pgd_base = swapper_pg_dir;
	unsigned long vaddr, end;

	/*
	 * Fixed mappings, only the page table structure has to be
	 * created - mappings will be set by set_fixmap():
	 */
	vaddr = __fix_to_virt(__end_of_fixed_addresses - 1) & PMD_MASK;
	end = (FIXADDR_TOP + PMD_SIZE - 1) & PMD_MASK;
	page_table_range_init(vaddr, end, pgd_base);
	early_ioremap_reset();
}

static void __init pagetable_init(void)
{
	pgd_t *pgd_base = swapper_pg_dir;

	permanent_kmaps_init(pgd_base);
}

#ifdef CONFIG_ACPI_SLEEP
/*
 * ACPI suspend needs this for resume, because things like the intel-agp
 * driver might have split up a kernel 4MB mapping.
 */
char swsusp_pg_dir[PAGE_SIZE]
	__attribute__ ((aligned(PAGE_SIZE)));

static inline void save_pg_dir(void)
{
	memcpy(swsusp_pg_dir, swapper_pg_dir, PAGE_SIZE);
}
#else /* !CONFIG_ACPI_SLEEP */
static inline void save_pg_dir(void)
{
}
#endif /* !CONFIG_ACPI_SLEEP */

void zap_low_mappings(void)
{
	int i;

	/*
	 * Zap initial low-memory mappings.
	 *
	 * Note that "pgd_clear()" doesn't do it for
	 * us, because pgd_clear() is a no-op on i386.
	 */
	for (i = 0; i < KERNEL_PGD_BOUNDARY; i++) {
#ifdef CONFIG_X86_PAE
		set_pgd(swapper_pg_dir+i, __pgd(1 + __pa(empty_zero_page)));
#else
		set_pgd(swapper_pg_dir+i, __pgd(0));
#endif
	}
	flush_tlb_all();
}

int nx_enabled;

pteval_t __supported_pte_mask __read_mostly = ~(_PAGE_NX | _PAGE_GLOBAL | _PAGE_IOMAP);
EXPORT_SYMBOL_GPL(__supported_pte_mask);

#ifdef CONFIG_X86_PAE

static int disable_nx __initdata;

/*
 * noexec = on|off
 *
 * Control non executable mappings.
 *
 * on      Enable
 * off     Disable
 */
static int __init noexec_setup(char *str)
{
	if (!str || !strcmp(str, "on")) {
		if (cpu_has_nx) {
			__supported_pte_mask |= _PAGE_NX;
			disable_nx = 0;
		}
	} else {
		if (!strcmp(str, "off")) {
			disable_nx = 1;
			__supported_pte_mask &= ~_PAGE_NX;
		} else {
			return -EINVAL;
		}
	}

	return 0;
}
early_param("noexec", noexec_setup);

void __init set_nx(void)
{
	unsigned int v[4], l, h;

	if (cpu_has_pae && (cpuid_eax(0x80000000) > 0x80000001)) {
		cpuid(0x80000001, &v[0], &v[1], &v[2], &v[3]);

		if ((v[3] & (1 << 20)) && !disable_nx) {
			rdmsr(MSR_EFER, l, h);
			l |= EFER_NX;
			wrmsr(MSR_EFER, l, h);
			nx_enabled = 1;
			__supported_pte_mask |= _PAGE_NX;
		}
	}
}
#endif

/* user-defined highmem size */
static unsigned int highmem_pages = -1;

/*
 * highmem=size forces highmem to be exactly 'size' bytes.
 * This works even on boxes that have no highmem otherwise.
 * This also works to reduce highmem size on bigger boxes.
 */
static int __init parse_highmem(char *arg)
{
	if (!arg)
		return -EINVAL;

	highmem_pages = memparse(arg, &arg) >> PAGE_SHIFT;
	return 0;
}
early_param("highmem", parse_highmem);

#define MSG_HIGHMEM_TOO_BIG \
	"highmem size (%luMB) is bigger than pages available (%luMB)!\n"

#define MSG_LOWMEM_TOO_SMALL \
	"highmem size (%luMB) results in <64MB lowmem, ignoring it!\n"
/*
 * All of RAM fits into lowmem - but if user wants highmem
 * artificially via the highmem=x boot parameter then create
 * it:
 */
void __init lowmem_pfn_init(void)
{
	/* max_low_pfn is 0, we already have early_res support */
	max_low_pfn = max_pfn;

	if (highmem_pages == -1)
		highmem_pages = 0;
#ifdef CONFIG_HIGHMEM
	if (highmem_pages >= max_pfn) {
		printk(KERN_ERR MSG_HIGHMEM_TOO_BIG,
			pages_to_mb(highmem_pages), pages_to_mb(max_pfn));
		highmem_pages = 0;
	}
	if (highmem_pages) {
		if (max_low_pfn - highmem_pages < 64*1024*1024/PAGE_SIZE) {
			printk(KERN_ERR MSG_LOWMEM_TOO_SMALL,
				pages_to_mb(highmem_pages));
			highmem_pages = 0;
		}
		max_low_pfn -= highmem_pages;
	}
#else
	if (highmem_pages)
		printk(KERN_ERR "ignoring highmem size on non-highmem kernel!\n");
#endif
}

#define MSG_HIGHMEM_TOO_SMALL \
	"only %luMB highmem pages available, ignoring highmem size of %luMB!\n"

#define MSG_HIGHMEM_TRIMMED \
	"Warning: only 4GB will be used. Use a HIGHMEM64G enabled kernel!\n"
/*
 * We have more RAM than fits into lowmem - we try to put it into
 * highmem, also taking the highmem=x boot parameter into account:
 */
void __init highmem_pfn_init(void)
{
	max_low_pfn = MAXMEM_PFN;

	if (highmem_pages == -1)
		highmem_pages = max_pfn - MAXMEM_PFN;

	if (highmem_pages + MAXMEM_PFN < max_pfn)
		max_pfn = MAXMEM_PFN + highmem_pages;

	if (highmem_pages + MAXMEM_PFN > max_pfn) {
		printk(KERN_WARNING MSG_HIGHMEM_TOO_SMALL,
			pages_to_mb(max_pfn - MAXMEM_PFN),
			pages_to_mb(highmem_pages));
		highmem_pages = 0;
	}
#ifndef CONFIG_HIGHMEM
	/* Maximum memory usable is what is directly addressable */
	printk(KERN_WARNING "Warning only %ldMB will be used.\n", MAXMEM>>20);
	if (max_pfn > MAX_NONPAE_PFN)
		printk(KERN_WARNING "Use a HIGHMEM64G enabled kernel.\n");
	else
		printk(KERN_WARNING "Use a HIGHMEM enabled kernel.\n");
	max_pfn = MAXMEM_PFN;
#else /* !CONFIG_HIGHMEM */
#ifndef CONFIG_HIGHMEM64G
	if (max_pfn > MAX_NONPAE_PFN) {
		max_pfn = MAX_NONPAE_PFN;
		printk(KERN_WARNING MSG_HIGHMEM_TRIMMED);
	}
#endif /* !CONFIG_HIGHMEM64G */
#endif /* !CONFIG_HIGHMEM */
}

/*
 * Determine low and high memory ranges:
 */
void __init find_low_pfn_range(void)
{
	/* it could update max_pfn */

	if (max_pfn <= MAXMEM_PFN)
		lowmem_pfn_init();
	else
		highmem_pfn_init();
}

#ifndef CONFIG_NEED_MULTIPLE_NODES
void __init initmem_init(unsigned long start_pfn,
				  unsigned long end_pfn)
{
#ifdef CONFIG_HIGHMEM
	highstart_pfn = highend_pfn = max_pfn;
	if (max_pfn > max_low_pfn)
		highstart_pfn = max_low_pfn;
	memory_present(0, 0, highend_pfn);
	e820_register_active_regions(0, 0, highend_pfn);
	printk(KERN_NOTICE "%ldMB HIGHMEM available.\n",
		pages_to_mb(highend_pfn - highstart_pfn));
	num_physpages = highend_pfn;
	high_memory = (void *) __va(highstart_pfn * PAGE_SIZE - 1) + 1;
#else
	memory_present(0, 0, max_low_pfn);
	e820_register_active_regions(0, 0, max_low_pfn);
	num_physpages = max_low_pfn;
	high_memory = (void *) __va(max_low_pfn * PAGE_SIZE - 1) + 1;
#endif
#ifdef CONFIG_FLATMEM
	max_mapnr = num_physpages;
#endif
	__vmalloc_start_set = true;

	printk(KERN_NOTICE "%ldMB LOWMEM available.\n",
			pages_to_mb(max_low_pfn));

	setup_bootmem_allocator();
}
#endif /* !CONFIG_NEED_MULTIPLE_NODES */

static void __init zone_sizes_init(void)
{
	unsigned long max_zone_pfns[MAX_NR_ZONES];
	memset(max_zone_pfns, 0, sizeof(max_zone_pfns));
	max_zone_pfns[ZONE_DMA] =
		virt_to_phys((char *)MAX_DMA_ADDRESS) >> PAGE_SHIFT;
	max_zone_pfns[ZONE_NORMAL] = max_low_pfn;
#ifdef CONFIG_HIGHMEM
	max_zone_pfns[ZONE_HIGHMEM] = highend_pfn;
#endif

	free_area_init_nodes(max_zone_pfns);
}

static unsigned long __init setup_node_bootmem(int nodeid,
				 unsigned long start_pfn,
				 unsigned long end_pfn,
				 unsigned long bootmap)
{
	unsigned long bootmap_size;

<<<<<<< HEAD
	if (start_pfn > max_low_pfn)
		return bootmap;
	if (end_pfn > max_low_pfn)
		end_pfn = max_low_pfn;

=======
>>>>>>> 467c88fe
	/* don't touch min_low_pfn */
	bootmap_size = init_bootmem_node(NODE_DATA(nodeid),
					 bootmap >> PAGE_SHIFT,
					 start_pfn, end_pfn);
	printk(KERN_INFO "  node %d low ram: %08lx - %08lx\n",
		nodeid, start_pfn<<PAGE_SHIFT, end_pfn<<PAGE_SHIFT);
	printk(KERN_INFO "  node %d bootmap %08lx - %08lx\n",
		 nodeid, bootmap, bootmap + bootmap_size);
	free_bootmem_with_active_regions(nodeid, end_pfn);
	early_res_to_bootmem(start_pfn<<PAGE_SHIFT, end_pfn<<PAGE_SHIFT);

	return bootmap + bootmap_size;
}

void __init setup_bootmem_allocator(void)
{
	int nodeid;
	unsigned long bootmap_size, bootmap;
	/*
	 * Initialize the boot-time allocator (with low memory only):
	 */
	bootmap_size = bootmem_bootmap_pages(max_low_pfn)<<PAGE_SHIFT;
	bootmap = find_e820_area(0, max_pfn_mapped<<PAGE_SHIFT, bootmap_size,
				 PAGE_SIZE);
	if (bootmap == -1L)
		panic("Cannot find bootmem map of size %ld\n", bootmap_size);
	reserve_early(bootmap, bootmap + bootmap_size, "BOOTMAP");

	printk(KERN_INFO "  mapped low ram: 0 - %08lx\n",
		 max_pfn_mapped<<PAGE_SHIFT);
	printk(KERN_INFO "  low ram: 0 - %08lx\n", max_low_pfn<<PAGE_SHIFT);

<<<<<<< HEAD
#ifdef CONFIG_NEED_MULTIPLE_NODES
	for_each_online_node(nodeid)
		bootmap = setup_node_bootmem(nodeid, node_start_pfn[nodeid],
					node_end_pfn[nodeid], bootmap);
#else
	bootmap = setup_node_bootmem(0, 0, max_low_pfn, bootmap);
#endif
=======
	for_each_online_node(nodeid) {
		 unsigned long start_pfn, end_pfn;

#ifdef CONFIG_NEED_MULTIPLE_NODES
		start_pfn = node_start_pfn[nodeid];
		end_pfn = node_end_pfn[nodeid];
		if (start_pfn > max_low_pfn)
			continue;
		if (end_pfn > max_low_pfn)
			end_pfn = max_low_pfn;
#else
		start_pfn = 0;
		end_pfn = max_low_pfn;
#endif
		bootmap = setup_node_bootmem(nodeid, start_pfn, end_pfn,
						 bootmap);
	}
>>>>>>> 467c88fe

	after_bootmem = 1;
}

/*
 * paging_init() sets up the page tables - note that the first 8MB are
 * already mapped by head.S.
 *
 * This routines also unmaps the page at virtual kernel address 0, so
 * that we can trap those pesky NULL-reference errors in the kernel.
 */
void __init paging_init(void)
{
	pagetable_init();

	__flush_tlb_all();

	kmap_init();

	/*
	 * NOTE: at this point the bootmem allocator is fully available.
	 */
	sparse_init();
	zone_sizes_init();
}

/*
 * Test if the WP bit works in supervisor mode. It isn't supported on 386's
 * and also on some strange 486's. All 586+'s are OK. This used to involve
 * black magic jumps to work around some nasty CPU bugs, but fortunately the
 * switch to using exceptions got rid of all that.
 */
static void __init test_wp_bit(void)
{
	printk(KERN_INFO
  "Checking if this processor honours the WP bit even in supervisor mode...");

	/* Any page-aligned address will do, the test is non-destructive */
	__set_fixmap(FIX_WP_TEST, __pa(&swapper_pg_dir), PAGE_READONLY);
	boot_cpu_data.wp_works_ok = do_test_wp_bit();
	clear_fixmap(FIX_WP_TEST);

	if (!boot_cpu_data.wp_works_ok) {
		printk(KERN_CONT "No.\n");
#ifdef CONFIG_X86_WP_WORKS_OK
		panic(
  "This kernel doesn't support CPU's with broken WP. Recompile it for a 386!");
#endif
	} else {
		printk(KERN_CONT "Ok.\n");
	}
}

static struct kcore_list kcore_mem, kcore_vmalloc;

void __init mem_init(void)
{
	int codesize, reservedpages, datasize, initsize;
	int tmp;

	pci_iommu_alloc();

#ifdef CONFIG_FLATMEM
	BUG_ON(!mem_map);
#endif
	/* this will put all low memory onto the freelists */
	totalram_pages += free_all_bootmem();

	reservedpages = 0;
	for (tmp = 0; tmp < max_low_pfn; tmp++)
		/*
		 * Only count reserved RAM pages:
		 */
		if (page_is_ram(tmp) && PageReserved(pfn_to_page(tmp)))
			reservedpages++;

	set_highmem_pages_init();

	codesize =  (unsigned long) &_etext - (unsigned long) &_text;
	datasize =  (unsigned long) &_edata - (unsigned long) &_etext;
	initsize =  (unsigned long) &__init_end - (unsigned long) &__init_begin;

	kclist_add(&kcore_mem, __va(0), max_low_pfn << PAGE_SHIFT);
	kclist_add(&kcore_vmalloc, (void *)VMALLOC_START,
		   VMALLOC_END-VMALLOC_START);

	printk(KERN_INFO "Memory: %luk/%luk available (%dk kernel code, "
			"%dk reserved, %dk data, %dk init, %ldk highmem)\n",
		(unsigned long) nr_free_pages() << (PAGE_SHIFT-10),
		num_physpages << (PAGE_SHIFT-10),
		codesize >> 10,
		reservedpages << (PAGE_SHIFT-10),
		datasize >> 10,
		initsize >> 10,
		(unsigned long) (totalhigh_pages << (PAGE_SHIFT-10))
	       );

	printk(KERN_INFO "virtual kernel memory layout:\n"
		"    fixmap  : 0x%08lx - 0x%08lx   (%4ld kB)\n"
#ifdef CONFIG_HIGHMEM
		"    pkmap   : 0x%08lx - 0x%08lx   (%4ld kB)\n"
#endif
		"    vmalloc : 0x%08lx - 0x%08lx   (%4ld MB)\n"
		"    lowmem  : 0x%08lx - 0x%08lx   (%4ld MB)\n"
		"      .init : 0x%08lx - 0x%08lx   (%4ld kB)\n"
		"      .data : 0x%08lx - 0x%08lx   (%4ld kB)\n"
		"      .text : 0x%08lx - 0x%08lx   (%4ld kB)\n",
		FIXADDR_START, FIXADDR_TOP,
		(FIXADDR_TOP - FIXADDR_START) >> 10,

#ifdef CONFIG_HIGHMEM
		PKMAP_BASE, PKMAP_BASE+LAST_PKMAP*PAGE_SIZE,
		(LAST_PKMAP*PAGE_SIZE) >> 10,
#endif

		VMALLOC_START, VMALLOC_END,
		(VMALLOC_END - VMALLOC_START) >> 20,

		(unsigned long)__va(0), (unsigned long)high_memory,
		((unsigned long)high_memory - (unsigned long)__va(0)) >> 20,

		(unsigned long)&__init_begin, (unsigned long)&__init_end,
		((unsigned long)&__init_end -
		 (unsigned long)&__init_begin) >> 10,

		(unsigned long)&_etext, (unsigned long)&_edata,
		((unsigned long)&_edata - (unsigned long)&_etext) >> 10,

		(unsigned long)&_text, (unsigned long)&_etext,
		((unsigned long)&_etext - (unsigned long)&_text) >> 10);

	/*
	 * Check boundaries twice: Some fundamental inconsistencies can
	 * be detected at build time already.
	 */
#define __FIXADDR_TOP (-PAGE_SIZE)
#ifdef CONFIG_HIGHMEM
	BUILD_BUG_ON(PKMAP_BASE + LAST_PKMAP*PAGE_SIZE	> FIXADDR_START);
	BUILD_BUG_ON(VMALLOC_END			> PKMAP_BASE);
#endif
#define high_memory (-128UL << 20)
	BUILD_BUG_ON(VMALLOC_START			>= VMALLOC_END);
#undef high_memory
#undef __FIXADDR_TOP

#ifdef CONFIG_HIGHMEM
	BUG_ON(PKMAP_BASE + LAST_PKMAP*PAGE_SIZE	> FIXADDR_START);
	BUG_ON(VMALLOC_END				> PKMAP_BASE);
#endif
	BUG_ON(VMALLOC_START				>= VMALLOC_END);
	BUG_ON((unsigned long)high_memory		> VMALLOC_START);

	if (boot_cpu_data.wp_works_ok < 0)
		test_wp_bit();

	save_pg_dir();
	zap_low_mappings();
}

#ifdef CONFIG_MEMORY_HOTPLUG
int arch_add_memory(int nid, u64 start, u64 size)
{
	struct pglist_data *pgdata = NODE_DATA(nid);
	struct zone *zone = pgdata->node_zones + ZONE_HIGHMEM;
	unsigned long start_pfn = start >> PAGE_SHIFT;
	unsigned long nr_pages = size >> PAGE_SHIFT;

	return __add_pages(nid, zone, start_pfn, nr_pages);
}
#endif

/*
 * This function cannot be __init, since exceptions don't work in that
 * section.  Put this after the callers, so that it cannot be inlined.
 */
static noinline int do_test_wp_bit(void)
{
	char tmp_reg;
	int flag;

	__asm__ __volatile__(
		"	movb %0, %1	\n"
		"1:	movb %1, %0	\n"
		"	xorl %2, %2	\n"
		"2:			\n"
		_ASM_EXTABLE(1b,2b)
		:"=m" (*(char *)fix_to_virt(FIX_WP_TEST)),
		 "=q" (tmp_reg),
		 "=r" (flag)
		:"2" (1)
		:"memory");

	return flag;
}

#ifdef CONFIG_DEBUG_RODATA
const int rodata_test_data = 0xC3;
EXPORT_SYMBOL_GPL(rodata_test_data);

static int kernel_set_to_readonly;

void set_kernel_text_rw(void)
{
	unsigned long start = PFN_ALIGN(_text);
	unsigned long size = PFN_ALIGN(_etext) - start;

	if (!kernel_set_to_readonly)
		return;

	pr_debug("Set kernel text: %lx - %lx for read write\n",
		 start, start+size);

	set_pages_rw(virt_to_page(start), size >> PAGE_SHIFT);
}

void set_kernel_text_ro(void)
{
	unsigned long start = PFN_ALIGN(_text);
	unsigned long size = PFN_ALIGN(_etext) - start;

	if (!kernel_set_to_readonly)
		return;

	pr_debug("Set kernel text: %lx - %lx for read only\n",
		 start, start+size);

	set_pages_ro(virt_to_page(start), size >> PAGE_SHIFT);
}

void mark_rodata_ro(void)
{
	unsigned long start = PFN_ALIGN(_text);
	unsigned long size = PFN_ALIGN(_etext) - start;

	set_pages_ro(virt_to_page(start), size >> PAGE_SHIFT);
	printk(KERN_INFO "Write protecting the kernel text: %luk\n",
		size >> 10);

	kernel_set_to_readonly = 1;

#ifdef CONFIG_CPA_DEBUG
	printk(KERN_INFO "Testing CPA: Reverting %lx-%lx\n",
		start, start+size);
	set_pages_rw(virt_to_page(start), size>>PAGE_SHIFT);

	printk(KERN_INFO "Testing CPA: write protecting again\n");
	set_pages_ro(virt_to_page(start), size>>PAGE_SHIFT);
#endif

	start += size;
	size = (unsigned long)__end_rodata - start;
	set_pages_ro(virt_to_page(start), size >> PAGE_SHIFT);
	printk(KERN_INFO "Write protecting the kernel read-only data: %luk\n",
		size >> 10);
	rodata_test();

#ifdef CONFIG_CPA_DEBUG
	printk(KERN_INFO "Testing CPA: undo %lx-%lx\n", start, start + size);
	set_pages_rw(virt_to_page(start), size >> PAGE_SHIFT);

	printk(KERN_INFO "Testing CPA: write protecting again\n");
	set_pages_ro(virt_to_page(start), size >> PAGE_SHIFT);
#endif
}
#endif

int __init reserve_bootmem_generic(unsigned long phys, unsigned long len,
				   int flags)
{
	return reserve_bootmem(phys, len, flags);
}<|MERGE_RESOLUTION|>--- conflicted
+++ resolved
@@ -806,14 +806,6 @@
 {
 	unsigned long bootmap_size;
 
-<<<<<<< HEAD
-	if (start_pfn > max_low_pfn)
-		return bootmap;
-	if (end_pfn > max_low_pfn)
-		end_pfn = max_low_pfn;
-
-=======
->>>>>>> 467c88fe
 	/* don't touch min_low_pfn */
 	bootmap_size = init_bootmem_node(NODE_DATA(nodeid),
 					 bootmap >> PAGE_SHIFT,
@@ -846,15 +838,6 @@
 		 max_pfn_mapped<<PAGE_SHIFT);
 	printk(KERN_INFO "  low ram: 0 - %08lx\n", max_low_pfn<<PAGE_SHIFT);
 
-<<<<<<< HEAD
-#ifdef CONFIG_NEED_MULTIPLE_NODES
-	for_each_online_node(nodeid)
-		bootmap = setup_node_bootmem(nodeid, node_start_pfn[nodeid],
-					node_end_pfn[nodeid], bootmap);
-#else
-	bootmap = setup_node_bootmem(0, 0, max_low_pfn, bootmap);
-#endif
-=======
 	for_each_online_node(nodeid) {
 		 unsigned long start_pfn, end_pfn;
 
@@ -872,7 +855,6 @@
 		bootmap = setup_node_bootmem(nodeid, start_pfn, end_pfn,
 						 bootmap);
 	}
->>>>>>> 467c88fe
 
 	after_bootmem = 1;
 }
