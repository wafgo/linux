#include <linux/init.h>
#include <linux/kernel.h>

#include <linux/string.h>
#include <linux/bitops.h>
#include <linux/smp.h>
#include <linux/thread_info.h>
#include <linux/module.h>

#include <asm/processor.h>
#include <asm/pgtable.h>
#include <asm/msr.h>
#include <asm/uaccess.h>
#include <asm/ptrace.h>
#include <asm/ds.h>
#include <asm/bugs.h>

#include "cpu.h"

#ifdef CONFIG_X86_LOCAL_APIC
#include <asm/mpspec.h>
#include <asm/apic.h>
#include <mach_apic.h>
#endif

#ifdef CONFIG_X86_INTEL_USERCOPY
/*
 * Alignment at which movsl is preferred for bulk memory copies.
 */
struct movsl_mask movsl_mask __read_mostly;
#endif

static void __cpuinit early_init_intel(struct cpuinfo_x86 *c)
{
	/* Netburst reports 64 bytes clflush size, but does IO in 128 bytes */
	if (c->x86 == 15 && c->x86_cache_alignment == 64)
		c->x86_cache_alignment = 128;
	if ((c->x86 == 0xf && c->x86_model >= 0x03) ||
		(c->x86 == 0x6 && c->x86_model >= 0x0e))
		set_cpu_cap(c, X86_FEATURE_CONSTANT_TSC);
}

/*
 *	Early probe support logic for ppro memory erratum #50
 *
 *	This is called before we do cpu ident work
 */

int __cpuinit ppro_with_ram_bug(void)
{
	/* Uses data from early_cpu_detect now */
	if (boot_cpu_data.x86_vendor == X86_VENDOR_INTEL &&
	    boot_cpu_data.x86 == 6 &&
	    boot_cpu_data.x86_model == 1 &&
	    boot_cpu_data.x86_mask < 8) {
		printk(KERN_INFO "Pentium Pro with Errata#50 detected. Taking evasive action.\n");
		return 1;
	}
	return 0;
}


/*
 * P4 Xeon errata 037 workaround.
 * Hardware prefetcher may cause stale data to be loaded into the cache.
 */
static void __cpuinit Intel_errata_workarounds(struct cpuinfo_x86 *c)
{
	unsigned long lo, hi;

	if ((c->x86 == 15) && (c->x86_model == 1) && (c->x86_mask == 1)) {
		rdmsr(MSR_IA32_MISC_ENABLE, lo, hi);
		if ((lo & (1<<9)) == 0) {
			printk (KERN_INFO "CPU: C0 stepping P4 Xeon detected.\n");
			printk (KERN_INFO "CPU: Disabling hardware prefetching (Errata 037)\n");
			lo |= (1<<9);	/* Disable hw prefetching */
			wrmsr (MSR_IA32_MISC_ENABLE, lo, hi);
		}
	}
}


/*
 * find out the number of processor cores on the die
 */
static int __cpuinit num_cpu_cores(struct cpuinfo_x86 *c)
{
	unsigned int eax, ebx, ecx, edx;

	if (c->cpuid_level < 4)
		return 1;

	/* Intel has a non-standard dependency on %ecx for this CPUID level. */
	cpuid_count(4, 0, &eax, &ebx, &ecx, &edx);
	if (eax & 0x1f)
		return ((eax >> 26) + 1);
	else
		return 1;
}

#ifdef CONFIG_X86_F00F_BUG
static void __cpuinit trap_init_f00f_bug(void)
{
	__set_fixmap(FIX_F00F_IDT, __pa(&idt_table), PAGE_KERNEL_RO);

	/*
	 * Update the IDT descriptor and reload the IDT so that
	 * it uses the read-only mapped virtual address.
	 */
	idt_descr.address = fix_to_virt(FIX_F00F_IDT);
	load_idt(&idt_descr);
}
#endif

static void __cpuinit init_intel(struct cpuinfo_x86 *c)
{
	unsigned int l2 = 0;
	char *p = NULL;

	early_init_intel(c);

#ifdef CONFIG_X86_F00F_BUG
	/*
	 * All current models of Pentium and Pentium with MMX technology CPUs
	 * have the F0 0F bug, which lets nonprivileged users lock up the system.
	 * Note that the workaround only should be initialized once...
	 */
	c->f00f_bug = 0;
	if (!paravirt_enabled() && c->x86 == 5) {
		static int f00f_workaround_enabled;

		c->f00f_bug = 1;
		if (!f00f_workaround_enabled) {
			trap_init_f00f_bug();
			printk(KERN_NOTICE "Intel Pentium with F0 0F bug - workaround enabled.\n");
			f00f_workaround_enabled = 1;
		}
	}
#endif

	l2 = init_intel_cacheinfo(c);
	if (c->cpuid_level > 9) {
		unsigned eax = cpuid_eax(10);
		/* Check for version and the number of counters */
		if ((eax & 0xff) && (((eax>>8) & 0xff) > 1))
			set_cpu_cap(c, X86_FEATURE_ARCH_PERFMON);
	}

	/* SEP CPUID bug: Pentium Pro reports SEP but doesn't have it until model 3 mask 3 */
	if ((c->x86<<8 | c->x86_model<<4 | c->x86_mask) < 0x633)
		clear_cpu_cap(c, X86_FEATURE_SEP);

	/*
	 * Names for the Pentium II/Celeron processors
	 * detectable only by also checking the cache size.
	 * Dixon is NOT a Celeron.
	 */
	if (c->x86 == 6) {
		switch (c->x86_model) {
		case 5:
			if (c->x86_mask == 0) {
				if (l2 == 0)
					p = "Celeron (Covington)";
				else if (l2 == 256)
					p = "Mobile Pentium II (Dixon)";
			}
			break;

		case 6:
			if (l2 == 128)
				p = "Celeron (Mendocino)";
			else if (c->x86_mask == 0 || c->x86_mask == 5)
				p = "Celeron-A";
			break;

		case 8:
			if (l2 == 128)
				p = "Celeron (Coppermine)";
			break;
		}
	}

	if (p)
		strcpy(c->x86_model_id, p);

	c->x86_max_cores = num_cpu_cores(c);

	detect_ht(c);

	/* Work around errata */
	Intel_errata_workarounds(c);

#ifdef CONFIG_X86_INTEL_USERCOPY
	/*
	 * Set up the preferred alignment for movsl bulk memory moves
	 */
	switch (c->x86) {
	case 4:		/* 486: untested */
		break;
	case 5:		/* Old Pentia: untested */
		break;
	case 6:		/* PII/PIII only like movsl with 8-byte alignment */
		movsl_mask.mask = 7;
		break;
	case 15:	/* P4 is OK down to 8-byte alignment */
		movsl_mask.mask = 7;
		break;
	}
#endif

	if (cpu_has_xmm2)
		set_cpu_cap(c, X86_FEATURE_LFENCE_RDTSC);
	if (c->x86 == 15) {
		set_cpu_cap(c, X86_FEATURE_P4);
	}
	if (c->x86 == 6)
		set_cpu_cap(c, X86_FEATURE_P3);
	if (cpu_has_ds) {
		unsigned int l1;
		rdmsr(MSR_IA32_MISC_ENABLE, l1, l2);
		if (!(l1 & (1<<11)))
			set_cpu_cap(c, X86_FEATURE_BTS);
		if (!(l1 & (1<<12)))
			set_cpu_cap(c, X86_FEATURE_PEBS);
		ds_init_intel(c);
	}

	if (cpu_has_bts)
<<<<<<< HEAD
		ptrace_bts_init_intel(c);
=======
		ds_init_intel(c);

	/*
	 * See if we have a good local APIC by checking for buggy Pentia,
	 * i.e. all B steppings and the C2 stepping of P54C when using their
	 * integrated APIC (see 11AP erratum in "Pentium Processor
	 * Specification Update").
	 */
	if (cpu_has_apic && (c->x86<<8 | c->x86_model<<4) == 0x520 &&
	    (c->x86_mask < 0x6 || c->x86_mask == 0xb))
		set_cpu_cap(c, X86_FEATURE_11AP);

#ifdef CONFIG_X86_NUMAQ
	numaq_tsc_disable();
#endif
>>>>>>> fb2e405f
}

static unsigned int __cpuinit intel_size_cache(struct cpuinfo_x86 *c, unsigned int size)
{
	/*
	 * Intel PIII Tualatin. This comes in two flavours.
	 * One has 256kb of cache, the other 512. We have no way
	 * to determine which, so we use a boottime override
	 * for the 512kb model, and assume 256 otherwise.
	 */
	if ((c->x86 == 6) && (c->x86_model == 11) && (size == 0))
		size = 256;
	return size;
}

static struct cpu_dev intel_cpu_dev __cpuinitdata = {
	.c_vendor	= "Intel",
	.c_ident	= { "GenuineIntel" },
	.c_models = {
		{ .vendor = X86_VENDOR_INTEL, .family = 4, .model_names =
		  {
			  [0] = "486 DX-25/33",
			  [1] = "486 DX-50",
			  [2] = "486 SX",
			  [3] = "486 DX/2",
			  [4] = "486 SL",
			  [5] = "486 SX/2",
			  [7] = "486 DX/2-WB",
			  [8] = "486 DX/4",
			  [9] = "486 DX/4-WB"
		  }
		},
		{ .vendor = X86_VENDOR_INTEL, .family = 5, .model_names =
		  {
			  [0] = "Pentium 60/66 A-step",
			  [1] = "Pentium 60/66",
			  [2] = "Pentium 75 - 200",
			  [3] = "OverDrive PODP5V83",
			  [4] = "Pentium MMX",
			  [7] = "Mobile Pentium 75 - 200",
			  [8] = "Mobile Pentium MMX"
		  }
		},
		{ .vendor = X86_VENDOR_INTEL, .family = 6, .model_names =
		  {
			  [0] = "Pentium Pro A-step",
			  [1] = "Pentium Pro",
			  [3] = "Pentium II (Klamath)",
			  [4] = "Pentium II (Deschutes)",
			  [5] = "Pentium II (Deschutes)",
			  [6] = "Mobile Pentium II",
			  [7] = "Pentium III (Katmai)",
			  [8] = "Pentium III (Coppermine)",
			  [10] = "Pentium III (Cascades)",
			  [11] = "Pentium III (Tualatin)",
		  }
		},
		{ .vendor = X86_VENDOR_INTEL, .family = 15, .model_names =
		  {
			  [0] = "Pentium 4 (Unknown)",
			  [1] = "Pentium 4 (Willamette)",
			  [2] = "Pentium 4 (Northwood)",
			  [4] = "Pentium 4 (Foster)",
			  [5] = "Pentium 4 (Foster)",
		  }
		},
	},
	.c_early_init   = early_init_intel,
	.c_init		= init_intel,
	.c_size_cache	= intel_size_cache,
};

cpu_vendor_dev_register(X86_VENDOR_INTEL, &intel_cpu_dev);

#ifndef CONFIG_X86_CMPXCHG
unsigned long cmpxchg_386_u8(volatile void *ptr, u8 old, u8 new)
{
	u8 prev;
	unsigned long flags;

	/* Poor man's cmpxchg for 386. Unsuitable for SMP */
	local_irq_save(flags);
	prev = *(u8 *)ptr;
	if (prev == old)
		*(u8 *)ptr = new;
	local_irq_restore(flags);
	return prev;
}
EXPORT_SYMBOL(cmpxchg_386_u8);

unsigned long cmpxchg_386_u16(volatile void *ptr, u16 old, u16 new)
{
	u16 prev;
	unsigned long flags;

	/* Poor man's cmpxchg for 386. Unsuitable for SMP */
	local_irq_save(flags);
	prev = *(u16 *)ptr;
	if (prev == old)
		*(u16 *)ptr = new;
	local_irq_restore(flags);
	return prev;
}
EXPORT_SYMBOL(cmpxchg_386_u16);

unsigned long cmpxchg_386_u32(volatile void *ptr, u32 old, u32 new)
{
	u32 prev;
	unsigned long flags;

	/* Poor man's cmpxchg for 386. Unsuitable for SMP */
	local_irq_save(flags);
	prev = *(u32 *)ptr;
	if (prev == old)
		*(u32 *)ptr = new;
	local_irq_restore(flags);
	return prev;
}
EXPORT_SYMBOL(cmpxchg_386_u32);
#endif

#ifndef CONFIG_X86_CMPXCHG64
unsigned long long cmpxchg_486_u64(volatile void *ptr, u64 old, u64 new)
{
	u64 prev;
	unsigned long flags;

	/* Poor man's cmpxchg8b for 386 and 486. Unsuitable for SMP */
	local_irq_save(flags);
	prev = *(u64 *)ptr;
	if (prev == old)
		*(u64 *)ptr = new;
	local_irq_restore(flags);
	return prev;
}
EXPORT_SYMBOL(cmpxchg_486_u64);
#endif

/* arch_initcall(intel_cpu_init); */
<|MERGE_RESOLUTION|>--- conflicted
+++ resolved
@@ -226,10 +226,7 @@
 	}
 
 	if (cpu_has_bts)
-<<<<<<< HEAD
 		ptrace_bts_init_intel(c);
-=======
-		ds_init_intel(c);
 
 	/*
 	 * See if we have a good local APIC by checking for buggy Pentia,
@@ -244,7 +241,6 @@
 #ifdef CONFIG_X86_NUMAQ
 	numaq_tsc_disable();
 #endif
->>>>>>> fb2e405f
 }
 
 static unsigned int __cpuinit intel_size_cache(struct cpuinfo_x86 *c, unsigned int size)
