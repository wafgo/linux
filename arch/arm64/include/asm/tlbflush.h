/* SPDX-License-Identifier: GPL-2.0-only */
/*
 * Based on arch/arm/include/asm/tlbflush.h
 *
 * Copyright (C) 1999-2003 Russell King
 * Copyright (C) 2012 ARM Ltd.
<<<<<<< HEAD
 * Copyright 2022 NXP
=======
 * Copyright 2022-2023 NXP
>>>>>>> 3a3fafb1
 */
#ifndef __ASM_TLBFLUSH_H
#define __ASM_TLBFLUSH_H

#ifndef __ASSEMBLY__

#include <linux/bitfield.h>
#include <linux/mm_types.h>
#include <linux/sched.h>
#include <asm/cputype.h>
#include <asm/mmu.h>

/*
 * Raw TLBI operations.
 *
 * Where necessary, use the __tlbi() macro to avoid asm()
 * boilerplate. Drivers and most kernel code should use the TLB
 * management routines in preference to the macro below.
 *
 * The macro can be used as __tlbi(op) or __tlbi(op, arg), depending
 * on whether a particular TLBI operation takes an argument or
 * not. The macros handles invoking the asm with or without the
 * register argument as appropriate.
 */
#define __TLBI_0(op, arg) asm (ARM64_ASM_PREAMBLE			       \
			       "tlbi " #op "\n"				       \
		   ALTERNATIVE("nop\n			nop",		       \
			       "dsb ish\n		tlbi " #op,	       \
			       ARM64_WORKAROUND_REPEAT_TLBI,		       \
			       CONFIG_ARM64_WORKAROUND_REPEAT_TLBI)	       \
			    : : )

#define __TLBI_1(op, arg) asm (ARM64_ASM_PREAMBLE			       \
			       "tlbi " #op ", %0\n"			       \
		   ALTERNATIVE("nop\n			nop",		       \
			       "dsb ish\n		tlbi " #op ", %0",     \
			       ARM64_WORKAROUND_REPEAT_TLBI,		       \
			       CONFIG_ARM64_WORKAROUND_REPEAT_TLBI)	       \
			    : : "r" (arg))

#define __TLBI_N(op, arg, n, ...) __TLBI_##n(op, arg)

#if IS_ENABLED(CONFIG_NXP_S32CC_ERRATUM_ERR050481)
 /**
  * This checks if VA[48:41] bitset of an 12 bits shifted address is zero.
  */
#define IS_ERR050481_ADDR(addr_shr_12)  \
	(((addr_shr_12) & GENMASK_ULL(36, 29)) != 0)

#define S32CC_TLBI_ALT(OP, ADDR) do {\
	unsigned long __temp_050481 = (ADDR);\
	if (cpu_has_nxp_err050481() && IS_ERR050481_ADDR(__temp_050481))\
		__TLBI_0(vmalle1is, 0);\
	else\
		__TLBI_1(OP, __temp_050481);\
} while (0)

#define __tlbi_vaae1is(ADDR, ...)	S32CC_TLBI_ALT(vaae1is, ADDR)
#define __tlbi_vaae1is(ADDR, ...)	S32CC_TLBI_ALT(vaae1is, ADDR)
#define __tlbi_vaale1is(ADDR, ...)	S32CC_TLBI_ALT(vaale1is, ADDR)
#define __tlbi_vae1is(ADDR, ...)	S32CC_TLBI_ALT(vae1is, ADDR)
#define __tlbi_vale1is(ADDR, ...)	S32CC_TLBI_ALT(vale1is, ADDR)
#define __tlbi_vmalle1()		__TLBI_0(vmalle1, 0)
#define __tlbi_vmalle1is()		__TLBI_0(vmalle1is, 0)
<<<<<<< HEAD
#define __tlbi_aside1is(ASID)		__TLBI_1(aside1is, ASID)
#define __tlbi_rvale1is(ADDR)		__TLBI_1(rvale1is, ADDR)
#define __tlbi_rvae1is(ADDR)		__TLBI_1(rvae1is, ADDR)
=======
#define __tlbi_alle1is()		__TLBI_0(alle1is, 0)
#define __tlbi_vmalls12e1()		__TLBI_0(vmalls12e1, 0)
#define __tlbi_vmalls12e1is()		__TLBI_0(vmalls12e1is, 0)
#define __tlbi_aside1is(ASID)		__TLBI_1(aside1is, ASID)
#define __tlbi_rvale1is(ADDR)		__TLBI_1(rvale1is, ADDR)
#define __tlbi_rvae1is(ADDR)		__TLBI_1(rvae1is, ADDR)
#define __tlbi_ipas2e1is(ADDR)		__TLBI_1(ipas2e1is, ADDR)
>>>>>>> 3a3fafb1

#define __tlbi(op, ...) __tlbi_##op(__VA_ARGS__)

#else
#define __tlbi(op, ...)		__TLBI_N(op, ##__VA_ARGS__, 1, 0)
#endif

#define __tlbi_user(op, arg) do {						\
	if (arm64_kernel_unmapped_at_el0())					\
		__tlbi(op, (arg) | USER_ASID_FLAG);				\
} while (0)

/* This macro creates a properly formatted VA operand for the TLBI */
#define __TLBI_VADDR(addr, asid)				\
	({							\
		unsigned long __ta = (addr) >> 12;		\
		__ta &= GENMASK_ULL(43, 0);			\
		__ta |= (unsigned long)(asid) << 48;		\
		__ta;						\
	})

/*
 * Get translation granule of the system, which is decided by
 * PAGE_SIZE.  Used by TTL.
 *  - 4KB	: 1
 *  - 16KB	: 2
 *  - 64KB	: 3
 */
#define TLBI_TTL_TG_4K		1
#define TLBI_TTL_TG_16K		2
#define TLBI_TTL_TG_64K		3

static inline unsigned long get_trans_granule(void)
{
	switch (PAGE_SIZE) {
	case SZ_4K:
		return TLBI_TTL_TG_4K;
	case SZ_16K:
		return TLBI_TTL_TG_16K;
	case SZ_64K:
		return TLBI_TTL_TG_64K;
	default:
		return 0;
	}
}

/*
 * Level-based TLBI operations.
 *
 * When ARMv8.4-TTL exists, TLBI operations take an additional hint for
 * the level at which the invalidation must take place. If the level is
 * wrong, no invalidation may take place. In the case where the level
 * cannot be easily determined, a 0 value for the level parameter will
 * perform a non-hinted invalidation.
 *
 * For Stage-2 invalidation, use the level values provided to that effect
 * in asm/stage2_pgtable.h.
 */
#define TLBI_TTL_MASK		GENMASK_ULL(47, 44)

#define __tlbi_level(op, addr, level) do {				\
	u64 arg = addr;							\
									\
	if (cpus_have_const_cap(ARM64_HAS_ARMv8_4_TTL) &&		\
	    level) {							\
		u64 ttl = level & 3;					\
		ttl |= get_trans_granule() << 2;			\
		arg &= ~TLBI_TTL_MASK;					\
		arg |= FIELD_PREP(TLBI_TTL_MASK, ttl);			\
	}								\
									\
	__tlbi(op, arg);						\
} while(0)

#define __tlbi_user_level(op, arg, level) do {				\
	if (arm64_kernel_unmapped_at_el0())				\
		__tlbi_level(op, (arg | USER_ASID_FLAG), level);	\
} while (0)

/*
 * This macro creates a properly formatted VA operand for the TLB RANGE.
 * The value bit assignments are:
 *
 * +----------+------+-------+-------+-------+----------------------+
 * |   ASID   |  TG  | SCALE |  NUM  |  TTL  |        BADDR         |
 * +-----------------+-------+-------+-------+----------------------+
 * |63      48|47  46|45   44|43   39|38   37|36                   0|
 *
 * The address range is determined by below formula:
 * [BADDR, BADDR + (NUM + 1) * 2^(5*SCALE + 1) * PAGESIZE)
 *
 */
#define __TLBI_VADDR_RANGE(addr, asid, scale, num, ttl)		\
	({							\
		unsigned long __ta = (addr) >> PAGE_SHIFT;	\
		__ta &= GENMASK_ULL(36, 0);			\
		__ta |= (unsigned long)(ttl) << 37;		\
		__ta |= (unsigned long)(num) << 39;		\
		__ta |= (unsigned long)(scale) << 44;		\
		__ta |= get_trans_granule() << 46;		\
		__ta |= (unsigned long)(asid) << 48;		\
		__ta;						\
	})

/* These macros are used by the TLBI RANGE feature. */
#define __TLBI_RANGE_PAGES(num, scale)	\
	((unsigned long)((num) + 1) << (5 * (scale) + 1))
#define MAX_TLBI_RANGE_PAGES		__TLBI_RANGE_PAGES(31, 3)

/*
 * Generate 'num' values from -1 to 30 with -1 rejected by the
 * __flush_tlb_range() loop below.
 */
#define TLBI_RANGE_MASK			GENMASK_ULL(4, 0)
#define __TLBI_RANGE_NUM(pages, scale)	\
	((((pages) >> (5 * (scale) + 1)) & TLBI_RANGE_MASK) - 1)

/*
 *	TLB Invalidation
 *	================
 *
 * 	This header file implements the low-level TLB invalidation routines
 *	(sometimes referred to as "flushing" in the kernel) for arm64.
 *
 *	Every invalidation operation uses the following template:
 *
 *	DSB ISHST	// Ensure prior page-table updates have completed
 *	TLBI ...	// Invalidate the TLB
 *	DSB ISH		// Ensure the TLB invalidation has completed
 *      if (invalidated kernel mappings)
 *		ISB	// Discard any instructions fetched from the old mapping
 *
 *
 *	The following functions form part of the "core" TLB invalidation API,
 *	as documented in Documentation/core-api/cachetlb.rst:
 *
 *	flush_tlb_all()
 *		Invalidate the entire TLB (kernel + user) on all CPUs
 *
 *	flush_tlb_mm(mm)
 *		Invalidate an entire user address space on all CPUs.
 *		The 'mm' argument identifies the ASID to invalidate.
 *
 *	flush_tlb_range(vma, start, end)
 *		Invalidate the virtual-address range '[start, end)' on all
 *		CPUs for the user address space corresponding to 'vma->mm'.
 *		Note that this operation also invalidates any walk-cache
 *		entries associated with translations for the specified address
 *		range.
 *
 *	flush_tlb_kernel_range(start, end)
 *		Same as flush_tlb_range(..., start, end), but applies to
 * 		kernel mappings rather than a particular user address space.
 *		Whilst not explicitly documented, this function is used when
 *		unmapping pages from vmalloc/io space.
 *
 *	flush_tlb_page(vma, addr)
 *		Invalidate a single user mapping for address 'addr' in the
 *		address space corresponding to 'vma->mm'.  Note that this
 *		operation only invalidates a single, last-level page-table
 *		entry and therefore does not affect any walk-caches.
 *
 *
 *	Next, we have some undocumented invalidation routines that you probably
 *	don't want to call unless you know what you're doing:
 *
 *	local_flush_tlb_all()
 *		Same as flush_tlb_all(), but only applies to the calling CPU.
 *
 *	__flush_tlb_kernel_pgtable(addr)
 *		Invalidate a single kernel mapping for address 'addr' on all
 *		CPUs, ensuring that any walk-cache entries associated with the
 *		translation are also invalidated.
 *
 *	__flush_tlb_range(vma, start, end, stride, last_level)
 *		Invalidate the virtual-address range '[start, end)' on all
 *		CPUs for the user address space corresponding to 'vma->mm'.
 *		The invalidation operations are issued at a granularity
 *		determined by 'stride' and only affect any walk-cache entries
 *		if 'last_level' is equal to false.
 *
 *
 *	Finally, take a look at asm/tlb.h to see how tlb_flush() is implemented
 *	on top of these routines, since that is our interface to the mmu_gather
 *	API as used by munmap() and friends.
 */
static inline void local_flush_tlb_all(void)
{
	dsb(nshst);
	__tlbi(vmalle1);
	dsb(nsh);
	isb();
}

static inline void flush_tlb_all(void)
{
	dsb(ishst);
	__tlbi(vmalle1is);
	dsb(ish);
	isb();
}

static inline void flush_tlb_mm(struct mm_struct *mm)
{
	unsigned long asid;

	dsb(ishst);
	asid = __TLBI_VADDR(0, ASID(mm));
	__tlbi(aside1is, asid);
	__tlbi_user(aside1is, asid);
	dsb(ish);
}

static inline void flush_tlb_page_nosync(struct vm_area_struct *vma,
					 unsigned long uaddr)
{
	unsigned long addr;

	dsb(ishst);
	addr = __TLBI_VADDR(uaddr, ASID(vma->vm_mm));
	__tlbi(vale1is, addr);
	__tlbi_user(vale1is, addr);
}

static inline void flush_tlb_page(struct vm_area_struct *vma,
				  unsigned long uaddr)
{
	flush_tlb_page_nosync(vma, uaddr);
	dsb(ish);
}

/*
 * This is meant to avoid soft lock-ups on large TLB flushing ranges and not
 * necessarily a performance improvement.
 */
#define MAX_TLBI_OPS	PTRS_PER_PTE

static inline void __flush_tlb_range(struct vm_area_struct *vma,
				     unsigned long start, unsigned long end,
				     unsigned long stride, bool last_level,
				     int tlb_level)
{
	int num = 0;
	int scale = 0;
	unsigned long asid, addr, pages;

	start = round_down(start, stride);
	end = round_up(end, stride);
	pages = (end - start) >> PAGE_SHIFT;

	/*
	 * When not uses TLB range ops, we can handle up to
	 * (MAX_TLBI_OPS - 1) pages;
	 * When uses TLB range ops, we can handle up to
	 * (MAX_TLBI_RANGE_PAGES - 1) pages.
	 */
	if ((!system_supports_tlb_range() &&
	     (end - start) >= (MAX_TLBI_OPS * stride)) ||
	    pages >= MAX_TLBI_RANGE_PAGES) {
		flush_tlb_mm(vma->vm_mm);
		return;
	}

	dsb(ishst);
	asid = ASID(vma->vm_mm);

	/*
	 * When the CPU does not support TLB range operations, flush the TLB
	 * entries one by one at the granularity of 'stride'. If the TLB
	 * range ops are supported, then:
	 *
	 * 1. If 'pages' is odd, flush the first page through non-range
	 *    operations;
	 *
	 * 2. For remaining pages: the minimum range granularity is decided
	 *    by 'scale', so multiple range TLBI operations may be required.
	 *    Start from scale = 0, flush the corresponding number of pages
	 *    ((num+1)*2^(5*scale+1) starting from 'addr'), then increase it
	 *    until no pages left.
	 *
	 * Note that certain ranges can be represented by either num = 31 and
	 * scale or num = 0 and scale + 1. The loop below favours the latter
	 * since num is limited to 30 by the __TLBI_RANGE_NUM() macro.
	 */
	while (pages > 0) {
		if (!system_supports_tlb_range() ||
		    pages % 2 == 1) {
			addr = __TLBI_VADDR(start, asid);
			if (last_level) {
				__tlbi_level(vale1is, addr, tlb_level);
				__tlbi_user_level(vale1is, addr, tlb_level);
			} else {
				__tlbi_level(vae1is, addr, tlb_level);
				__tlbi_user_level(vae1is, addr, tlb_level);
			}
			start += stride;
			pages -= stride >> PAGE_SHIFT;
			continue;
		}

		num = __TLBI_RANGE_NUM(pages, scale);
		if (num >= 0) {
			addr = __TLBI_VADDR_RANGE(start, asid, scale,
						  num, tlb_level);
			if (last_level) {
				__tlbi(rvale1is, addr);
				__tlbi_user(rvale1is, addr);
			} else {
				__tlbi(rvae1is, addr);
				__tlbi_user(rvae1is, addr);
			}
			start += __TLBI_RANGE_PAGES(num, scale) << PAGE_SHIFT;
			pages -= __TLBI_RANGE_PAGES(num, scale);
		}
		scale++;
	}
	dsb(ish);
}

static inline void flush_tlb_range(struct vm_area_struct *vma,
				   unsigned long start, unsigned long end)
{
	/*
	 * We cannot use leaf-only invalidation here, since we may be invalidating
	 * table entries as part of collapsing hugepages or moving page tables.
	 * Set the tlb_level to 0 because we can not get enough information here.
	 */
	__flush_tlb_range(vma, start, end, PAGE_SIZE, false, 0);
}

static inline void flush_tlb_kernel_range(unsigned long start, unsigned long end)
{
	unsigned long addr;

	if ((end - start) > (MAX_TLBI_OPS * PAGE_SIZE)) {
		flush_tlb_all();
		return;
	}

	start = __TLBI_VADDR(start, 0);
	end = __TLBI_VADDR(end, 0);

	dsb(ishst);
	for (addr = start; addr < end; addr += 1 << (PAGE_SHIFT - 12))
		__tlbi(vaale1is, addr);
	dsb(ish);
	isb();
}

/*
 * Used to invalidate the TLB (walk caches) corresponding to intermediate page
 * table levels (pgd/pud/pmd).
 */
static inline void __flush_tlb_kernel_pgtable(unsigned long kaddr)
{
	unsigned long addr = __TLBI_VADDR(kaddr, 0);

	dsb(ishst);
	__tlbi(vaae1is, addr);
	dsb(ish);
	isb();
}
#endif

#endif<|MERGE_RESOLUTION|>--- conflicted
+++ resolved
@@ -4,11 +4,7 @@
  *
  * Copyright (C) 1999-2003 Russell King
  * Copyright (C) 2012 ARM Ltd.
-<<<<<<< HEAD
- * Copyright 2022 NXP
-=======
  * Copyright 2022-2023 NXP
->>>>>>> 3a3fafb1
  */
 #ifndef __ASM_TLBFLUSH_H
 #define __ASM_TLBFLUSH_H
@@ -73,11 +69,6 @@
 #define __tlbi_vale1is(ADDR, ...)	S32CC_TLBI_ALT(vale1is, ADDR)
 #define __tlbi_vmalle1()		__TLBI_0(vmalle1, 0)
 #define __tlbi_vmalle1is()		__TLBI_0(vmalle1is, 0)
-<<<<<<< HEAD
-#define __tlbi_aside1is(ASID)		__TLBI_1(aside1is, ASID)
-#define __tlbi_rvale1is(ADDR)		__TLBI_1(rvale1is, ADDR)
-#define __tlbi_rvae1is(ADDR)		__TLBI_1(rvae1is, ADDR)
-=======
 #define __tlbi_alle1is()		__TLBI_0(alle1is, 0)
 #define __tlbi_vmalls12e1()		__TLBI_0(vmalls12e1, 0)
 #define __tlbi_vmalls12e1is()		__TLBI_0(vmalls12e1is, 0)
@@ -85,7 +76,6 @@
 #define __tlbi_rvale1is(ADDR)		__TLBI_1(rvale1is, ADDR)
 #define __tlbi_rvae1is(ADDR)		__TLBI_1(rvae1is, ADDR)
 #define __tlbi_ipas2e1is(ADDR)		__TLBI_1(ipas2e1is, ADDR)
->>>>>>> 3a3fafb1
 
 #define __tlbi(op, ...) __tlbi_##op(__VA_ARGS__)
 
