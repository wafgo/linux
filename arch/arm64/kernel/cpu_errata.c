--- conflicted
+++ resolved
@@ -645,8 +645,6 @@
 		.type = ARM64_CPUCAP_LOCAL_CPU_ERRATUM,
 	},
 #endif
-<<<<<<< HEAD
-=======
 #ifdef CONFIG_ARM64_WORKAROUND_TRBE_OVERWRITE_FILL_MODE
 	{
 		/*
@@ -675,7 +673,6 @@
 		CAP_MIDR_RANGE_LIST(trbe_write_out_of_range_cpus),
 	},
 #endif
->>>>>>> 3a3fafb1
 #ifdef CONFIG_NXP_S32CC_ERRATUM_ERR050481
 	{
 		.desc = "NXP erratum ERR050481 (TLBI handled incorrectly)",
