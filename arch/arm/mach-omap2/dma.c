--- conflicted
+++ resolved
@@ -204,64 +204,6 @@
 	return errata;
 }
 
-<<<<<<< HEAD
-static const struct dma_slave_map omap24xx_sdma_map[] = {
-	{ "omap-gpmc", "rxtx", SDMA_FILTER_PARAM(4) },
-	{ "omap-aes", "tx", SDMA_FILTER_PARAM(9) },
-	{ "omap-aes", "rx", SDMA_FILTER_PARAM(10) },
-	{ "omap-sham", "rx", SDMA_FILTER_PARAM(13) },
-	{ "omap2_mcspi.2", "tx0", SDMA_FILTER_PARAM(15) },
-	{ "omap2_mcspi.2", "rx0", SDMA_FILTER_PARAM(16) },
-	{ "omap-mcbsp.3", "tx", SDMA_FILTER_PARAM(17) },
-	{ "omap-mcbsp.3", "rx", SDMA_FILTER_PARAM(18) },
-	{ "omap-mcbsp.4", "tx", SDMA_FILTER_PARAM(19) },
-	{ "omap-mcbsp.4", "rx", SDMA_FILTER_PARAM(20) },
-	{ "omap-mcbsp.5", "tx", SDMA_FILTER_PARAM(21) },
-	{ "omap-mcbsp.5", "rx", SDMA_FILTER_PARAM(22) },
-	{ "omap2_mcspi.2", "tx1", SDMA_FILTER_PARAM(23) },
-	{ "omap2_mcspi.2", "rx1", SDMA_FILTER_PARAM(24) },
-	{ "omap_i2c.1", "tx", SDMA_FILTER_PARAM(27) },
-	{ "omap_i2c.1", "rx", SDMA_FILTER_PARAM(28) },
-	{ "omap_i2c.2", "tx", SDMA_FILTER_PARAM(29) },
-	{ "omap_i2c.2", "rx", SDMA_FILTER_PARAM(30) },
-	{ "omap-mcbsp.1", "tx", SDMA_FILTER_PARAM(31) },
-	{ "omap-mcbsp.1", "rx", SDMA_FILTER_PARAM(32) },
-	{ "omap-mcbsp.2", "tx", SDMA_FILTER_PARAM(33) },
-	{ "omap-mcbsp.2", "rx", SDMA_FILTER_PARAM(34) },
-	{ "omap2_mcspi.0", "tx0", SDMA_FILTER_PARAM(35) },
-	{ "omap2_mcspi.0", "rx0", SDMA_FILTER_PARAM(36) },
-	{ "omap2_mcspi.0", "tx1", SDMA_FILTER_PARAM(37) },
-	{ "omap2_mcspi.0", "rx1", SDMA_FILTER_PARAM(38) },
-	{ "omap2_mcspi.0", "tx2", SDMA_FILTER_PARAM(39) },
-	{ "omap2_mcspi.0", "rx2", SDMA_FILTER_PARAM(40) },
-	{ "omap2_mcspi.0", "tx3", SDMA_FILTER_PARAM(41) },
-	{ "omap2_mcspi.0", "rx3", SDMA_FILTER_PARAM(42) },
-	{ "omap2_mcspi.1", "tx0", SDMA_FILTER_PARAM(43) },
-	{ "omap2_mcspi.1", "rx0", SDMA_FILTER_PARAM(44) },
-	{ "omap2_mcspi.1", "tx1", SDMA_FILTER_PARAM(45) },
-	{ "omap2_mcspi.1", "rx1", SDMA_FILTER_PARAM(46) },
-	{ "omap_hsmmc.1", "tx", SDMA_FILTER_PARAM(47) },
-	{ "omap_hsmmc.1", "rx", SDMA_FILTER_PARAM(48) },
-	{ "omap_uart.0", "tx", SDMA_FILTER_PARAM(49) },
-	{ "omap_uart.0", "rx", SDMA_FILTER_PARAM(50) },
-	{ "omap_uart.1", "tx", SDMA_FILTER_PARAM(51) },
-	{ "omap_uart.1", "rx", SDMA_FILTER_PARAM(52) },
-	{ "omap_uart.2", "tx", SDMA_FILTER_PARAM(53) },
-	{ "omap_uart.2", "rx", SDMA_FILTER_PARAM(54) },
-	{ "omap_hsmmc.0", "tx", SDMA_FILTER_PARAM(61) },
-	{ "omap_hsmmc.0", "rx", SDMA_FILTER_PARAM(62) },
-
-	/* external DMA requests when tusb6010 is used */
-	{ "musb-tusb", "dmareq0", SDMA_FILTER_PARAM(2) },
-	{ "musb-tusb", "dmareq1", SDMA_FILTER_PARAM(3) },
-	{ "musb-tusb", "dmareq2", SDMA_FILTER_PARAM(14) }, /* OMAP2420 only */
-	{ "musb-tusb", "dmareq3", SDMA_FILTER_PARAM(15) }, /* OMAP2420 only */
-	{ "musb-tusb", "dmareq4", SDMA_FILTER_PARAM(16) }, /* OMAP2420 only */
-	{ "musb-tusb", "dmareq5", SDMA_FILTER_PARAM(64) }, /* OMAP2420 only */
-};
-
-=======
->>>>>>> bb176f67
 static const struct dma_slave_map omap24xx_sdma_dt_map[] = {
 	/* external DMA requests when tusb6010 is used */
 	{ "musb-hdrc.1.auto", "dmareq0", SDMA_FILTER_PARAM(2) },
@@ -270,64 +212,6 @@
 	{ "musb-hdrc.1.auto", "dmareq3", SDMA_FILTER_PARAM(15) }, /* OMAP2420 only */
 	{ "musb-hdrc.1.auto", "dmareq4", SDMA_FILTER_PARAM(16) }, /* OMAP2420 only */
 	{ "musb-hdrc.1.auto", "dmareq5", SDMA_FILTER_PARAM(64) }, /* OMAP2420 only */
-<<<<<<< HEAD
-};
-
-static const struct dma_slave_map omap3xxx_sdma_map[] = {
-	{ "omap-gpmc", "rxtx", SDMA_FILTER_PARAM(4) },
-	{ "omap2_mcspi.2", "tx0", SDMA_FILTER_PARAM(15) },
-	{ "omap2_mcspi.2", "rx0", SDMA_FILTER_PARAM(16) },
-	{ "omap-mcbsp.3", "tx", SDMA_FILTER_PARAM(17) },
-	{ "omap-mcbsp.3", "rx", SDMA_FILTER_PARAM(18) },
-	{ "omap-mcbsp.4", "tx", SDMA_FILTER_PARAM(19) },
-	{ "omap-mcbsp.4", "rx", SDMA_FILTER_PARAM(20) },
-	{ "omap-mcbsp.5", "tx", SDMA_FILTER_PARAM(21) },
-	{ "omap-mcbsp.5", "rx", SDMA_FILTER_PARAM(22) },
-	{ "omap2_mcspi.2", "tx1", SDMA_FILTER_PARAM(23) },
-	{ "omap2_mcspi.2", "rx1", SDMA_FILTER_PARAM(24) },
-	{ "omap_i2c.3", "tx", SDMA_FILTER_PARAM(25) },
-	{ "omap_i2c.3", "rx", SDMA_FILTER_PARAM(26) },
-	{ "omap_i2c.1", "tx", SDMA_FILTER_PARAM(27) },
-	{ "omap_i2c.1", "rx", SDMA_FILTER_PARAM(28) },
-	{ "omap_i2c.2", "tx", SDMA_FILTER_PARAM(29) },
-	{ "omap_i2c.2", "rx", SDMA_FILTER_PARAM(30) },
-	{ "omap-mcbsp.1", "tx", SDMA_FILTER_PARAM(31) },
-	{ "omap-mcbsp.1", "rx", SDMA_FILTER_PARAM(32) },
-	{ "omap-mcbsp.2", "tx", SDMA_FILTER_PARAM(33) },
-	{ "omap-mcbsp.2", "rx", SDMA_FILTER_PARAM(34) },
-	{ "omap2_mcspi.0", "tx0", SDMA_FILTER_PARAM(35) },
-	{ "omap2_mcspi.0", "rx0", SDMA_FILTER_PARAM(36) },
-	{ "omap2_mcspi.0", "tx1", SDMA_FILTER_PARAM(37) },
-	{ "omap2_mcspi.0", "rx1", SDMA_FILTER_PARAM(38) },
-	{ "omap2_mcspi.0", "tx2", SDMA_FILTER_PARAM(39) },
-	{ "omap2_mcspi.0", "rx2", SDMA_FILTER_PARAM(40) },
-	{ "omap2_mcspi.0", "tx3", SDMA_FILTER_PARAM(41) },
-	{ "omap2_mcspi.0", "rx3", SDMA_FILTER_PARAM(42) },
-	{ "omap2_mcspi.1", "tx0", SDMA_FILTER_PARAM(43) },
-	{ "omap2_mcspi.1", "rx0", SDMA_FILTER_PARAM(44) },
-	{ "omap2_mcspi.1", "tx1", SDMA_FILTER_PARAM(45) },
-	{ "omap2_mcspi.1", "rx1", SDMA_FILTER_PARAM(46) },
-	{ "omap_hsmmc.1", "tx", SDMA_FILTER_PARAM(47) },
-	{ "omap_hsmmc.1", "rx", SDMA_FILTER_PARAM(48) },
-	{ "omap_uart.0", "tx", SDMA_FILTER_PARAM(49) },
-	{ "omap_uart.0", "rx", SDMA_FILTER_PARAM(50) },
-	{ "omap_uart.1", "tx", SDMA_FILTER_PARAM(51) },
-	{ "omap_uart.1", "rx", SDMA_FILTER_PARAM(52) },
-	{ "omap_uart.2", "tx", SDMA_FILTER_PARAM(53) },
-	{ "omap_uart.2", "rx", SDMA_FILTER_PARAM(54) },
-	{ "omap_hsmmc.0", "tx", SDMA_FILTER_PARAM(61) },
-	{ "omap_hsmmc.0", "rx", SDMA_FILTER_PARAM(62) },
-	{ "omap-aes", "tx", SDMA_FILTER_PARAM(65) },
-	{ "omap-aes", "rx", SDMA_FILTER_PARAM(66) },
-	{ "omap-sham", "rx", SDMA_FILTER_PARAM(69) },
-	{ "omap2_mcspi.3", "tx0", SDMA_FILTER_PARAM(70) },
-	{ "omap2_mcspi.3", "rx0", SDMA_FILTER_PARAM(71) },
-	{ "omap_hsmmc.2", "tx", SDMA_FILTER_PARAM(77) },
-	{ "omap_hsmmc.2", "rx", SDMA_FILTER_PARAM(78) },
-	{ "omap_uart.3", "tx", SDMA_FILTER_PARAM(81) },
-	{ "omap_uart.3", "rx", SDMA_FILTER_PARAM(82) },
-=======
->>>>>>> bb176f67
 };
 
 static struct omap_system_dma_plat_info dma_plat_info __initdata = {
@@ -358,31 +242,10 @@
 	p.dma_attr = (struct omap_dma_dev_attr *)oh->dev_attr;
 	p.errata = configure_dma_errata();
 
-<<<<<<< HEAD
-	if (!of_have_populated_dt()) {
-		if (soc_is_omap24xx()) {
-			p.slave_map = omap24xx_sdma_map;
-			p.slavecnt = ARRAY_SIZE(omap24xx_sdma_map);
-		} else if (soc_is_omap34xx() || soc_is_omap3630()) {
-			p.slave_map = omap3xxx_sdma_map;
-			p.slavecnt = ARRAY_SIZE(omap3xxx_sdma_map);
-		} else {
-			pr_err("%s: The legacy DMA map is not provided!\n",
-			       __func__);
-			return -ENODEV;
-		}
-	} else {
-		if (soc_is_omap24xx()) {
-			/* DMA slave map for drivers not yet converted to DT */
-			p.slave_map = omap24xx_sdma_dt_map;
-			p.slavecnt = ARRAY_SIZE(omap24xx_sdma_dt_map);
-		}
-=======
 	if (soc_is_omap24xx()) {
 		/* DMA slave map for drivers not yet converted to DT */
 		p.slave_map = omap24xx_sdma_dt_map;
 		p.slavecnt = ARRAY_SIZE(omap24xx_sdma_dt_map);
->>>>>>> bb176f67
 	}
 
 	pdev = omap_device_build(name, 0, oh, &p, sizeof(p));
