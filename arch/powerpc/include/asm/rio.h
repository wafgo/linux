--- conflicted
+++ resolved
@@ -14,11 +14,7 @@
 #define ASM_PPC_RIO_H
 
 extern void platform_rio_init(void);
-<<<<<<< HEAD
-#ifdef CONFIG_RAPIDIO
-=======
 #ifdef CONFIG_FSL_RIO
->>>>>>> 56299378
 extern int fsl_rio_mcheck_exception(struct pt_regs *);
 #else
 static inline int fsl_rio_mcheck_exception(struct pt_regs *regs) {return 0; }
