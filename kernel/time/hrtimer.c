// SPDX-License-Identifier: GPL-2.0
/*
 *  Copyright(C) 2005-2006, Thomas Gleixner <tglx@linutronix.de>
 *  Copyright(C) 2005-2007, Red Hat, Inc., Ingo Molnar
 *  Copyright(C) 2006-2007  Timesys Corp., Thomas Gleixner
 *
 *  High-resolution kernel timers
 *
 *  In contrast to the low-resolution timeout API, aka timer wheel,
 *  hrtimers provide finer resolution and accuracy depending on system
 *  configuration and capabilities.
 *
 *  Started by: Thomas Gleixner and Ingo Molnar
 *
 *  Credits:
 *	Based on the original timer wheel code
 *
 *	Help, testing, suggestions, bugfixes, improvements were
 *	provided by:
 *
 *	George Anzinger, Andrew Morton, Steven Rostedt, Roman Zippel
 *	et. al.
 */

#include <linux/cpu.h>
#include <linux/export.h>
#include <linux/percpu.h>
#include <linux/hrtimer.h>
#include <linux/notifier.h>
#include <linux/syscalls.h>
#include <linux/interrupt.h>
#include <linux/tick.h>
#include <linux/err.h>
#include <linux/debugobjects.h>
#include <linux/sched/signal.h>
#include <linux/sched/sysctl.h>
#include <linux/sched/rt.h>
#include <linux/sched/deadline.h>
#include <linux/sched/nohz.h>
#include <linux/sched/debug.h>
#include <linux/sched/isolation.h>
#include <linux/timer.h>
#include <linux/freezer.h>
#include <linux/compat.h>

#include <linux/uaccess.h>

#include <trace/events/timer.h>

#include "tick-internal.h"

/*
 * Masks for selecting the soft and hard context timers from
 * cpu_base->active
 */
#define MASK_SHIFT		(HRTIMER_BASE_MONOTONIC_SOFT)
#define HRTIMER_ACTIVE_HARD	((1U << MASK_SHIFT) - 1)
#define HRTIMER_ACTIVE_SOFT	(HRTIMER_ACTIVE_HARD << MASK_SHIFT)
#define HRTIMER_ACTIVE_ALL	(HRTIMER_ACTIVE_SOFT | HRTIMER_ACTIVE_HARD)

/*
 * The timer bases:
 *
 * There are more clockids than hrtimer bases. Thus, we index
 * into the timer bases by the hrtimer_base_type enum. When trying
 * to reach a base using a clockid, hrtimer_clockid_to_base()
 * is used to convert from clockid to the proper hrtimer_base_type.
 */
DEFINE_PER_CPU(struct hrtimer_cpu_base, hrtimer_bases) =
{
	.lock = __RAW_SPIN_LOCK_UNLOCKED(hrtimer_bases.lock),
	.clock_base =
	{
		{
			.index = HRTIMER_BASE_MONOTONIC,
			.clockid = CLOCK_MONOTONIC,
			.get_time = &ktime_get,
		},
		{
			.index = HRTIMER_BASE_REALTIME,
			.clockid = CLOCK_REALTIME,
			.get_time = &ktime_get_real,
		},
		{
			.index = HRTIMER_BASE_BOOTTIME,
			.clockid = CLOCK_BOOTTIME,
			.get_time = &ktime_get_boottime,
		},
		{
			.index = HRTIMER_BASE_TAI,
			.clockid = CLOCK_TAI,
			.get_time = &ktime_get_clocktai,
		},
		{
			.index = HRTIMER_BASE_MONOTONIC_SOFT,
			.clockid = CLOCK_MONOTONIC,
			.get_time = &ktime_get,
		},
		{
			.index = HRTIMER_BASE_REALTIME_SOFT,
			.clockid = CLOCK_REALTIME,
			.get_time = &ktime_get_real,
		},
		{
			.index = HRTIMER_BASE_BOOTTIME_SOFT,
			.clockid = CLOCK_BOOTTIME,
			.get_time = &ktime_get_boottime,
		},
		{
			.index = HRTIMER_BASE_TAI_SOFT,
			.clockid = CLOCK_TAI,
			.get_time = &ktime_get_clocktai,
		},
	}
};

static const int hrtimer_clock_to_base_table[MAX_CLOCKS] = {
	/* Make sure we catch unsupported clockids */
	[0 ... MAX_CLOCKS - 1]	= HRTIMER_MAX_CLOCK_BASES,

	[CLOCK_REALTIME]	= HRTIMER_BASE_REALTIME,
	[CLOCK_MONOTONIC]	= HRTIMER_BASE_MONOTONIC,
	[CLOCK_BOOTTIME]	= HRTIMER_BASE_BOOTTIME,
	[CLOCK_TAI]		= HRTIMER_BASE_TAI,
};

/*
 * Functions and macros which are different for UP/SMP systems are kept in a
 * single place
 */
#ifdef CONFIG_SMP

/*
 * We require the migration_base for lock_hrtimer_base()/switch_hrtimer_base()
 * such that hrtimer_callback_running() can unconditionally dereference
 * timer->base->cpu_base
 */
static struct hrtimer_cpu_base migration_cpu_base = {
	.clock_base = { {
		.cpu_base = &migration_cpu_base,
		.seq      = SEQCNT_RAW_SPINLOCK_ZERO(migration_cpu_base.seq,
						     &migration_cpu_base.lock),
	}, },
};

#define migration_base	migration_cpu_base.clock_base[0]

static inline bool is_migration_base(struct hrtimer_clock_base *base)
{
	return base == &migration_base;
}

/*
 * We are using hashed locking: holding per_cpu(hrtimer_bases)[n].lock
 * means that all timers which are tied to this base via timer->base are
 * locked, and the base itself is locked too.
 *
 * So __run_timers/migrate_timers can safely modify all timers which could
 * be found on the lists/queues.
 *
 * When the timer's base is locked, and the timer removed from list, it is
 * possible to set timer->base = &migration_base and drop the lock: the timer
 * remains locked.
 */
static
struct hrtimer_clock_base *lock_hrtimer_base(const struct hrtimer *timer,
					     unsigned long *flags)
	__acquires(&timer->base->lock)
{
	struct hrtimer_clock_base *base;

	for (;;) {
		base = READ_ONCE(timer->base);
		if (likely(base != &migration_base)) {
			raw_spin_lock_irqsave(&base->cpu_base->lock, *flags);
			if (likely(base == timer->base))
				return base;
			/* The timer has migrated to another CPU: */
			raw_spin_unlock_irqrestore(&base->cpu_base->lock, *flags);
		}
		cpu_relax();
	}
}

/*
 * We do not migrate the timer when it is expiring before the next
 * event on the target cpu. When high resolution is enabled, we cannot
 * reprogram the target cpu hardware and we would cause it to fire
 * late. To keep it simple, we handle the high resolution enabled and
 * disabled case similar.
 *
 * Called with cpu_base->lock of target cpu held.
 */
static int
hrtimer_check_target(struct hrtimer *timer, struct hrtimer_clock_base *new_base)
{
	ktime_t expires;

	expires = ktime_sub(hrtimer_get_expires(timer), new_base->offset);
	return expires < new_base->cpu_base->expires_next;
}

static inline
struct hrtimer_cpu_base *get_target_base(struct hrtimer_cpu_base *base,
					 int pinned)
{
#if defined(CONFIG_SMP) && defined(CONFIG_NO_HZ_COMMON)
	if (static_branch_likely(&timers_migration_enabled) && !pinned)
		return &per_cpu(hrtimer_bases, get_nohz_timer_target());
#endif
	return base;
}

/*
 * We switch the timer base to a power-optimized selected CPU target,
 * if:
 *	- NO_HZ_COMMON is enabled
 *	- timer migration is enabled
 *	- the timer callback is not running
 *	- the timer is not the first expiring timer on the new target
 *
 * If one of the above requirements is not fulfilled we move the timer
 * to the current CPU or leave it on the previously assigned CPU if
 * the timer callback is currently running.
 */
static inline struct hrtimer_clock_base *
switch_hrtimer_base(struct hrtimer *timer, struct hrtimer_clock_base *base,
		    int pinned)
{
	struct hrtimer_cpu_base *new_cpu_base, *this_cpu_base;
	struct hrtimer_clock_base *new_base;
	int basenum = base->index;

	this_cpu_base = this_cpu_ptr(&hrtimer_bases);
	new_cpu_base = get_target_base(this_cpu_base, pinned);
again:
	new_base = &new_cpu_base->clock_base[basenum];

	if (base != new_base) {
		/*
		 * We are trying to move timer to new_base.
		 * However we can't change timer's base while it is running,
		 * so we keep it on the same CPU. No hassle vs. reprogramming
		 * the event source in the high resolution case. The softirq
		 * code will take care of this when the timer function has
		 * completed. There is no conflict as we hold the lock until
		 * the timer is enqueued.
		 */
		if (unlikely(hrtimer_callback_running(timer)))
			return base;

		/* See the comment in lock_hrtimer_base() */
		WRITE_ONCE(timer->base, &migration_base);
		raw_spin_unlock(&base->cpu_base->lock);
		raw_spin_lock(&new_base->cpu_base->lock);

		if (new_cpu_base != this_cpu_base &&
		    hrtimer_check_target(timer, new_base)) {
			raw_spin_unlock(&new_base->cpu_base->lock);
			raw_spin_lock(&base->cpu_base->lock);
			new_cpu_base = this_cpu_base;
			WRITE_ONCE(timer->base, base);
			goto again;
		}
		WRITE_ONCE(timer->base, new_base);
	} else {
		if (new_cpu_base != this_cpu_base &&
		    hrtimer_check_target(timer, new_base)) {
			new_cpu_base = this_cpu_base;
			goto again;
		}
	}
	return new_base;
}

#else /* CONFIG_SMP */

static inline bool is_migration_base(struct hrtimer_clock_base *base)
{
	return false;
}

static inline struct hrtimer_clock_base *
lock_hrtimer_base(const struct hrtimer *timer, unsigned long *flags)
	__acquires(&timer->base->cpu_base->lock)
{
	struct hrtimer_clock_base *base = timer->base;

	raw_spin_lock_irqsave(&base->cpu_base->lock, *flags);

	return base;
}

# define switch_hrtimer_base(t, b, p)	(b)

#endif	/* !CONFIG_SMP */

/*
 * Functions for the union type storage format of ktime_t which are
 * too large for inlining:
 */
#if BITS_PER_LONG < 64
/*
 * Divide a ktime value by a nanosecond value
 */
s64 __ktime_divns(const ktime_t kt, s64 div)
{
	int sft = 0;
	s64 dclc;
	u64 tmp;

	dclc = ktime_to_ns(kt);
	tmp = dclc < 0 ? -dclc : dclc;

	/* Make sure the divisor is less than 2^32: */
	while (div >> 32) {
		sft++;
		div >>= 1;
	}
	tmp >>= sft;
	do_div(tmp, (u32) div);
	return dclc < 0 ? -tmp : tmp;
}
EXPORT_SYMBOL_GPL(__ktime_divns);
#endif /* BITS_PER_LONG >= 64 */

/*
 * Add two ktime values and do a safety check for overflow:
 */
ktime_t ktime_add_safe(const ktime_t lhs, const ktime_t rhs)
{
	ktime_t res = ktime_add_unsafe(lhs, rhs);

	/*
	 * We use KTIME_SEC_MAX here, the maximum timeout which we can
	 * return to user space in a timespec:
	 */
	if (res < 0 || res < lhs || res < rhs)
		res = ktime_set(KTIME_SEC_MAX, 0);

	return res;
}

EXPORT_SYMBOL_GPL(ktime_add_safe);

#ifdef CONFIG_DEBUG_OBJECTS_TIMERS

static const struct debug_obj_descr hrtimer_debug_descr;

static void *hrtimer_debug_hint(void *addr)
{
	return ((struct hrtimer *) addr)->function;
}

/*
 * fixup_init is called when:
 * - an active object is initialized
 */
static bool hrtimer_fixup_init(void *addr, enum debug_obj_state state)
{
	struct hrtimer *timer = addr;

	switch (state) {
	case ODEBUG_STATE_ACTIVE:
		hrtimer_cancel(timer);
		debug_object_init(timer, &hrtimer_debug_descr);
		return true;
	default:
		return false;
	}
}

/*
 * fixup_activate is called when:
 * - an active object is activated
 * - an unknown non-static object is activated
 */
static bool hrtimer_fixup_activate(void *addr, enum debug_obj_state state)
{
	switch (state) {
	case ODEBUG_STATE_ACTIVE:
		WARN_ON(1);
		fallthrough;
	default:
		return false;
	}
}

/*
 * fixup_free is called when:
 * - an active object is freed
 */
static bool hrtimer_fixup_free(void *addr, enum debug_obj_state state)
{
	struct hrtimer *timer = addr;

	switch (state) {
	case ODEBUG_STATE_ACTIVE:
		hrtimer_cancel(timer);
		debug_object_free(timer, &hrtimer_debug_descr);
		return true;
	default:
		return false;
	}
}

static const struct debug_obj_descr hrtimer_debug_descr = {
	.name		= "hrtimer",
	.debug_hint	= hrtimer_debug_hint,
	.fixup_init	= hrtimer_fixup_init,
	.fixup_activate	= hrtimer_fixup_activate,
	.fixup_free	= hrtimer_fixup_free,
};

static inline void debug_hrtimer_init(struct hrtimer *timer)
{
	debug_object_init(timer, &hrtimer_debug_descr);
}

static inline void debug_hrtimer_activate(struct hrtimer *timer,
					  enum hrtimer_mode mode)
{
	debug_object_activate(timer, &hrtimer_debug_descr);
}

static inline void debug_hrtimer_deactivate(struct hrtimer *timer)
{
	debug_object_deactivate(timer, &hrtimer_debug_descr);
}

static void __hrtimer_init(struct hrtimer *timer, clockid_t clock_id,
			   enum hrtimer_mode mode);

void hrtimer_init_on_stack(struct hrtimer *timer, clockid_t clock_id,
			   enum hrtimer_mode mode)
{
	debug_object_init_on_stack(timer, &hrtimer_debug_descr);
	__hrtimer_init(timer, clock_id, mode);
}
EXPORT_SYMBOL_GPL(hrtimer_init_on_stack);

static void __hrtimer_init_sleeper(struct hrtimer_sleeper *sl,
				   clockid_t clock_id, enum hrtimer_mode mode);

void hrtimer_init_sleeper_on_stack(struct hrtimer_sleeper *sl,
				   clockid_t clock_id, enum hrtimer_mode mode)
{
	debug_object_init_on_stack(&sl->timer, &hrtimer_debug_descr);
	__hrtimer_init_sleeper(sl, clock_id, mode);
}
EXPORT_SYMBOL_GPL(hrtimer_init_sleeper_on_stack);

void destroy_hrtimer_on_stack(struct hrtimer *timer)
{
	debug_object_free(timer, &hrtimer_debug_descr);
}
EXPORT_SYMBOL_GPL(destroy_hrtimer_on_stack);

#else

static inline void debug_hrtimer_init(struct hrtimer *timer) { }
static inline void debug_hrtimer_activate(struct hrtimer *timer,
					  enum hrtimer_mode mode) { }
static inline void debug_hrtimer_deactivate(struct hrtimer *timer) { }
#endif

static inline void
debug_init(struct hrtimer *timer, clockid_t clockid,
	   enum hrtimer_mode mode)
{
	debug_hrtimer_init(timer);
	trace_hrtimer_init(timer, clockid, mode);
}

static inline void debug_activate(struct hrtimer *timer,
				  enum hrtimer_mode mode)
{
	debug_hrtimer_activate(timer, mode);
	trace_hrtimer_start(timer, mode);
}

static inline void debug_deactivate(struct hrtimer *timer)
{
	debug_hrtimer_deactivate(timer);
	trace_hrtimer_cancel(timer);
}

static struct hrtimer_clock_base *
__next_base(struct hrtimer_cpu_base *cpu_base, unsigned int *active)
{
	unsigned int idx;

	if (!*active)
		return NULL;

	idx = __ffs(*active);
	*active &= ~(1U << idx);

	return &cpu_base->clock_base[idx];
}

#define for_each_active_base(base, cpu_base, active)	\
	while ((base = __next_base((cpu_base), &(active))))

static ktime_t __hrtimer_next_event_base(struct hrtimer_cpu_base *cpu_base,
					 const struct hrtimer *exclude,
					 unsigned int active,
					 ktime_t expires_next)
{
	struct hrtimer_clock_base *base;
	ktime_t expires;

	for_each_active_base(base, cpu_base, active) {
		struct timerqueue_node *next;
		struct hrtimer *timer;

		next = timerqueue_getnext(&base->active);
		timer = container_of(next, struct hrtimer, node);
		if (timer == exclude) {
			/* Get to the next timer in the queue. */
			next = timerqueue_iterate_next(next);
			if (!next)
				continue;

			timer = container_of(next, struct hrtimer, node);
		}
		expires = ktime_sub(hrtimer_get_expires(timer), base->offset);
		if (expires < expires_next) {
			expires_next = expires;

			/* Skip cpu_base update if a timer is being excluded. */
			if (exclude)
				continue;

			if (timer->is_soft)
				cpu_base->softirq_next_timer = timer;
			else
				cpu_base->next_timer = timer;
		}
	}
	/*
	 * clock_was_set() might have changed base->offset of any of
	 * the clock bases so the result might be negative. Fix it up
	 * to prevent a false positive in clockevents_program_event().
	 */
	if (expires_next < 0)
		expires_next = 0;
	return expires_next;
}

/*
 * Recomputes cpu_base::*next_timer and returns the earliest expires_next
 * but does not set cpu_base::*expires_next, that is done by
 * hrtimer[_force]_reprogram and hrtimer_interrupt only. When updating
 * cpu_base::*expires_next right away, reprogramming logic would no longer
 * work.
 *
 * When a softirq is pending, we can ignore the HRTIMER_ACTIVE_SOFT bases,
 * those timers will get run whenever the softirq gets handled, at the end of
 * hrtimer_run_softirq(), hrtimer_update_softirq_timer() will re-add these bases.
 *
 * Therefore softirq values are those from the HRTIMER_ACTIVE_SOFT clock bases.
 * The !softirq values are the minima across HRTIMER_ACTIVE_ALL, unless an actual
 * softirq is pending, in which case they're the minima of HRTIMER_ACTIVE_HARD.
 *
 * @active_mask must be one of:
 *  - HRTIMER_ACTIVE_ALL,
 *  - HRTIMER_ACTIVE_SOFT, or
 *  - HRTIMER_ACTIVE_HARD.
 */
static ktime_t
__hrtimer_get_next_event(struct hrtimer_cpu_base *cpu_base, unsigned int active_mask)
{
	unsigned int active;
	struct hrtimer *next_timer = NULL;
	ktime_t expires_next = KTIME_MAX;

	if (!cpu_base->softirq_activated && (active_mask & HRTIMER_ACTIVE_SOFT)) {
		active = cpu_base->active_bases & HRTIMER_ACTIVE_SOFT;
		cpu_base->softirq_next_timer = NULL;
		expires_next = __hrtimer_next_event_base(cpu_base, NULL,
							 active, KTIME_MAX);

		next_timer = cpu_base->softirq_next_timer;
	}

	if (active_mask & HRTIMER_ACTIVE_HARD) {
		active = cpu_base->active_bases & HRTIMER_ACTIVE_HARD;
		cpu_base->next_timer = next_timer;
		expires_next = __hrtimer_next_event_base(cpu_base, NULL, active,
							 expires_next);
	}

	return expires_next;
}

static ktime_t hrtimer_update_next_event(struct hrtimer_cpu_base *cpu_base)
{
	ktime_t expires_next, soft = KTIME_MAX;

	/*
	 * If the soft interrupt has already been activated, ignore the
	 * soft bases. They will be handled in the already raised soft
	 * interrupt.
	 */
	if (!cpu_base->softirq_activated) {
		soft = __hrtimer_get_next_event(cpu_base, HRTIMER_ACTIVE_SOFT);
		/*
		 * Update the soft expiry time. clock_settime() might have
		 * affected it.
		 */
		cpu_base->softirq_expires_next = soft;
	}

	expires_next = __hrtimer_get_next_event(cpu_base, HRTIMER_ACTIVE_HARD);
	/*
	 * If a softirq timer is expiring first, update cpu_base->next_timer
	 * and program the hardware with the soft expiry time.
	 */
	if (expires_next > soft) {
		cpu_base->next_timer = cpu_base->softirq_next_timer;
		expires_next = soft;
	}

	return expires_next;
}

static inline ktime_t hrtimer_update_base(struct hrtimer_cpu_base *base)
{
	ktime_t *offs_real = &base->clock_base[HRTIMER_BASE_REALTIME].offset;
	ktime_t *offs_boot = &base->clock_base[HRTIMER_BASE_BOOTTIME].offset;
	ktime_t *offs_tai = &base->clock_base[HRTIMER_BASE_TAI].offset;

	ktime_t now = ktime_get_update_offsets_now(&base->clock_was_set_seq,
					    offs_real, offs_boot, offs_tai);

	base->clock_base[HRTIMER_BASE_REALTIME_SOFT].offset = *offs_real;
	base->clock_base[HRTIMER_BASE_BOOTTIME_SOFT].offset = *offs_boot;
	base->clock_base[HRTIMER_BASE_TAI_SOFT].offset = *offs_tai;

	return now;
}

/*
 * Is the high resolution mode active ?
 */
static inline int hrtimer_hres_active(struct hrtimer_cpu_base *cpu_base)
{
	return IS_ENABLED(CONFIG_HIGH_RES_TIMERS) ?
		cpu_base->hres_active : 0;
}

static void __hrtimer_reprogram(struct hrtimer_cpu_base *cpu_base,
				struct hrtimer *next_timer,
				ktime_t expires_next)
{
	cpu_base->expires_next = expires_next;

	/*
	 * If hres is not active, hardware does not have to be
	 * reprogrammed yet.
	 *
	 * If a hang was detected in the last timer interrupt then we
	 * leave the hang delay active in the hardware. We want the
	 * system to make progress. That also prevents the following
	 * scenario:
	 * T1 expires 50ms from now
	 * T2 expires 5s from now
	 *
	 * T1 is removed, so this code is called and would reprogram
	 * the hardware to 5s from now. Any hrtimer_start after that
	 * will not reprogram the hardware due to hang_detected being
	 * set. So we'd effectively block all timers until the T2 event
	 * fires.
	 */
	if (!hrtimer_hres_active(cpu_base) || cpu_base->hang_detected)
		return;

	tick_program_event(expires_next, 1);
}

/*
 * Reprogram the event source with checking both queues for the
 * next event
 * Called with interrupts disabled and base->lock held
 */
static void
hrtimer_force_reprogram(struct hrtimer_cpu_base *cpu_base, int skip_equal)
{
	ktime_t expires_next;

	expires_next = hrtimer_update_next_event(cpu_base);

	if (skip_equal && expires_next == cpu_base->expires_next)
		return;

	__hrtimer_reprogram(cpu_base, cpu_base->next_timer, expires_next);
}

/* High resolution timer related functions */
#ifdef CONFIG_HIGH_RES_TIMERS

/*
 * High resolution timer enabled ?
 */
static bool hrtimer_hres_enabled __read_mostly  = true;
unsigned int hrtimer_resolution __read_mostly = LOW_RES_NSEC;
EXPORT_SYMBOL_GPL(hrtimer_resolution);

/*
 * Enable / Disable high resolution mode
 */
static int __init setup_hrtimer_hres(char *str)
{
	return (kstrtobool(str, &hrtimer_hres_enabled) == 0);
}

__setup("highres=", setup_hrtimer_hres);

/*
 * hrtimer_high_res_enabled - query, if the highres mode is enabled
 */
static inline int hrtimer_is_hres_enabled(void)
{
	return hrtimer_hres_enabled;
}

static void retrigger_next_event(void *arg);

/*
 * Switch to high resolution mode
 */
static void hrtimer_switch_to_hres(void)
{
	struct hrtimer_cpu_base *base = this_cpu_ptr(&hrtimer_bases);

	if (tick_init_highres()) {
		pr_warn("Could not switch to high resolution mode on CPU %u\n",
			base->cpu);
		return;
	}
	base->hres_active = 1;
	hrtimer_resolution = HIGH_RES_NSEC;

	tick_setup_sched_timer(true);
	/* "Retrigger" the interrupt to get things going */
	retrigger_next_event(NULL);
}

#else

static inline int hrtimer_is_hres_enabled(void) { return 0; }
static inline void hrtimer_switch_to_hres(void) { }

#endif /* CONFIG_HIGH_RES_TIMERS */
/*
 * Retrigger next event is called after clock was set with interrupts
 * disabled through an SMP function call or directly from low level
 * resume code.
 *
 * This is only invoked when:
 *	- CONFIG_HIGH_RES_TIMERS is enabled.
 *	- CONFIG_NOHZ_COMMON is enabled
 *
 * For the other cases this function is empty and because the call sites
 * are optimized out it vanishes as well, i.e. no need for lots of
 * #ifdeffery.
 */
static void retrigger_next_event(void *arg)
{
	struct hrtimer_cpu_base *base = this_cpu_ptr(&hrtimer_bases);

	/*
	 * When high resolution mode or nohz is active, then the offsets of
	 * CLOCK_REALTIME/TAI/BOOTTIME have to be updated. Otherwise the
	 * next tick will take care of that.
	 *
	 * If high resolution mode is active then the next expiring timer
	 * must be reevaluated and the clock event device reprogrammed if
	 * necessary.
	 *
	 * In the NOHZ case the update of the offset and the reevaluation
	 * of the next expiring timer is enough. The return from the SMP
	 * function call will take care of the reprogramming in case the
	 * CPU was in a NOHZ idle sleep.
	 */
	if (!hrtimer_hres_active(base) && !tick_nohz_active)
		return;

	raw_spin_lock(&base->lock);
	hrtimer_update_base(base);
	if (hrtimer_hres_active(base))
		hrtimer_force_reprogram(base, 0);
	else
		hrtimer_update_next_event(base);
	raw_spin_unlock(&base->lock);
}

/*
 * When a timer is enqueued and expires earlier than the already enqueued
 * timers, we have to check, whether it expires earlier than the timer for
 * which the clock event device was armed.
 *
 * Called with interrupts disabled and base->cpu_base.lock held
 */
static void hrtimer_reprogram(struct hrtimer *timer, bool reprogram)
{
	struct hrtimer_cpu_base *cpu_base = this_cpu_ptr(&hrtimer_bases);
	struct hrtimer_clock_base *base = timer->base;
	ktime_t expires = ktime_sub(hrtimer_get_expires(timer), base->offset);

	WARN_ON_ONCE(hrtimer_get_expires_tv64(timer) < 0);

	/*
	 * CLOCK_REALTIME timer might be requested with an absolute
	 * expiry time which is less than base->offset. Set it to 0.
	 */
	if (expires < 0)
		expires = 0;

	if (timer->is_soft) {
		/*
		 * soft hrtimer could be started on a remote CPU. In this
		 * case softirq_expires_next needs to be updated on the
		 * remote CPU. The soft hrtimer will not expire before the
		 * first hard hrtimer on the remote CPU -
		 * hrtimer_check_target() prevents this case.
		 */
		struct hrtimer_cpu_base *timer_cpu_base = base->cpu_base;

		if (timer_cpu_base->softirq_activated)
			return;

		if (!ktime_before(expires, timer_cpu_base->softirq_expires_next))
			return;

		timer_cpu_base->softirq_next_timer = timer;
		timer_cpu_base->softirq_expires_next = expires;

		if (!ktime_before(expires, timer_cpu_base->expires_next) ||
		    !reprogram)
			return;
	}

	/*
	 * If the timer is not on the current cpu, we cannot reprogram
	 * the other cpus clock event device.
	 */
	if (base->cpu_base != cpu_base)
		return;

	if (expires >= cpu_base->expires_next)
		return;

	/*
	 * If the hrtimer interrupt is running, then it will reevaluate the
	 * clock bases and reprogram the clock event device.
	 */
	if (cpu_base->in_hrtirq)
		return;

	cpu_base->next_timer = timer;

	__hrtimer_reprogram(cpu_base, timer, expires);
}

static bool update_needs_ipi(struct hrtimer_cpu_base *cpu_base,
			     unsigned int active)
{
	struct hrtimer_clock_base *base;
	unsigned int seq;
	ktime_t expires;

	/*
	 * Update the base offsets unconditionally so the following
	 * checks whether the SMP function call is required works.
	 *
	 * The update is safe even when the remote CPU is in the hrtimer
	 * interrupt or the hrtimer soft interrupt and expiring affected
	 * bases. Either it will see the update before handling a base or
	 * it will see it when it finishes the processing and reevaluates
	 * the next expiring timer.
	 */
	seq = cpu_base->clock_was_set_seq;
	hrtimer_update_base(cpu_base);

	/*
	 * If the sequence did not change over the update then the
	 * remote CPU already handled it.
	 */
	if (seq == cpu_base->clock_was_set_seq)
		return false;

	/*
	 * If the remote CPU is currently handling an hrtimer interrupt, it
	 * will reevaluate the first expiring timer of all clock bases
	 * before reprogramming. Nothing to do here.
	 */
	if (cpu_base->in_hrtirq)
		return false;

	/*
	 * Walk the affected clock bases and check whether the first expiring
	 * timer in a clock base is moving ahead of the first expiring timer of
	 * @cpu_base. If so, the IPI must be invoked because per CPU clock
	 * event devices cannot be remotely reprogrammed.
	 */
	active &= cpu_base->active_bases;

	for_each_active_base(base, cpu_base, active) {
		struct timerqueue_node *next;

		next = timerqueue_getnext(&base->active);
		expires = ktime_sub(next->expires, base->offset);
		if (expires < cpu_base->expires_next)
			return true;

		/* Extra check for softirq clock bases */
		if (base->clockid < HRTIMER_BASE_MONOTONIC_SOFT)
			continue;
		if (cpu_base->softirq_activated)
			continue;
		if (expires < cpu_base->softirq_expires_next)
			return true;
	}
	return false;
}

/*
 * Clock was set. This might affect CLOCK_REALTIME, CLOCK_TAI and
 * CLOCK_BOOTTIME (for late sleep time injection).
 *
 * This requires to update the offsets for these clocks
 * vs. CLOCK_MONOTONIC. When high resolution timers are enabled, then this
 * also requires to eventually reprogram the per CPU clock event devices
 * when the change moves an affected timer ahead of the first expiring
 * timer on that CPU. Obviously remote per CPU clock event devices cannot
 * be reprogrammed. The other reason why an IPI has to be sent is when the
 * system is in !HIGH_RES and NOHZ mode. The NOHZ mode updates the offsets
 * in the tick, which obviously might be stopped, so this has to bring out
 * the remote CPU which might sleep in idle to get this sorted.
 */
void clock_was_set(unsigned int bases)
{
	struct hrtimer_cpu_base *cpu_base = raw_cpu_ptr(&hrtimer_bases);
	cpumask_var_t mask;
	int cpu;

	if (!hrtimer_hres_active(cpu_base) && !tick_nohz_active)
		goto out_timerfd;

	if (!zalloc_cpumask_var(&mask, GFP_KERNEL)) {
		on_each_cpu(retrigger_next_event, NULL, 1);
		goto out_timerfd;
	}

	/* Avoid interrupting CPUs if possible */
	cpus_read_lock();
	for_each_online_cpu(cpu) {
		unsigned long flags;

		cpu_base = &per_cpu(hrtimer_bases, cpu);
		raw_spin_lock_irqsave(&cpu_base->lock, flags);

		if (update_needs_ipi(cpu_base, bases))
			cpumask_set_cpu(cpu, mask);

		raw_spin_unlock_irqrestore(&cpu_base->lock, flags);
	}

	preempt_disable();
	smp_call_function_many(mask, retrigger_next_event, NULL, 1);
	preempt_enable();
	cpus_read_unlock();
	free_cpumask_var(mask);

out_timerfd:
	timerfd_clock_was_set();
}

static void clock_was_set_work(struct work_struct *work)
{
	clock_was_set(CLOCK_SET_WALL);
}

static DECLARE_WORK(hrtimer_work, clock_was_set_work);

/*
 * Called from timekeeping code to reprogram the hrtimer interrupt device
 * on all cpus and to notify timerfd.
 */
void clock_was_set_delayed(void)
{
	schedule_work(&hrtimer_work);
}

/*
 * Called during resume either directly from via timekeeping_resume()
 * or in the case of s2idle from tick_unfreeze() to ensure that the
 * hrtimers are up to date.
 */
void hrtimers_resume_local(void)
{
	lockdep_assert_irqs_disabled();
	/* Retrigger on the local CPU */
	retrigger_next_event(NULL);
}

/*
 * Counterpart to lock_hrtimer_base above:
 */
static inline
void unlock_hrtimer_base(const struct hrtimer *timer, unsigned long *flags)
	__releases(&timer->base->cpu_base->lock)
{
	raw_spin_unlock_irqrestore(&timer->base->cpu_base->lock, *flags);
}

/**
 * hrtimer_forward() - forward the timer expiry
 * @timer:	hrtimer to forward
 * @now:	forward past this time
 * @interval:	the interval to forward
 *
 * Forward the timer expiry so it will expire in the future.
 *
 * .. note::
 *  This only updates the timer expiry value and does not requeue the timer.
<<<<<<< HEAD
 *
 * There is also a variant of the function hrtimer_forward_now().
 *
 * Context: Can be safely called from the callback function of @timer. If called
 *          from other contexts @timer must neither be enqueued nor running the
 *          callback and the caller needs to take care of serialization.
 *
=======
 *
 * There is also a variant of the function hrtimer_forward_now().
 *
 * Context: Can be safely called from the callback function of @timer. If called
 *          from other contexts @timer must neither be enqueued nor running the
 *          callback and the caller needs to take care of serialization.
 *
>>>>>>> 0c383648
 * Return: The number of overruns are returned.
 */
u64 hrtimer_forward(struct hrtimer *timer, ktime_t now, ktime_t interval)
{
	u64 orun = 1;
	ktime_t delta;

	delta = ktime_sub(now, hrtimer_get_expires(timer));

	if (delta < 0)
		return 0;

	if (WARN_ON(timer->state & HRTIMER_STATE_ENQUEUED))
		return 0;

	if (interval < hrtimer_resolution)
		interval = hrtimer_resolution;

	if (unlikely(delta >= interval)) {
		s64 incr = ktime_to_ns(interval);

		orun = ktime_divns(delta, incr);
		hrtimer_add_expires_ns(timer, incr * orun);
		if (hrtimer_get_expires_tv64(timer) > now)
			return orun;
		/*
		 * This (and the ktime_add() below) is the
		 * correction for exact:
		 */
		orun++;
	}
	hrtimer_add_expires(timer, interval);

	return orun;
}
EXPORT_SYMBOL_GPL(hrtimer_forward);

/*
 * enqueue_hrtimer - internal function to (re)start a timer
 *
 * The timer is inserted in expiry order. Insertion into the
 * red black tree is O(log(n)). Must hold the base lock.
 *
 * Returns 1 when the new timer is the leftmost timer in the tree.
 */
static int enqueue_hrtimer(struct hrtimer *timer,
			   struct hrtimer_clock_base *base,
			   enum hrtimer_mode mode)
{
	debug_activate(timer, mode);
	WARN_ON_ONCE(!base->cpu_base->online);

	base->cpu_base->active_bases |= 1 << base->index;

	/* Pairs with the lockless read in hrtimer_is_queued() */
	WRITE_ONCE(timer->state, HRTIMER_STATE_ENQUEUED);

	return timerqueue_add(&base->active, &timer->node);
}

/*
 * __remove_hrtimer - internal function to remove a timer
 *
 * Caller must hold the base lock.
 *
 * High resolution timer mode reprograms the clock event device when the
 * timer is the one which expires next. The caller can disable this by setting
 * reprogram to zero. This is useful, when the context does a reprogramming
 * anyway (e.g. timer interrupt)
 */
static void __remove_hrtimer(struct hrtimer *timer,
			     struct hrtimer_clock_base *base,
			     u8 newstate, int reprogram)
{
	struct hrtimer_cpu_base *cpu_base = base->cpu_base;
	u8 state = timer->state;

	/* Pairs with the lockless read in hrtimer_is_queued() */
	WRITE_ONCE(timer->state, newstate);
	if (!(state & HRTIMER_STATE_ENQUEUED))
		return;

	if (!timerqueue_del(&base->active, &timer->node))
		cpu_base->active_bases &= ~(1 << base->index);

	/*
	 * Note: If reprogram is false we do not update
	 * cpu_base->next_timer. This happens when we remove the first
	 * timer on a remote cpu. No harm as we never dereference
	 * cpu_base->next_timer. So the worst thing what can happen is
	 * an superfluous call to hrtimer_force_reprogram() on the
	 * remote cpu later on if the same timer gets enqueued again.
	 */
	if (reprogram && timer == cpu_base->next_timer)
		hrtimer_force_reprogram(cpu_base, 1);
}

/*
 * remove hrtimer, called with base lock held
 */
static inline int
remove_hrtimer(struct hrtimer *timer, struct hrtimer_clock_base *base,
	       bool restart, bool keep_local)
{
	u8 state = timer->state;

	if (state & HRTIMER_STATE_ENQUEUED) {
		bool reprogram;

		/*
		 * Remove the timer and force reprogramming when high
		 * resolution mode is active and the timer is on the current
		 * CPU. If we remove a timer on another CPU, reprogramming is
		 * skipped. The interrupt event on this CPU is fired and
		 * reprogramming happens in the interrupt handler. This is a
		 * rare case and less expensive than a smp call.
		 */
		debug_deactivate(timer);
		reprogram = base->cpu_base == this_cpu_ptr(&hrtimer_bases);

		/*
		 * If the timer is not restarted then reprogramming is
		 * required if the timer is local. If it is local and about
		 * to be restarted, avoid programming it twice (on removal
		 * and a moment later when it's requeued).
		 */
		if (!restart)
			state = HRTIMER_STATE_INACTIVE;
		else
			reprogram &= !keep_local;

		__remove_hrtimer(timer, base, state, reprogram);
		return 1;
	}
	return 0;
}

static inline ktime_t hrtimer_update_lowres(struct hrtimer *timer, ktime_t tim,
					    const enum hrtimer_mode mode)
{
#ifdef CONFIG_TIME_LOW_RES
	/*
	 * CONFIG_TIME_LOW_RES indicates that the system has no way to return
	 * granular time values. For relative timers we add hrtimer_resolution
	 * (i.e. one jiffie) to prevent short timeouts.
	 */
	timer->is_rel = mode & HRTIMER_MODE_REL;
	if (timer->is_rel)
		tim = ktime_add_safe(tim, hrtimer_resolution);
#endif
	return tim;
}

static void
hrtimer_update_softirq_timer(struct hrtimer_cpu_base *cpu_base, bool reprogram)
{
	ktime_t expires;

	/*
	 * Find the next SOFT expiration.
	 */
	expires = __hrtimer_get_next_event(cpu_base, HRTIMER_ACTIVE_SOFT);

	/*
	 * reprogramming needs to be triggered, even if the next soft
	 * hrtimer expires at the same time than the next hard
	 * hrtimer. cpu_base->softirq_expires_next needs to be updated!
	 */
	if (expires == KTIME_MAX)
		return;

	/*
	 * cpu_base->*next_timer is recomputed by __hrtimer_get_next_event()
	 * cpu_base->*expires_next is only set by hrtimer_reprogram()
	 */
	hrtimer_reprogram(cpu_base->softirq_next_timer, reprogram);
}

static int __hrtimer_start_range_ns(struct hrtimer *timer, ktime_t tim,
				    u64 delta_ns, const enum hrtimer_mode mode,
				    struct hrtimer_clock_base *base)
{
	struct hrtimer_clock_base *new_base;
	bool force_local, first;

	/*
	 * If the timer is on the local cpu base and is the first expiring
	 * timer then this might end up reprogramming the hardware twice
	 * (on removal and on enqueue). To avoid that by prevent the
	 * reprogram on removal, keep the timer local to the current CPU
	 * and enforce reprogramming after it is queued no matter whether
	 * it is the new first expiring timer again or not.
	 */
	force_local = base->cpu_base == this_cpu_ptr(&hrtimer_bases);
	force_local &= base->cpu_base->next_timer == timer;

	/*
	 * Remove an active timer from the queue. In case it is not queued
	 * on the current CPU, make sure that remove_hrtimer() updates the
	 * remote data correctly.
	 *
	 * If it's on the current CPU and the first expiring timer, then
	 * skip reprogramming, keep the timer local and enforce
	 * reprogramming later if it was the first expiring timer.  This
	 * avoids programming the underlying clock event twice (once at
	 * removal and once after enqueue).
	 */
	remove_hrtimer(timer, base, true, force_local);

	if (mode & HRTIMER_MODE_REL)
		tim = ktime_add_safe(tim, base->get_time());

	tim = hrtimer_update_lowres(timer, tim, mode);

	hrtimer_set_expires_range_ns(timer, tim, delta_ns);

	/* Switch the timer base, if necessary: */
	if (!force_local) {
		new_base = switch_hrtimer_base(timer, base,
					       mode & HRTIMER_MODE_PINNED);
	} else {
		new_base = base;
	}

	first = enqueue_hrtimer(timer, new_base, mode);
	if (!force_local)
		return first;

	/*
	 * Timer was forced to stay on the current CPU to avoid
	 * reprogramming on removal and enqueue. Force reprogram the
	 * hardware by evaluating the new first expiring timer.
	 */
	hrtimer_force_reprogram(new_base->cpu_base, 1);
	return 0;
}

/**
 * hrtimer_start_range_ns - (re)start an hrtimer
 * @timer:	the timer to be added
 * @tim:	expiry time
 * @delta_ns:	"slack" range for the timer
 * @mode:	timer mode: absolute (HRTIMER_MODE_ABS) or
 *		relative (HRTIMER_MODE_REL), and pinned (HRTIMER_MODE_PINNED);
 *		softirq based mode is considered for debug purpose only!
 */
void hrtimer_start_range_ns(struct hrtimer *timer, ktime_t tim,
			    u64 delta_ns, const enum hrtimer_mode mode)
{
	struct hrtimer_clock_base *base;
	unsigned long flags;

	if (WARN_ON_ONCE(!timer->function))
		return;
	/*
	 * Check whether the HRTIMER_MODE_SOFT bit and hrtimer.is_soft
	 * match on CONFIG_PREEMPT_RT = n. With PREEMPT_RT check the hard
	 * expiry mode because unmarked timers are moved to softirq expiry.
	 */
	if (!IS_ENABLED(CONFIG_PREEMPT_RT))
		WARN_ON_ONCE(!(mode & HRTIMER_MODE_SOFT) ^ !timer->is_soft);
	else
		WARN_ON_ONCE(!(mode & HRTIMER_MODE_HARD) ^ !timer->is_hard);

	base = lock_hrtimer_base(timer, &flags);

	if (__hrtimer_start_range_ns(timer, tim, delta_ns, mode, base))
		hrtimer_reprogram(timer, true);

	unlock_hrtimer_base(timer, &flags);
}
EXPORT_SYMBOL_GPL(hrtimer_start_range_ns);

/**
 * hrtimer_try_to_cancel - try to deactivate a timer
 * @timer:	hrtimer to stop
 *
 * Returns:
 *
 *  *  0 when the timer was not active
 *  *  1 when the timer was active
 *  * -1 when the timer is currently executing the callback function and
 *    cannot be stopped
 */
int hrtimer_try_to_cancel(struct hrtimer *timer)
{
	struct hrtimer_clock_base *base;
	unsigned long flags;
	int ret = -1;

	/*
	 * Check lockless first. If the timer is not active (neither
	 * enqueued nor running the callback, nothing to do here.  The
	 * base lock does not serialize against a concurrent enqueue,
	 * so we can avoid taking it.
	 */
	if (!hrtimer_active(timer))
		return 0;

	base = lock_hrtimer_base(timer, &flags);

	if (!hrtimer_callback_running(timer))
		ret = remove_hrtimer(timer, base, false, false);

	unlock_hrtimer_base(timer, &flags);

	return ret;

}
EXPORT_SYMBOL_GPL(hrtimer_try_to_cancel);

#ifdef CONFIG_PREEMPT_RT
static void hrtimer_cpu_base_init_expiry_lock(struct hrtimer_cpu_base *base)
{
	spin_lock_init(&base->softirq_expiry_lock);
}

static void hrtimer_cpu_base_lock_expiry(struct hrtimer_cpu_base *base)
{
	spin_lock(&base->softirq_expiry_lock);
}

static void hrtimer_cpu_base_unlock_expiry(struct hrtimer_cpu_base *base)
{
	spin_unlock(&base->softirq_expiry_lock);
}

/*
 * The counterpart to hrtimer_cancel_wait_running().
 *
 * If there is a waiter for cpu_base->expiry_lock, then it was waiting for
 * the timer callback to finish. Drop expiry_lock and reacquire it. That
 * allows the waiter to acquire the lock and make progress.
 */
static void hrtimer_sync_wait_running(struct hrtimer_cpu_base *cpu_base,
				      unsigned long flags)
{
	if (atomic_read(&cpu_base->timer_waiters)) {
		raw_spin_unlock_irqrestore(&cpu_base->lock, flags);
		spin_unlock(&cpu_base->softirq_expiry_lock);
		spin_lock(&cpu_base->softirq_expiry_lock);
		raw_spin_lock_irq(&cpu_base->lock);
	}
}

/*
 * This function is called on PREEMPT_RT kernels when the fast path
 * deletion of a timer failed because the timer callback function was
 * running.
 *
 * This prevents priority inversion: if the soft irq thread is preempted
 * in the middle of a timer callback, then calling del_timer_sync() can
 * lead to two issues:
 *
 *  - If the caller is on a remote CPU then it has to spin wait for the timer
 *    handler to complete. This can result in unbound priority inversion.
 *
 *  - If the caller originates from the task which preempted the timer
 *    handler on the same CPU, then spin waiting for the timer handler to
 *    complete is never going to end.
 */
void hrtimer_cancel_wait_running(const struct hrtimer *timer)
{
	/* Lockless read. Prevent the compiler from reloading it below */
	struct hrtimer_clock_base *base = READ_ONCE(timer->base);

	/*
	 * Just relax if the timer expires in hard interrupt context or if
	 * it is currently on the migration base.
	 */
	if (!timer->is_soft || is_migration_base(base)) {
		cpu_relax();
		return;
	}

	/*
	 * Mark the base as contended and grab the expiry lock, which is
	 * held by the softirq across the timer callback. Drop the lock
	 * immediately so the softirq can expire the next timer. In theory
	 * the timer could already be running again, but that's more than
	 * unlikely and just causes another wait loop.
	 */
	atomic_inc(&base->cpu_base->timer_waiters);
	spin_lock_bh(&base->cpu_base->softirq_expiry_lock);
	atomic_dec(&base->cpu_base->timer_waiters);
	spin_unlock_bh(&base->cpu_base->softirq_expiry_lock);
}
#else
static inline void
hrtimer_cpu_base_init_expiry_lock(struct hrtimer_cpu_base *base) { }
static inline void
hrtimer_cpu_base_lock_expiry(struct hrtimer_cpu_base *base) { }
static inline void
hrtimer_cpu_base_unlock_expiry(struct hrtimer_cpu_base *base) { }
static inline void hrtimer_sync_wait_running(struct hrtimer_cpu_base *base,
					     unsigned long flags) { }
#endif

/**
 * hrtimer_cancel - cancel a timer and wait for the handler to finish.
 * @timer:	the timer to be cancelled
 *
 * Returns:
 *  0 when the timer was not active
 *  1 when the timer was active
 */
int hrtimer_cancel(struct hrtimer *timer)
{
	int ret;

	do {
		ret = hrtimer_try_to_cancel(timer);

		if (ret < 0)
			hrtimer_cancel_wait_running(timer);
	} while (ret < 0);
	return ret;
}
EXPORT_SYMBOL_GPL(hrtimer_cancel);

/**
 * __hrtimer_get_remaining - get remaining time for the timer
 * @timer:	the timer to read
 * @adjust:	adjust relative timers when CONFIG_TIME_LOW_RES=y
 */
ktime_t __hrtimer_get_remaining(const struct hrtimer *timer, bool adjust)
{
	unsigned long flags;
	ktime_t rem;

	lock_hrtimer_base(timer, &flags);
	if (IS_ENABLED(CONFIG_TIME_LOW_RES) && adjust)
		rem = hrtimer_expires_remaining_adjusted(timer);
	else
		rem = hrtimer_expires_remaining(timer);
	unlock_hrtimer_base(timer, &flags);

	return rem;
}
EXPORT_SYMBOL_GPL(__hrtimer_get_remaining);

#ifdef CONFIG_NO_HZ_COMMON
/**
 * hrtimer_get_next_event - get the time until next expiry event
 *
 * Returns the next expiry time or KTIME_MAX if no timer is pending.
 */
u64 hrtimer_get_next_event(void)
{
	struct hrtimer_cpu_base *cpu_base = this_cpu_ptr(&hrtimer_bases);
	u64 expires = KTIME_MAX;
	unsigned long flags;

	raw_spin_lock_irqsave(&cpu_base->lock, flags);

	if (!hrtimer_hres_active(cpu_base))
		expires = __hrtimer_get_next_event(cpu_base, HRTIMER_ACTIVE_ALL);

	raw_spin_unlock_irqrestore(&cpu_base->lock, flags);

	return expires;
}

/**
 * hrtimer_next_event_without - time until next expiry event w/o one timer
 * @exclude:	timer to exclude
 *
 * Returns the next expiry time over all timers except for the @exclude one or
 * KTIME_MAX if none of them is pending.
 */
u64 hrtimer_next_event_without(const struct hrtimer *exclude)
{
	struct hrtimer_cpu_base *cpu_base = this_cpu_ptr(&hrtimer_bases);
	u64 expires = KTIME_MAX;
	unsigned long flags;

	raw_spin_lock_irqsave(&cpu_base->lock, flags);

	if (hrtimer_hres_active(cpu_base)) {
		unsigned int active;

		if (!cpu_base->softirq_activated) {
			active = cpu_base->active_bases & HRTIMER_ACTIVE_SOFT;
			expires = __hrtimer_next_event_base(cpu_base, exclude,
							    active, KTIME_MAX);
		}
		active = cpu_base->active_bases & HRTIMER_ACTIVE_HARD;
		expires = __hrtimer_next_event_base(cpu_base, exclude, active,
						    expires);
	}

	raw_spin_unlock_irqrestore(&cpu_base->lock, flags);

	return expires;
}
#endif

static inline int hrtimer_clockid_to_base(clockid_t clock_id)
{
	if (likely(clock_id < MAX_CLOCKS)) {
		int base = hrtimer_clock_to_base_table[clock_id];

		if (likely(base != HRTIMER_MAX_CLOCK_BASES))
			return base;
	}
	WARN(1, "Invalid clockid %d. Using MONOTONIC\n", clock_id);
	return HRTIMER_BASE_MONOTONIC;
}

static void __hrtimer_init(struct hrtimer *timer, clockid_t clock_id,
			   enum hrtimer_mode mode)
{
	bool softtimer = !!(mode & HRTIMER_MODE_SOFT);
	struct hrtimer_cpu_base *cpu_base;
	int base;

	/*
	 * On PREEMPT_RT enabled kernels hrtimers which are not explicitly
	 * marked for hard interrupt expiry mode are moved into soft
	 * interrupt context for latency reasons and because the callbacks
	 * can invoke functions which might sleep on RT, e.g. spin_lock().
	 */
	if (IS_ENABLED(CONFIG_PREEMPT_RT) && !(mode & HRTIMER_MODE_HARD))
		softtimer = true;

	memset(timer, 0, sizeof(struct hrtimer));

	cpu_base = raw_cpu_ptr(&hrtimer_bases);

	/*
	 * POSIX magic: Relative CLOCK_REALTIME timers are not affected by
	 * clock modifications, so they needs to become CLOCK_MONOTONIC to
	 * ensure POSIX compliance.
	 */
	if (clock_id == CLOCK_REALTIME && mode & HRTIMER_MODE_REL)
		clock_id = CLOCK_MONOTONIC;

	base = softtimer ? HRTIMER_MAX_CLOCK_BASES / 2 : 0;
	base += hrtimer_clockid_to_base(clock_id);
	timer->is_soft = softtimer;
	timer->is_hard = !!(mode & HRTIMER_MODE_HARD);
	timer->base = &cpu_base->clock_base[base];
	timerqueue_init(&timer->node);
}

/**
 * hrtimer_init - initialize a timer to the given clock
 * @timer:	the timer to be initialized
 * @clock_id:	the clock to be used
 * @mode:       The modes which are relevant for initialization:
 *              HRTIMER_MODE_ABS, HRTIMER_MODE_REL, HRTIMER_MODE_ABS_SOFT,
 *              HRTIMER_MODE_REL_SOFT
 *
 *              The PINNED variants of the above can be handed in,
 *              but the PINNED bit is ignored as pinning happens
 *              when the hrtimer is started
 */
void hrtimer_init(struct hrtimer *timer, clockid_t clock_id,
		  enum hrtimer_mode mode)
{
	debug_init(timer, clock_id, mode);
	__hrtimer_init(timer, clock_id, mode);
}
EXPORT_SYMBOL_GPL(hrtimer_init);

/*
 * A timer is active, when it is enqueued into the rbtree or the
 * callback function is running or it's in the state of being migrated
 * to another cpu.
 *
 * It is important for this function to not return a false negative.
 */
bool hrtimer_active(const struct hrtimer *timer)
{
	struct hrtimer_clock_base *base;
	unsigned int seq;

	do {
		base = READ_ONCE(timer->base);
		seq = raw_read_seqcount_begin(&base->seq);

		if (timer->state != HRTIMER_STATE_INACTIVE ||
		    base->running == timer)
			return true;

	} while (read_seqcount_retry(&base->seq, seq) ||
		 base != READ_ONCE(timer->base));

	return false;
}
EXPORT_SYMBOL_GPL(hrtimer_active);

/*
 * The write_seqcount_barrier()s in __run_hrtimer() split the thing into 3
 * distinct sections:
 *
 *  - queued:	the timer is queued
 *  - callback:	the timer is being ran
 *  - post:	the timer is inactive or (re)queued
 *
 * On the read side we ensure we observe timer->state and cpu_base->running
 * from the same section, if anything changed while we looked at it, we retry.
 * This includes timer->base changing because sequence numbers alone are
 * insufficient for that.
 *
 * The sequence numbers are required because otherwise we could still observe
 * a false negative if the read side got smeared over multiple consecutive
 * __run_hrtimer() invocations.
 */

static void __run_hrtimer(struct hrtimer_cpu_base *cpu_base,
			  struct hrtimer_clock_base *base,
			  struct hrtimer *timer, ktime_t *now,
			  unsigned long flags) __must_hold(&cpu_base->lock)
{
	enum hrtimer_restart (*fn)(struct hrtimer *);
	bool expires_in_hardirq;
	int restart;

	lockdep_assert_held(&cpu_base->lock);

	debug_deactivate(timer);
	base->running = timer;

	/*
	 * Separate the ->running assignment from the ->state assignment.
	 *
	 * As with a regular write barrier, this ensures the read side in
	 * hrtimer_active() cannot observe base->running == NULL &&
	 * timer->state == INACTIVE.
	 */
	raw_write_seqcount_barrier(&base->seq);

	__remove_hrtimer(timer, base, HRTIMER_STATE_INACTIVE, 0);
	fn = timer->function;

	/*
	 * Clear the 'is relative' flag for the TIME_LOW_RES case. If the
	 * timer is restarted with a period then it becomes an absolute
	 * timer. If its not restarted it does not matter.
	 */
	if (IS_ENABLED(CONFIG_TIME_LOW_RES))
		timer->is_rel = false;

	/*
	 * The timer is marked as running in the CPU base, so it is
	 * protected against migration to a different CPU even if the lock
	 * is dropped.
	 */
	raw_spin_unlock_irqrestore(&cpu_base->lock, flags);
	trace_hrtimer_expire_entry(timer, now);
	expires_in_hardirq = lockdep_hrtimer_enter(timer);

	restart = fn(timer);

	lockdep_hrtimer_exit(expires_in_hardirq);
	trace_hrtimer_expire_exit(timer);
	raw_spin_lock_irq(&cpu_base->lock);

	/*
	 * Note: We clear the running state after enqueue_hrtimer and
	 * we do not reprogram the event hardware. Happens either in
	 * hrtimer_start_range_ns() or in hrtimer_interrupt()
	 *
	 * Note: Because we dropped the cpu_base->lock above,
	 * hrtimer_start_range_ns() can have popped in and enqueued the timer
	 * for us already.
	 */
	if (restart != HRTIMER_NORESTART &&
	    !(timer->state & HRTIMER_STATE_ENQUEUED))
		enqueue_hrtimer(timer, base, HRTIMER_MODE_ABS);

	/*
	 * Separate the ->running assignment from the ->state assignment.
	 *
	 * As with a regular write barrier, this ensures the read side in
	 * hrtimer_active() cannot observe base->running.timer == NULL &&
	 * timer->state == INACTIVE.
	 */
	raw_write_seqcount_barrier(&base->seq);

	WARN_ON_ONCE(base->running != timer);
	base->running = NULL;
}

static void __hrtimer_run_queues(struct hrtimer_cpu_base *cpu_base, ktime_t now,
				 unsigned long flags, unsigned int active_mask)
{
	struct hrtimer_clock_base *base;
	unsigned int active = cpu_base->active_bases & active_mask;

	for_each_active_base(base, cpu_base, active) {
		struct timerqueue_node *node;
		ktime_t basenow;

		basenow = ktime_add(now, base->offset);

		while ((node = timerqueue_getnext(&base->active))) {
			struct hrtimer *timer;

			timer = container_of(node, struct hrtimer, node);

			/*
			 * The immediate goal for using the softexpires is
			 * minimizing wakeups, not running timers at the
			 * earliest interrupt after their soft expiration.
			 * This allows us to avoid using a Priority Search
			 * Tree, which can answer a stabbing query for
			 * overlapping intervals and instead use the simple
			 * BST we already have.
			 * We don't add extra wakeups by delaying timers that
			 * are right-of a not yet expired timer, because that
			 * timer will have to trigger a wakeup anyway.
			 */
			if (basenow < hrtimer_get_softexpires_tv64(timer))
				break;

			__run_hrtimer(cpu_base, base, timer, &basenow, flags);
			if (active_mask == HRTIMER_ACTIVE_SOFT)
				hrtimer_sync_wait_running(cpu_base, flags);
		}
	}
}

static __latent_entropy void hrtimer_run_softirq(struct softirq_action *h)
{
	struct hrtimer_cpu_base *cpu_base = this_cpu_ptr(&hrtimer_bases);
	unsigned long flags;
	ktime_t now;

	hrtimer_cpu_base_lock_expiry(cpu_base);
	raw_spin_lock_irqsave(&cpu_base->lock, flags);

	now = hrtimer_update_base(cpu_base);
	__hrtimer_run_queues(cpu_base, now, flags, HRTIMER_ACTIVE_SOFT);

	cpu_base->softirq_activated = 0;
	hrtimer_update_softirq_timer(cpu_base, true);

	raw_spin_unlock_irqrestore(&cpu_base->lock, flags);
	hrtimer_cpu_base_unlock_expiry(cpu_base);
}

#ifdef CONFIG_HIGH_RES_TIMERS

/*
 * High resolution timer interrupt
 * Called with interrupts disabled
 */
void hrtimer_interrupt(struct clock_event_device *dev)
{
	struct hrtimer_cpu_base *cpu_base = this_cpu_ptr(&hrtimer_bases);
	ktime_t expires_next, now, entry_time, delta;
	unsigned long flags;
	int retries = 0;

	BUG_ON(!cpu_base->hres_active);
	cpu_base->nr_events++;
	dev->next_event = KTIME_MAX;

	raw_spin_lock_irqsave(&cpu_base->lock, flags);
	entry_time = now = hrtimer_update_base(cpu_base);
retry:
	cpu_base->in_hrtirq = 1;
	/*
	 * We set expires_next to KTIME_MAX here with cpu_base->lock
	 * held to prevent that a timer is enqueued in our queue via
	 * the migration code. This does not affect enqueueing of
	 * timers which run their callback and need to be requeued on
	 * this CPU.
	 */
	cpu_base->expires_next = KTIME_MAX;

	if (!ktime_before(now, cpu_base->softirq_expires_next)) {
		cpu_base->softirq_expires_next = KTIME_MAX;
		cpu_base->softirq_activated = 1;
		raise_softirq_irqoff(HRTIMER_SOFTIRQ);
	}

	__hrtimer_run_queues(cpu_base, now, flags, HRTIMER_ACTIVE_HARD);

	/* Reevaluate the clock bases for the [soft] next expiry */
	expires_next = hrtimer_update_next_event(cpu_base);
	/*
	 * Store the new expiry value so the migration code can verify
	 * against it.
	 */
	cpu_base->expires_next = expires_next;
	cpu_base->in_hrtirq = 0;
	raw_spin_unlock_irqrestore(&cpu_base->lock, flags);

	/* Reprogramming necessary ? */
	if (!tick_program_event(expires_next, 0)) {
		cpu_base->hang_detected = 0;
		return;
	}

	/*
	 * The next timer was already expired due to:
	 * - tracing
	 * - long lasting callbacks
	 * - being scheduled away when running in a VM
	 *
	 * We need to prevent that we loop forever in the hrtimer
	 * interrupt routine. We give it 3 attempts to avoid
	 * overreacting on some spurious event.
	 *
	 * Acquire base lock for updating the offsets and retrieving
	 * the current time.
	 */
	raw_spin_lock_irqsave(&cpu_base->lock, flags);
	now = hrtimer_update_base(cpu_base);
	cpu_base->nr_retries++;
	if (++retries < 3)
		goto retry;
	/*
	 * Give the system a chance to do something else than looping
	 * here. We stored the entry time, so we know exactly how long
	 * we spent here. We schedule the next event this amount of
	 * time away.
	 */
	cpu_base->nr_hangs++;
	cpu_base->hang_detected = 1;
	raw_spin_unlock_irqrestore(&cpu_base->lock, flags);

	delta = ktime_sub(now, entry_time);
	if ((unsigned int)delta > cpu_base->max_hang_time)
		cpu_base->max_hang_time = (unsigned int) delta;
	/*
	 * Limit it to a sensible value as we enforce a longer
	 * delay. Give the CPU at least 100ms to catch up.
	 */
	if (delta > 100 * NSEC_PER_MSEC)
		expires_next = ktime_add_ns(now, 100 * NSEC_PER_MSEC);
	else
		expires_next = ktime_add(now, delta);
	tick_program_event(expires_next, 1);
	pr_warn_once("hrtimer: interrupt took %llu ns\n", ktime_to_ns(delta));
}
#endif /* !CONFIG_HIGH_RES_TIMERS */

/*
 * Called from run_local_timers in hardirq context every jiffy
 */
void hrtimer_run_queues(void)
{
	struct hrtimer_cpu_base *cpu_base = this_cpu_ptr(&hrtimer_bases);
	unsigned long flags;
	ktime_t now;

	if (hrtimer_hres_active(cpu_base))
		return;

	/*
	 * This _is_ ugly: We have to check periodically, whether we
	 * can switch to highres and / or nohz mode. The clocksource
	 * switch happens with xtime_lock held. Notification from
	 * there only sets the check bit in the tick_oneshot code,
	 * otherwise we might deadlock vs. xtime_lock.
	 */
	if (tick_check_oneshot_change(!hrtimer_is_hres_enabled())) {
		hrtimer_switch_to_hres();
		return;
	}

	raw_spin_lock_irqsave(&cpu_base->lock, flags);
	now = hrtimer_update_base(cpu_base);

	if (!ktime_before(now, cpu_base->softirq_expires_next)) {
		cpu_base->softirq_expires_next = KTIME_MAX;
		cpu_base->softirq_activated = 1;
		raise_softirq_irqoff(HRTIMER_SOFTIRQ);
	}

	__hrtimer_run_queues(cpu_base, now, flags, HRTIMER_ACTIVE_HARD);
	raw_spin_unlock_irqrestore(&cpu_base->lock, flags);
}

/*
 * Sleep related functions:
 */
static enum hrtimer_restart hrtimer_wakeup(struct hrtimer *timer)
{
	struct hrtimer_sleeper *t =
		container_of(timer, struct hrtimer_sleeper, timer);
	struct task_struct *task = t->task;

	t->task = NULL;
	if (task)
		wake_up_process(task);

	return HRTIMER_NORESTART;
}

/**
 * hrtimer_sleeper_start_expires - Start a hrtimer sleeper timer
 * @sl:		sleeper to be started
 * @mode:	timer mode abs/rel
 *
 * Wrapper around hrtimer_start_expires() for hrtimer_sleeper based timers
 * to allow PREEMPT_RT to tweak the delivery mode (soft/hardirq context)
 */
void hrtimer_sleeper_start_expires(struct hrtimer_sleeper *sl,
				   enum hrtimer_mode mode)
{
	/*
	 * Make the enqueue delivery mode check work on RT. If the sleeper
	 * was initialized for hard interrupt delivery, force the mode bit.
	 * This is a special case for hrtimer_sleepers because
	 * hrtimer_init_sleeper() determines the delivery mode on RT so the
	 * fiddling with this decision is avoided at the call sites.
	 */
	if (IS_ENABLED(CONFIG_PREEMPT_RT) && sl->timer.is_hard)
		mode |= HRTIMER_MODE_HARD;

	hrtimer_start_expires(&sl->timer, mode);
}
EXPORT_SYMBOL_GPL(hrtimer_sleeper_start_expires);

static void __hrtimer_init_sleeper(struct hrtimer_sleeper *sl,
				   clockid_t clock_id, enum hrtimer_mode mode)
{
	/*
	 * On PREEMPT_RT enabled kernels hrtimers which are not explicitly
	 * marked for hard interrupt expiry mode are moved into soft
	 * interrupt context either for latency reasons or because the
	 * hrtimer callback takes regular spinlocks or invokes other
	 * functions which are not suitable for hard interrupt context on
	 * PREEMPT_RT.
	 *
	 * The hrtimer_sleeper callback is RT compatible in hard interrupt
	 * context, but there is a latency concern: Untrusted userspace can
	 * spawn many threads which arm timers for the same expiry time on
	 * the same CPU. That causes a latency spike due to the wakeup of
	 * a gazillion threads.
	 *
	 * OTOH, privileged real-time user space applications rely on the
	 * low latency of hard interrupt wakeups. If the current task is in
	 * a real-time scheduling class, mark the mode for hard interrupt
	 * expiry.
	 */
	if (IS_ENABLED(CONFIG_PREEMPT_RT)) {
		if (task_is_realtime(current) && !(mode & HRTIMER_MODE_SOFT))
			mode |= HRTIMER_MODE_HARD;
	}

	__hrtimer_init(&sl->timer, clock_id, mode);
	sl->timer.function = hrtimer_wakeup;
	sl->task = current;
}

/**
 * hrtimer_init_sleeper - initialize sleeper to the given clock
 * @sl:		sleeper to be initialized
 * @clock_id:	the clock to be used
 * @mode:	timer mode abs/rel
 */
void hrtimer_init_sleeper(struct hrtimer_sleeper *sl, clockid_t clock_id,
			  enum hrtimer_mode mode)
{
	debug_init(&sl->timer, clock_id, mode);
	__hrtimer_init_sleeper(sl, clock_id, mode);

}
EXPORT_SYMBOL_GPL(hrtimer_init_sleeper);

int nanosleep_copyout(struct restart_block *restart, struct timespec64 *ts)
{
	switch(restart->nanosleep.type) {
#ifdef CONFIG_COMPAT_32BIT_TIME
	case TT_COMPAT:
		if (put_old_timespec32(ts, restart->nanosleep.compat_rmtp))
			return -EFAULT;
		break;
#endif
	case TT_NATIVE:
		if (put_timespec64(ts, restart->nanosleep.rmtp))
			return -EFAULT;
		break;
	default:
		BUG();
	}
	return -ERESTART_RESTARTBLOCK;
}

static int __sched do_nanosleep(struct hrtimer_sleeper *t, enum hrtimer_mode mode)
{
	struct restart_block *restart;

	do {
		set_current_state(TASK_INTERRUPTIBLE|TASK_FREEZABLE);
		hrtimer_sleeper_start_expires(t, mode);

		if (likely(t->task))
			schedule();

		hrtimer_cancel(&t->timer);
		mode = HRTIMER_MODE_ABS;

	} while (t->task && !signal_pending(current));

	__set_current_state(TASK_RUNNING);

	if (!t->task)
		return 0;

	restart = &current->restart_block;
	if (restart->nanosleep.type != TT_NONE) {
		ktime_t rem = hrtimer_expires_remaining(&t->timer);
		struct timespec64 rmt;

		if (rem <= 0)
			return 0;
		rmt = ktime_to_timespec64(rem);

		return nanosleep_copyout(restart, &rmt);
	}
	return -ERESTART_RESTARTBLOCK;
}

static long __sched hrtimer_nanosleep_restart(struct restart_block *restart)
{
	struct hrtimer_sleeper t;
	int ret;

	hrtimer_init_sleeper_on_stack(&t, restart->nanosleep.clockid,
				      HRTIMER_MODE_ABS);
	hrtimer_set_expires_tv64(&t.timer, restart->nanosleep.expires);
	ret = do_nanosleep(&t, HRTIMER_MODE_ABS);
	destroy_hrtimer_on_stack(&t.timer);
	return ret;
}

long hrtimer_nanosleep(ktime_t rqtp, const enum hrtimer_mode mode,
		       const clockid_t clockid)
{
	struct restart_block *restart;
	struct hrtimer_sleeper t;
	int ret = 0;
	u64 slack;

	slack = current->timer_slack_ns;
	if (rt_task(current))
		slack = 0;

	hrtimer_init_sleeper_on_stack(&t, clockid, mode);
	hrtimer_set_expires_range_ns(&t.timer, rqtp, slack);
	ret = do_nanosleep(&t, mode);
	if (ret != -ERESTART_RESTARTBLOCK)
		goto out;

	/* Absolute timers do not update the rmtp value and restart: */
	if (mode == HRTIMER_MODE_ABS) {
		ret = -ERESTARTNOHAND;
		goto out;
	}

	restart = &current->restart_block;
	restart->nanosleep.clockid = t.timer.base->clockid;
	restart->nanosleep.expires = hrtimer_get_expires_tv64(&t.timer);
	set_restart_fn(restart, hrtimer_nanosleep_restart);
out:
	destroy_hrtimer_on_stack(&t.timer);
	return ret;
}

#ifdef CONFIG_64BIT

SYSCALL_DEFINE2(nanosleep, struct __kernel_timespec __user *, rqtp,
		struct __kernel_timespec __user *, rmtp)
{
	struct timespec64 tu;

	if (get_timespec64(&tu, rqtp))
		return -EFAULT;

	if (!timespec64_valid(&tu))
		return -EINVAL;

	current->restart_block.fn = do_no_restart_syscall;
	current->restart_block.nanosleep.type = rmtp ? TT_NATIVE : TT_NONE;
	current->restart_block.nanosleep.rmtp = rmtp;
	return hrtimer_nanosleep(timespec64_to_ktime(tu), HRTIMER_MODE_REL,
				 CLOCK_MONOTONIC);
}

#endif

#ifdef CONFIG_COMPAT_32BIT_TIME

SYSCALL_DEFINE2(nanosleep_time32, struct old_timespec32 __user *, rqtp,
		       struct old_timespec32 __user *, rmtp)
{
	struct timespec64 tu;

	if (get_old_timespec32(&tu, rqtp))
		return -EFAULT;

	if (!timespec64_valid(&tu))
		return -EINVAL;

	current->restart_block.fn = do_no_restart_syscall;
	current->restart_block.nanosleep.type = rmtp ? TT_COMPAT : TT_NONE;
	current->restart_block.nanosleep.compat_rmtp = rmtp;
	return hrtimer_nanosleep(timespec64_to_ktime(tu), HRTIMER_MODE_REL,
				 CLOCK_MONOTONIC);
}
#endif

/*
 * Functions related to boot-time initialization:
 */
int hrtimers_prepare_cpu(unsigned int cpu)
{
	struct hrtimer_cpu_base *cpu_base = &per_cpu(hrtimer_bases, cpu);
	int i;

	for (i = 0; i < HRTIMER_MAX_CLOCK_BASES; i++) {
		struct hrtimer_clock_base *clock_b = &cpu_base->clock_base[i];

		clock_b->cpu_base = cpu_base;
		seqcount_raw_spinlock_init(&clock_b->seq, &cpu_base->lock);
		timerqueue_init_head(&clock_b->active);
	}

	cpu_base->cpu = cpu;
	cpu_base->active_bases = 0;
	cpu_base->hres_active = 0;
	cpu_base->hang_detected = 0;
	cpu_base->next_timer = NULL;
	cpu_base->softirq_next_timer = NULL;
	cpu_base->expires_next = KTIME_MAX;
	cpu_base->softirq_expires_next = KTIME_MAX;
	cpu_base->online = 1;
	hrtimer_cpu_base_init_expiry_lock(cpu_base);
	return 0;
}

#ifdef CONFIG_HOTPLUG_CPU

static void migrate_hrtimer_list(struct hrtimer_clock_base *old_base,
				struct hrtimer_clock_base *new_base)
{
	struct hrtimer *timer;
	struct timerqueue_node *node;

	while ((node = timerqueue_getnext(&old_base->active))) {
		timer = container_of(node, struct hrtimer, node);
		BUG_ON(hrtimer_callback_running(timer));
		debug_deactivate(timer);

		/*
		 * Mark it as ENQUEUED not INACTIVE otherwise the
		 * timer could be seen as !active and just vanish away
		 * under us on another CPU
		 */
		__remove_hrtimer(timer, old_base, HRTIMER_STATE_ENQUEUED, 0);
		timer->base = new_base;
		/*
		 * Enqueue the timers on the new cpu. This does not
		 * reprogram the event device in case the timer
		 * expires before the earliest on this CPU, but we run
		 * hrtimer_interrupt after we migrated everything to
		 * sort out already expired timers and reprogram the
		 * event device.
		 */
		enqueue_hrtimer(timer, new_base, HRTIMER_MODE_ABS);
	}
}

int hrtimers_cpu_dying(unsigned int dying_cpu)
{
	int i, ncpu = cpumask_any_and(cpu_active_mask, housekeeping_cpumask(HK_TYPE_TIMER));
	struct hrtimer_cpu_base *old_base, *new_base;

	old_base = this_cpu_ptr(&hrtimer_bases);
	new_base = &per_cpu(hrtimer_bases, ncpu);

	/*
	 * The caller is globally serialized and nobody else
	 * takes two locks at once, deadlock is not possible.
	 */
	raw_spin_lock(&old_base->lock);
	raw_spin_lock_nested(&new_base->lock, SINGLE_DEPTH_NESTING);

	for (i = 0; i < HRTIMER_MAX_CLOCK_BASES; i++) {
		migrate_hrtimer_list(&old_base->clock_base[i],
				     &new_base->clock_base[i]);
	}

	/*
	 * The migration might have changed the first expiring softirq
	 * timer on this CPU. Update it.
	 */
	__hrtimer_get_next_event(new_base, HRTIMER_ACTIVE_SOFT);
	/* Tell the other CPU to retrigger the next event */
	smp_call_function_single(ncpu, retrigger_next_event, NULL, 0);

	raw_spin_unlock(&new_base->lock);
	old_base->online = 0;
	raw_spin_unlock(&old_base->lock);

	return 0;
}

#endif /* CONFIG_HOTPLUG_CPU */

void __init hrtimers_init(void)
{
	hrtimers_prepare_cpu(smp_processor_id());
	open_softirq(HRTIMER_SOFTIRQ, hrtimer_run_softirq);
}

/**
 * schedule_hrtimeout_range_clock - sleep until timeout
 * @expires:	timeout value (ktime_t)
 * @delta:	slack in expires timeout (ktime_t) for SCHED_OTHER tasks
 * @mode:	timer mode
 * @clock_id:	timer clock to be used
 */
int __sched
schedule_hrtimeout_range_clock(ktime_t *expires, u64 delta,
			       const enum hrtimer_mode mode, clockid_t clock_id)
{
	struct hrtimer_sleeper t;

	/*
	 * Optimize when a zero timeout value is given. It does not
	 * matter whether this is an absolute or a relative time.
	 */
	if (expires && *expires == 0) {
		__set_current_state(TASK_RUNNING);
		return 0;
	}

	/*
	 * A NULL parameter means "infinite"
	 */
	if (!expires) {
		schedule();
		return -EINTR;
	}

	/*
	 * Override any slack passed by the user if under
	 * rt contraints.
	 */
	if (rt_task(current))
		delta = 0;

	hrtimer_init_sleeper_on_stack(&t, clock_id, mode);
	hrtimer_set_expires_range_ns(&t.timer, *expires, delta);
	hrtimer_sleeper_start_expires(&t, mode);

	if (likely(t.task))
		schedule();

	hrtimer_cancel(&t.timer);
	destroy_hrtimer_on_stack(&t.timer);

	__set_current_state(TASK_RUNNING);

	return !t.task ? 0 : -EINTR;
}
EXPORT_SYMBOL_GPL(schedule_hrtimeout_range_clock);

/**
 * schedule_hrtimeout_range - sleep until timeout
 * @expires:	timeout value (ktime_t)
 * @delta:	slack in expires timeout (ktime_t) for SCHED_OTHER tasks
 * @mode:	timer mode
 *
 * Make the current task sleep until the given expiry time has
 * elapsed. The routine will return immediately unless
 * the current task state has been set (see set_current_state()).
 *
 * The @delta argument gives the kernel the freedom to schedule the
 * actual wakeup to a time that is both power and performance friendly
 * for regular (non RT/DL) tasks.
 * The kernel give the normal best effort behavior for "@expires+@delta",
 * but may decide to fire the timer earlier, but no earlier than @expires.
 *
 * You can set the task state as follows -
 *
 * %TASK_UNINTERRUPTIBLE - at least @timeout time is guaranteed to
 * pass before the routine returns unless the current task is explicitly
 * woken up, (e.g. by wake_up_process()).
 *
 * %TASK_INTERRUPTIBLE - the routine may return early if a signal is
 * delivered to the current task or the current task is explicitly woken
 * up.
 *
 * The current task state is guaranteed to be TASK_RUNNING when this
 * routine returns.
 *
 * Returns 0 when the timer has expired. If the task was woken before the
 * timer expired by a signal (only possible in state TASK_INTERRUPTIBLE) or
 * by an explicit wakeup, it returns -EINTR.
 */
int __sched schedule_hrtimeout_range(ktime_t *expires, u64 delta,
				     const enum hrtimer_mode mode)
{
	return schedule_hrtimeout_range_clock(expires, delta, mode,
					      CLOCK_MONOTONIC);
}
EXPORT_SYMBOL_GPL(schedule_hrtimeout_range);

/**
 * schedule_hrtimeout - sleep until timeout
 * @expires:	timeout value (ktime_t)
 * @mode:	timer mode
 *
 * Make the current task sleep until the given expiry time has
 * elapsed. The routine will return immediately unless
 * the current task state has been set (see set_current_state()).
 *
 * You can set the task state as follows -
 *
 * %TASK_UNINTERRUPTIBLE - at least @timeout time is guaranteed to
 * pass before the routine returns unless the current task is explicitly
 * woken up, (e.g. by wake_up_process()).
 *
 * %TASK_INTERRUPTIBLE - the routine may return early if a signal is
 * delivered to the current task or the current task is explicitly woken
 * up.
 *
 * The current task state is guaranteed to be TASK_RUNNING when this
 * routine returns.
 *
 * Returns 0 when the timer has expired. If the task was woken before the
 * timer expired by a signal (only possible in state TASK_INTERRUPTIBLE) or
 * by an explicit wakeup, it returns -EINTR.
 */
int __sched schedule_hrtimeout(ktime_t *expires,
			       const enum hrtimer_mode mode)
{
	return schedule_hrtimeout_range(expires, 0, mode);
}
EXPORT_SYMBOL_GPL(schedule_hrtimeout);<|MERGE_RESOLUTION|>--- conflicted
+++ resolved
@@ -1026,7 +1026,6 @@
  *
  * .. note::
  *  This only updates the timer expiry value and does not requeue the timer.
-<<<<<<< HEAD
  *
  * There is also a variant of the function hrtimer_forward_now().
  *
@@ -1034,15 +1033,6 @@
  *          from other contexts @timer must neither be enqueued nor running the
  *          callback and the caller needs to take care of serialization.
  *
-=======
- *
- * There is also a variant of the function hrtimer_forward_now().
- *
- * Context: Can be safely called from the callback function of @timer. If called
- *          from other contexts @timer must neither be enqueued nor running the
- *          callback and the caller needs to take care of serialization.
- *
->>>>>>> 0c383648
  * Return: The number of overruns are returned.
  */
 u64 hrtimer_forward(struct hrtimer *timer, ktime_t now, ktime_t interval)
